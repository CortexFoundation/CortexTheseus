// Copyright 2018 The CortexTheseus Authors
// This file is part of the CortexTheseus library.
//
// The CortexTheseus library is free software: you can redistribute it and/or modify
// it under the terms of the GNU Lesser General Public License as published by
// the Free Software Foundation, either version 3 of the License, or
// (at your option) any later version.
//
// The CortexTheseus library is distributed in the hope that it will be useful,
// but WITHOUT ANY WARRANTY; without even the implied warranty of
// MERCHANTABILITY or FITNESS FOR A PARTICULAR PURPOSE. See the
// GNU Lesser General Public License for more details.
//
// You should have received a copy of the GNU Lesser General Public License
// along with the CortexTheseus library. If not, see <http://www.gnu.org/licenses/>.

package trie

import (
	"errors"
	"fmt"
	"io"
	"reflect"
	"sync"
	"time"

	"github.com/CortexFoundation/CortexTheseus/common"
	"github.com/CortexFoundation/CortexTheseus/db"
	"github.com/CortexFoundation/CortexTheseus/log"
	"github.com/CortexFoundation/CortexTheseus/metrics"
	"github.com/CortexFoundation/CortexTheseus/rlp"
	//"github.com/allegro/bigcache"
	"github.com/VictoriaMetrics/fastcache"
)

var (
	memcacheCleanHitMeter   = metrics.NewRegisteredMeter("trie/memcache/clean/hit", nil)
	memcacheCleanMissMeter  = metrics.NewRegisteredMeter("trie/memcache/clean/miss", nil)
	memcacheCleanReadMeter  = metrics.NewRegisteredMeter("trie/memcache/clean/read", nil)
	memcacheCleanWriteMeter = metrics.NewRegisteredMeter("trie/memcache/clean/write", nil)

	memcacheDirtyHitMeter   = metrics.NewRegisteredMeter("trie/memcache/dirty/hit", nil)
	memcacheDirtyMissMeter  = metrics.NewRegisteredMeter("trie/memcache/dirty/miss", nil)
	memcacheDirtyReadMeter  = metrics.NewRegisteredMeter("trie/memcache/dirty/read", nil)
	memcacheDirtyWriteMeter = metrics.NewRegisteredMeter("trie/memcache/dirty/write", nil)

	memcacheFlushTimeTimer  = metrics.NewRegisteredResettingTimer("trie/memcache/flush/time", nil)
	memcacheFlushNodesMeter = metrics.NewRegisteredMeter("trie/memcache/flush/nodes", nil)
	memcacheFlushSizeMeter  = metrics.NewRegisteredMeter("trie/memcache/flush/size", nil)

	memcacheGCTimeTimer  = metrics.NewRegisteredResettingTimer("trie/memcache/gc/time", nil)
	memcacheGCNodesMeter = metrics.NewRegisteredMeter("trie/memcache/gc/nodes", nil)
	memcacheGCSizeMeter  = metrics.NewRegisteredMeter("trie/memcache/gc/size", nil)

	memcacheCommitTimeTimer  = metrics.NewRegisteredResettingTimer("trie/memcache/commit/time", nil)
	memcacheCommitNodesMeter = metrics.NewRegisteredMeter("trie/memcache/commit/nodes", nil)
	memcacheCommitSizeMeter  = metrics.NewRegisteredMeter("trie/memcache/commit/size", nil)
)

// secureKeyPrefix is the database key prefix used to store trie node preimages.
var secureKeyPrefix = []byte("secure-key-")

// secureKeyLength is the length of the above prefix + 32byte hash.
const secureKeyLength = 11 + 32

// Database is an intermediate write layer between the trie data structures and
// the disk database. The aim is to accumulate trie writes in-memory and only
// periodically flush a couple tries to disk, garbage collecting the remainder.
//
// Note, the trie Database is **not** thread safe in its mutations, but it **is**
// thread safe in providing individual, independent node access. The rationale
// behind this split design is to provide read access to RPC handlers and sync
// servers even while the trie is executing expensive garbage collection.
type Database struct {
	diskdb ctxcdb.KeyValueStore // Persistent storage for matured trie nodes

	//cleans  *bigcache.BigCache          // GC friendly memory cache of clean node RLPs
	cleans  *fastcache.Cache
	dirties map[common.Hash]*cachedNode // Data and references relationships of dirty nodes
	oldest  common.Hash                 // Oldest tracked node, flush-list head
	newest  common.Hash                 // Newest tracked node, flush-list tail

	preimages map[common.Hash][]byte // Preimages of nodes from the secure trie
	seckeybuf [secureKeyLength]byte  // Ephemeral buffer for calculating preimage keys

	gctime  time.Duration      // Time spent on garbage collection since last commit
	gcnodes uint64             // Nodes garbage collected since last commit
	gcsize  common.StorageSize // Data storage garbage collected since last commit

	flushtime  time.Duration      // Time spent on data flushing since last commit
	flushnodes uint64             // Nodes flushed since last commit
	flushsize  common.StorageSize // Data storage flushed since last commit

	dirtiesSize   common.StorageSize // Storage size of the dirty node cache (exc. metadata)
	childrenSize  common.StorageSize // Storage size of the external children tracking
	preimagesSize common.StorageSize // Storage size of the preimages cache

	lock sync.RWMutex
}

// rawNode is a simple binary blob used to differentiate between collapsed trie
// nodes and already encoded RLP binary blobs (while at the same time store them
// in the same cache fields).
type rawNode []byte

func (n rawNode) cache() (hashNode, bool)   { panic("this should never end up in a live trie") }
func (n rawNode) fstring(ind string) string { panic("this should never end up in a live trie") }

// rawFullNode represents only the useful data content of a full node, with the
// caches and flags stripped out to minimize its data storage. This type honors
// the same RLP encoding as the original parent.
type rawFullNode [17]node

func (n rawFullNode) cache() (hashNode, bool)   { panic("this should never end up in a live trie") }
func (n rawFullNode) fstring(ind string) string { panic("this should never end up in a live trie") }

func (n rawFullNode) EncodeRLP(w io.Writer) error {
	var nodes [17]node

	for i, child := range n {
		if child != nil {
			nodes[i] = child
		} else {
			nodes[i] = nilValueNode
		}
	}
	return rlp.Encode(w, nodes)
}

// rawShortNode represents only the useful data content of a short node, with the
// caches and flags stripped out to minimize its data storage. This type honors
// the same RLP encoding as the original parent.
type rawShortNode struct {
	Key []byte
	Val node
}

func (n rawShortNode) cache() (hashNode, bool)   { panic("this should never end up in a live trie") }
func (n rawShortNode) fstring(ind string) string { panic("this should never end up in a live trie") }

// cachedNode is all the information we know about a single cached node in the
// memory database write layer.
type cachedNode struct {
	node node   // Cached collapsed trie node, or raw rlp data
	size uint16 // Byte size of the useful cached data

	parents  uint32                 // Number of live nodes referencing this one
	children map[common.Hash]uint16 // External children referenced by this node

	flushPrev common.Hash // Previous node in the flush-list
	flushNext common.Hash // Next node in the flush-list
}

// cachedNodeSize is the raw size of a cachedNode data structure without any
// node data included. It's an approximate size, but should be a lot better
// than not counting them.
var cachedNodeSize = int(reflect.TypeOf(cachedNode{}).Size())

// cachedNodeChildrenSize is the raw size of an initialized but empty external
// reference map.
const cachedNodeChildrenSize = 48

// rlp returns the raw rlp encoded blob of the cached node, either directly from
// the cache, or by regenerating it from the collapsed node.
func (n *cachedNode) rlp() []byte {
	if node, ok := n.node.(rawNode); ok {
		return node
	}
	blob, err := rlp.EncodeToBytes(n.node)
	if err != nil {
		panic(err)
	}
	return blob
}

// obj returns the decoded and expanded trie node, either directly from the cache,
// or by regenerating it from the rlp encoded blob.
func (n *cachedNode) obj(hash common.Hash) node {
	if node, ok := n.node.(rawNode); ok {
		return mustDecodeNode(hash[:], node)
	}
	return expandNode(hash[:], n.node)
}

// childs returns all the tracked children of this node, both the implicit ones
// from inside the node as well as the explicit ones from outside the node.
func (n *cachedNode) childs() []common.Hash {
	children := make([]common.Hash, 0, 16)
	for child := range n.children {
		children = append(children, child)
	}
	if _, ok := n.node.(rawNode); !ok {
		gatherChildren(n.node, &children)
	}
	return children
}

// gatherChildren traverses the node hierarchy of a collapsed storage node and
// retrieves all the hashnode children.
func gatherChildren(n node, children *[]common.Hash) {
	switch n := n.(type) {
	case *rawShortNode:
		gatherChildren(n.Val, children)

	case rawFullNode:
		for i := 0; i < 16; i++ {
			gatherChildren(n[i], children)
		}
	case hashNode:
		*children = append(*children, common.BytesToHash(n))

	case valueNode, nil:

	default:
		panic(fmt.Sprintf("unknown node type: %T", n))
	}
}

// simplifyNode traverses the hierarchy of an expanded memory node and discards
// all the internal caches, returning a node that only contains the raw data.
func simplifyNode(n node) node {
	switch n := n.(type) {
	case *shortNode:
		// Short nodes discard the flags and cascade
		return &rawShortNode{Key: n.Key, Val: simplifyNode(n.Val)}

	case *fullNode:
		// Full nodes discard the flags and cascade
		node := rawFullNode(n.Children)
		for i := 0; i < len(node); i++ {
			if node[i] != nil {
				node[i] = simplifyNode(node[i])
			}
		}
		return node

	case valueNode, hashNode, rawNode:
		return n

	default:
		panic(fmt.Sprintf("unknown node type: %T", n))
	}
}

// expandNode traverses the node hierarchy of a collapsed storage node and converts
// all fields and keys into expanded memory form.
func expandNode(hash hashNode, n node) node {
	switch n := n.(type) {
	case *rawShortNode:
		// Short nodes need key and child expansion
		return &shortNode{
			Key: compactToHex(n.Key),
			Val: expandNode(nil, n.Val),
			flags: nodeFlag{
				hash: hash,
			},
		}

	case rawFullNode:
		// Full nodes need child expansion
		node := &fullNode{
			flags: nodeFlag{
				hash: hash,
			},
		}
		for i := 0; i < len(node.Children); i++ {
			if n[i] != nil {
				node.Children[i] = expandNode(nil, n[i])
			}
		}
		return node

	case valueNode, hashNode:
		return n

	default:
		panic(fmt.Sprintf("unknown node type: %T", n))
	}
}

// NewDatabase creates a new trie database to store ephemeral trie content before
// its written out to disk or garbage collected. No read cache is created, so all
// data retrievals will hit the underlying disk database.
func NewDatabase(diskdb ctxcdb.KeyValueStore) *Database {
	return NewDatabaseWithCache(diskdb, 0)
}

// NewDatabaseWithCache creates a new trie database to store ephemeral trie content
// before its written out to disk or garbage collected. It also acts as a read cache
// for nodes loaded from disk.
func NewDatabaseWithCache(diskdb ctxcdb.KeyValueStore, cache int) *Database {
	//var cleans *bigcache.BigCache
	var cleans *fastcache.Cache
	if cache > 0 {
		/*cleans, _ = bigcache.NewBigCache(bigcache.Config{
			Shards:             1024,
			LifeWindow:         time.Hour,
			MaxEntriesInWindow: cache * 1024,
			MaxEntrySize:       512,
			HardMaxCacheSize:   cache,
			Hasher:             trienodeHasher{},
		})*/
		cleans = fastcache.New(cache * 1024 * 1024)
	}
	return &Database{
		diskdb: diskdb,
		cleans: cleans,
		dirties: map[common.Hash]*cachedNode{{}: {
			children: make(map[common.Hash]uint16),
		}},
		preimages: make(map[common.Hash][]byte),
	}
}

// DiskDB retrieves the persistent storage backing the trie database.
func (db *Database) DiskDB() ctxcdb.KeyValueReader {
	return db.diskdb
}

// InsertBlob writes a new reference tracked blob to the memory database if it's
// yet unknown. This method should only be used for non-trie nodes that require
// reference counting, since trie nodes are garbage collected directly through
// their embedded children.
func (db *Database) InsertBlob(hash common.Hash, blob []byte) {
	db.lock.Lock()
	defer db.lock.Unlock()

	db.insert(hash, blob, rawNode(blob))
}

// insert inserts a collapsed trie node into the memory database. This method is
// a more generic version of InsertBlob, supporting both raw blob insertions as
// well ex trie node insertions. The blob must always be specified to allow proper
// size tracking.
func (db *Database) insert(hash common.Hash, blob []byte, node node) {
	// If the node's already cached, skip
	if _, ok := db.dirties[hash]; ok {
		return
	}
	memcacheDirtyWriteMeter.Mark(int64(len(blob)))
	// Create the cached entry for this node
	entry := &cachedNode{
		node:      simplifyNode(node),
		size:      uint16(len(blob)),
		flushPrev: db.newest,
	}
	for _, child := range entry.childs() {
		if c := db.dirties[child]; c != nil {
			c.parents++
		}
	}
	db.dirties[hash] = entry

	// Update the flush-list endpoints
	if db.oldest == (common.Hash{}) {
		db.oldest, db.newest = hash, hash
	} else {
		db.dirties[db.newest].flushNext, db.newest = hash, hash
	}
	db.dirtiesSize += common.StorageSize(common.HashLength + entry.size)
}

// insertPreimage writes a new trie node pre-image to the memory database if it's
// yet unknown. The method will make a copy of the slice.
//
// Note, this method assumes that the database's lock is held!
func (db *Database) insertPreimage(hash common.Hash, preimage []byte) {
	if _, ok := db.preimages[hash]; ok {
		return
	}
	db.preimages[hash] = common.CopyBytes(preimage)
	db.preimagesSize += common.StorageSize(common.HashLength + len(preimage))
}

// node retrieves a cached trie node from memory, or returns nil if none can be
// found in the memory cache.
func (db *Database) node(hash common.Hash) node {
	// Retrieve the node from the clean cache if available
	if db.cleans != nil {
		//if enc, err := db.cleans.Get(string(hash[:])); err == nil && enc != nil {
		if enc := db.cleans.Get(nil, hash[:]); enc != nil {
			memcacheCleanHitMeter.Mark(1)
			memcacheCleanReadMeter.Mark(int64(len(enc)))
			return mustDecodeNode(hash[:], enc)
		}
	}
	// Retrieve the node from the dirty cache if available
	db.lock.RLock()
	dirty := db.dirties[hash]
	db.lock.RUnlock()

	if dirty != nil {
		memcacheDirtyHitMeter.Mark(1)
		memcacheDirtyReadMeter.Mark(int64(dirty.size))
		return dirty.obj(hash)
	}
	memcacheDirtyMissMeter.Mark(1)
	// Content unavailable in memory, attempt to retrieve from disk
	enc, err := db.diskdb.Get(hash[:])
	if err != nil || enc == nil {
		return nil
	}
	if db.cleans != nil {
		//db.cleans.Set(string(hash[:]), enc)
		db.cleans.Set(hash[:], enc)
		memcacheCleanMissMeter.Mark(1)
		memcacheCleanWriteMeter.Mark(int64(len(enc)))
	}
	return mustDecodeNode(hash[:], enc)
}

// Node retrieves an encoded cached trie node from memory. If it cannot be found
// cached, the method queries the persistent database for the content.
func (db *Database) Node(hash common.Hash) ([]byte, error) {
	// It doens't make sense to retrieve the metaroot
	if hash == (common.Hash{}) {
		return nil, errors.New("not found")
	}
	// Retrieve the node from the clean cache if available
	if db.cleans != nil {
		//if enc, err := db.cleans.Get(string(hash[:])); err == nil && enc != nil {
		if enc := db.cleans.Get(nil, hash[:]); enc != nil {
			memcacheCleanHitMeter.Mark(1)
			memcacheCleanReadMeter.Mark(int64(len(enc)))
			return enc, nil
		}
	}
	// Retrieve the node from the dirty cache if available
	db.lock.RLock()
	dirty := db.dirties[hash]
	db.lock.RUnlock()

	if dirty != nil {
		memcacheDirtyHitMeter.Mark(1)
		memcacheDirtyReadMeter.Mark(int64(dirty.size))
		return dirty.rlp(), nil
	}
	memcacheDirtyMissMeter.Mark(1)
	// Content unavailable in memory, attempt to retrieve from disk
	enc, err := db.diskdb.Get(hash[:])
	if err == nil && enc != nil {
		if db.cleans != nil {
			//db.cleans.Set(string(hash[:]), enc)
			db.cleans.Set(hash[:], enc)
			memcacheCleanMissMeter.Mark(1)
			memcacheCleanWriteMeter.Mark(int64(len(enc)))
		}
	}
	return enc, err
}

// preimage retrieves a cached trie node pre-image from memory. If it cannot be
// found cached, the method queries the persistent database for the content.
func (db *Database) preimage(hash common.Hash) ([]byte, error) {
	// Retrieve the node from cache if available
	db.lock.RLock()
	preimage := db.preimages[hash]
	db.lock.RUnlock()

	if preimage != nil {
		return preimage, nil
	}
	// Content unavailable in memory, attempt to retrieve from disk
	return db.diskdb.Get(db.secureKey(hash[:]))
}

// secureKey returns the database key for the preimage of key, as an ephemeral
// buffer. The caller must not hold onto the return value because it will become
// invalid on the next call.
func (db *Database) secureKey(key []byte) []byte {
	buf := append(db.seckeybuf[:0], secureKeyPrefix...)
	buf = append(buf, key...)
	return buf
}

// Nodes retrieves the hashes of all the nodes cached within the memory database.
// This method is extremely expensive and should only be used to validate internal
// states in test code.
func (db *Database) Nodes() []common.Hash {
	db.lock.RLock()
	defer db.lock.RUnlock()

	var hashes = make([]common.Hash, 0, len(db.dirties))
	for hash := range db.dirties {
		if hash != (common.Hash{}) { // Special case for "root" references/nodes
			hashes = append(hashes, hash)
		}
	}
	return hashes
}

// Reference adds a new reference from a parent node to a child node.
func (db *Database) Reference(child common.Hash, parent common.Hash) {
	db.lock.Lock()
	defer db.lock.Unlock()

	db.reference(child, parent)
}

// reference is the private locked version of Reference.
func (db *Database) reference(child common.Hash, parent common.Hash) {
	// If the node does not exist, it's a node pulled from disk, skip
	node, ok := db.dirties[child]
	if !ok {
		return
	}
	// If the reference already exists, only duplicate for roots
	if db.dirties[parent].children == nil {
		db.dirties[parent].children = make(map[common.Hash]uint16)
		db.childrenSize += cachedNodeChildrenSize
	} else if _, ok = db.dirties[parent].children[child]; ok && parent != (common.Hash{}) {
		return
	}
	node.parents++
	db.dirties[parent].children[child]++
	if db.dirties[parent].children[child] == 1 {
		db.childrenSize += common.HashLength + 2 // uint16 counter
	}
}

// Dereference removes an existing reference from a root node.
func (db *Database) Dereference(root common.Hash) {
	// Sanity check to ensure that the meta-root is not removed
	if root == (common.Hash{}) {
		log.Error("Attempted to dereference the trie cache meta root")
		return
	}
	db.lock.Lock()
	defer db.lock.Unlock()

	nodes, storage, start := len(db.dirties), db.dirtiesSize, time.Now()
	db.dereference(root, common.Hash{})

	db.gcnodes += uint64(nodes - len(db.dirties))
	db.gcsize += storage - db.dirtiesSize
	db.gctime += time.Since(start)

	memcacheGCTimeTimer.Update(time.Since(start))
	memcacheGCSizeMeter.Mark(int64(storage - db.dirtiesSize))
	memcacheGCNodesMeter.Mark(int64(nodes - len(db.dirties)))

	log.Debug("Dereferenced trie from memory database", "nodes", nodes-len(db.dirties), "size", storage-db.dirtiesSize, "time", time.Since(start),
		"gcnodes", db.gcnodes, "gcsize", db.gcsize, "gctime", db.gctime, "livenodes", len(db.dirties), "livesize", db.dirtiesSize)
}

// dereference is the private locked version of Dereference.
func (db *Database) dereference(child common.Hash, parent common.Hash) {
	// Dereference the parent-child
	node := db.dirties[parent]

	if node.children != nil && node.children[child] > 0 {
		node.children[child]--
		if node.children[child] == 0 {
			delete(node.children, child)
			db.childrenSize -= (common.HashLength + 2) // uint16 counter
		}
	}
	// If the child does not exist, it's a previously committed node.
	node, ok := db.dirties[child]
	if !ok {
		return
	}
	// If there are no more references to the child, delete it and cascade
	if node.parents > 0 {
		// This is a special cornercase where a node loaded from disk (i.e. not in the
		// memcache any more) gets reinjected as a new node (short node split into full,
		// then reverted into short), causing a cached node to have no parents. That is
		// no problem in itself, but don't make maxint parents out of it.
		node.parents--
	}
	if node.parents == 0 {
		// Remove the node from the flush-list
		switch child {
		case db.oldest:
			db.oldest = node.flushNext
			db.dirties[node.flushNext].flushPrev = common.Hash{}
		case db.newest:
			db.newest = node.flushPrev
			db.dirties[node.flushPrev].flushNext = common.Hash{}
		default:
			db.dirties[node.flushPrev].flushNext = node.flushNext
			db.dirties[node.flushNext].flushPrev = node.flushPrev
		}
		// Dereference all children and delete the node
		for _, hash := range node.childs() {
			db.dereference(hash, child)
		}
		delete(db.dirties, child)
		db.dirtiesSize -= common.StorageSize(common.HashLength + int(node.size))
		if node.children != nil {
			db.childrenSize -= cachedNodeChildrenSize
		}
	}
}

// Cap iteratively flushes old but still referenced trie nodes until the total
// memory usage goes below the given threshold.
//
// Note, this method is a non-synchronized mutator. It is unsafe to call this
// concurrently with other mutators.
func (db *Database) Cap(limit common.StorageSize) error {
	// Create a database batch to flush persistent data out. It is important that
	// outside code doesn't see an inconsistent state (referenced data removed from
	// memory cache during commit but not yet in persistent storage). This is ensured
	// by only uncaching existing data when the database write finalizes.
	nodes, storage, start := len(db.dirties), db.dirtiesSize, time.Now()
	batch := db.diskdb.NewBatch()

	// db.dirtiesSize only contains the useful data in the cache, but when reporting
	// the total memory consumption, the maintenance metadata is also needed to be
	// counted.
	size := db.dirtiesSize + common.StorageSize((len(db.dirties)-1)*cachedNodeSize)
	size += db.childrenSize - common.StorageSize(len(db.dirties[common.Hash{}].children)*(common.HashLength+2))

	// If the preimage cache got large enough, push to disk. If it's still small
	// leave for later to deduplicate writes.
	flushPreimages := db.preimagesSize > 4*1024*1024
	if flushPreimages {
		for hash, preimage := range db.preimages {
			if err := batch.Put(db.secureKey(hash[:]), preimage); err != nil {
				log.Error("Failed to commit preimage from trie database", "err", err)
				return err
			}
			if batch.ValueSize() > ctxcdb.IdealBatchSize {
				if err := batch.Write(); err != nil {
					return err
				}
				batch.Reset()
			}
		}
	}
	// Keep committing nodes from the flush-list until we're below allowance
	oldest := db.oldest
	for size > limit && oldest != (common.Hash{}) {
		// Fetch the oldest referenced node and push into the batch
		node := db.dirties[oldest]
		if err := batch.Put(oldest[:], node.rlp()); err != nil {
			return err
		}
		// If we exceeded the ideal batch size, commit and reset
		if batch.ValueSize() >= ctxcdb.IdealBatchSize {
			if err := batch.Write(); err != nil {
				log.Error("Failed to write flush list to disk", "err", err)
				return err
			}
			batch.Reset()
		}
		// Iterate to the next flush item, or abort if the size cap was achieved. Size
		// is the total size, including the useful cached data (hash -> blob), the
		// cache item metadata, as well as external children mappings.
		size -= common.StorageSize(common.HashLength + int(node.size) + cachedNodeSize)
		if node.children != nil {
			size -= common.StorageSize(cachedNodeChildrenSize + len(node.children)*(common.HashLength+2))
		}
		oldest = node.flushNext
	}
	// Flush out any remainder data from the last batch
	if err := batch.Write(); err != nil {
		log.Error("Failed to write flush list to disk", "err", err)
		return err
	}
	// Write successful, clear out the flushed data
	db.lock.Lock()
	defer db.lock.Unlock()

	if flushPreimages {
		db.preimages = make(map[common.Hash][]byte)
		db.preimagesSize = 0
	}
	for db.oldest != oldest {
		node := db.dirties[db.oldest]
		delete(db.dirties, db.oldest)
		db.oldest = node.flushNext

		db.dirtiesSize -= common.StorageSize(common.HashLength + int(node.size))
		if node.children != nil {
			db.childrenSize -= common.StorageSize(cachedNodeChildrenSize + len(node.children)*(common.HashLength+2))
		}
	}
	if db.oldest != (common.Hash{}) {
		db.dirties[db.oldest].flushPrev = common.Hash{}
	}
	db.flushnodes += uint64(nodes - len(db.dirties))
	db.flushsize += storage - db.dirtiesSize
	db.flushtime += time.Since(start)

	memcacheFlushTimeTimer.Update(time.Since(start))
	memcacheFlushSizeMeter.Mark(int64(storage - db.dirtiesSize))
	memcacheFlushNodesMeter.Mark(int64(nodes - len(db.dirties)))

	log.Debug("Persisted nodes from memory database", "nodes", nodes-len(db.dirties), "size", storage-db.dirtiesSize, "time", time.Since(start),
		"flushnodes", db.flushnodes, "flushsize", db.flushsize, "flushtime", db.flushtime, "livenodes", len(db.dirties), "livesize", db.dirtiesSize)

	return nil
}

// Commit iterates over all the children of a particular node, writes them out
// to disk, forcefully tearing down all references in both directions. As a side
// effect, all pre-images accumulated up to this point are also written.
//
// Note, this method is a non-synchronized mutator. It is unsafe to call this
// concurrently with other mutators.
func (db *Database) Commit(node common.Hash, report bool) error {
	// Create a database batch to flush persistent data out. It is important that
	// outside code doesn't see an inconsistent state (referenced data removed from
	// memory cache during commit but not yet in persistent storage). This is ensured
	// by only uncaching existing data when the database write finalizes.
	start := time.Now()
	batch := db.diskdb.NewBatch()

	// Move all of the accumulated preimages into a write batch
	for hash, preimage := range db.preimages {
		if err := batch.Put(db.secureKey(hash[:]), preimage); err != nil {
			log.Error("Failed to commit preimage from trie database", "err", err)
			return err
		}
		// If the batch is too large, flush to disk
		if batch.ValueSize() > ctxcdb.IdealBatchSize {
			if err := batch.Write(); err != nil {
				return err
			}
			batch.Reset()
		}
	}
	// Since we're going to replay trie node writes into the clean cache, flush out
	// any batched pre-images before continuing.
	if err := batch.Write(); err != nil {
		return err
	}
	batch.Reset()

	// Move the trie itself into the batch, flushing if enough data is accumulated
	nodes, storage := len(db.dirties), db.dirtiesSize

	uncacher := &cleaner{db}
	if err := db.commit(node, batch, uncacher); err != nil {
		log.Error("Failed to commit trie from trie database", "err", err)
		return err
	}
	// Trie mostly committed to disk, flush any batch leftovers
	if err := batch.Write(); err != nil {
		log.Error("Failed to write trie to disk", "err", err)
		return err
	}
	// Uncache any leftovers in the last batch
	db.lock.Lock()
	defer db.lock.Unlock()

	batch.Replay(uncacher)
	batch.Reset()

	// Reset the storage counters and bumpd metrics
	db.preimages = make(map[common.Hash][]byte)
	db.preimagesSize = 0

	memcacheCommitTimeTimer.Update(time.Since(start))
	memcacheCommitSizeMeter.Mark(int64(storage - db.dirtiesSize))
	memcacheCommitNodesMeter.Mark(int64(nodes - len(db.dirties)))

	logger := log.Info
	if !report {
		logger = log.Debug
	}
	logger("Persisted trie from memory database", "nodes", nodes-len(db.dirties)+int(db.flushnodes), "size", storage-db.dirtiesSize+db.flushsize, "time", time.Since(start)+db.flushtime,
		"gcnodes", db.gcnodes, "gcsize", db.gcsize, "gctime", db.gctime, "livenodes", len(db.dirties), "livesize", db.dirtiesSize)

	// Reset the garbage collection statistics
	db.gcnodes, db.gcsize, db.gctime = 0, 0, 0
	db.flushnodes, db.flushsize, db.flushtime = 0, 0, 0

	return nil
}

// commit is the private locked version of Commit.
func (db *Database) commit(hash common.Hash, batch ctxcdb.Batch, uncacher *cleaner) error {
	// If the node does not exist, it's a previously committed node
	node, ok := db.dirties[hash]
	if !ok {
		return nil
	}
	for _, child := range node.childs() {
		if err := db.commit(child, batch, uncacher); err != nil {
			return err
		}
	}
	if err := batch.Put(hash[:], node.rlp()); err != nil {
		return err
	}
	// If we've reached an optimal batch size, commit and start over
	if batch.ValueSize() >= ctxcdb.IdealBatchSize {
		if err := batch.Write(); err != nil {
			return err
		}
		db.lock.Lock()
		batch.Replay(uncacher)
		batch.Reset()
		db.lock.Unlock()
	}
	return nil
}

// cleaner is a database batch replayer that takes a batch of write operations
// and cleans up the trie database from anything written to disk.
type cleaner struct {
	db *Database
}

// Put reacts to database writes and implements dirty data uncaching. This is the
// post-processing step of a commit operation where the already persisted trie is
// removed from the dirty cache and moved into the clean cache. The reason behind
// the two-phase commit is to ensure ensure data availability while moving from
// memory to disk.
func (c *cleaner) Put(key []byte, rlp []byte) error {
	hash := common.BytesToHash(key)

	// If the node does not exist, we're done on this path
	node, ok := c.db.dirties[hash]
	if !ok {
		return nil
	}
	// Node still exists, remove it from the flush-list
	switch hash {
	case c.db.oldest:
		c.db.oldest = node.flushNext
		c.db.dirties[node.flushNext].flushPrev = common.Hash{}
	case c.db.newest:
		c.db.newest = node.flushPrev
		c.db.dirties[node.flushPrev].flushNext = common.Hash{}
	default:
		c.db.dirties[node.flushPrev].flushNext = node.flushNext
		c.db.dirties[node.flushNext].flushPrev = node.flushPrev
	}
	// Remove the node from the dirty cache
	delete(c.db.dirties, hash)
	c.db.dirtiesSize -= common.StorageSize(common.HashLength + int(node.size))
	if node.children != nil {
		c.db.dirtiesSize -= common.StorageSize(cachedNodeChildrenSize + len(node.children)*(common.HashLength+2))
	}
	// Move the flushed node into the clean cache to prevent insta-reloads
	if c.db.cleans != nil {
		//c.db.cleans.Set(string(hash[:]), rlp)
		c.db.cleans.Set(hash[:], rlp)
<<<<<<< HEAD
=======
		memcacheCleanWriteMeter.Mark(int64(len(rlp)))
>>>>>>> 2555f4c8
	}
	return nil
}

func (c *cleaner) Delete(key []byte) error {
	panic("not implemented")
}

// Size returns the current storage size of the memory cache in front of the
// persistent database layer.
func (db *Database) Size() (common.StorageSize, common.StorageSize) {
	db.lock.RLock()
	defer db.lock.RUnlock()

	// db.dirtiesSize only contains the useful data in the cache, but when reporting
	// the total memory consumption, the maintenance metadata is also needed to be
	// counted.
	var metadataSize = common.StorageSize((len(db.dirties) - 1) * cachedNodeSize)
	var metarootRefs = common.StorageSize(len(db.dirties[common.Hash{}].children) * (common.HashLength + 2))
	return db.dirtiesSize + db.childrenSize + metadataSize - metarootRefs, db.preimagesSize
}<|MERGE_RESOLUTION|>--- conflicted
+++ resolved
@@ -840,10 +840,7 @@
 	if c.db.cleans != nil {
 		//c.db.cleans.Set(string(hash[:]), rlp)
 		c.db.cleans.Set(hash[:], rlp)
-<<<<<<< HEAD
-=======
 		memcacheCleanWriteMeter.Mark(int64(len(rlp)))
->>>>>>> 2555f4c8
 	}
 	return nil
 }
