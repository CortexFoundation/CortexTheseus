package eth

import (
	"bytes"
	"container/list"
	"fmt"
	"math"
	"math/big"
	"net"
	"strconv"
	"strings"
	"sync/atomic"
	"time"

	"github.com/ethereum/go-ethereum/chain/types"
	"github.com/ethereum/go-ethereum/ethutil"
	"github.com/ethereum/go-ethereum/logger"
	"github.com/ethereum/go-ethereum/wire"
)

var peerlogger = logger.NewLogger("PEER")

const (
	// The size of the output buffer for writing messages
	outputBufferSize = 50
	// Current protocol version
<<<<<<< HEAD
	ProtocolVersion = 43
=======
	ProtocolVersion = 45
>>>>>>> c2ba09b2
	// Current P2P version
	P2PVersion = 2
	// Ethereum network version
	NetVersion = 0
	// Interval for ping/pong message
	pingPongTimer = 2 * time.Second
)

type DiscReason byte

const (
	// Values are given explicitly instead of by iota because these values are
	// defined by the wire protocol spec; it is easier for humans to ensure
	// correctness when values are explicit.
	DiscRequested DiscReason = iota
	DiscReTcpSysErr
	DiscBadProto
	DiscBadPeer
	DiscTooManyPeers
	DiscConnDup
	DiscGenesisErr
	DiscProtoErr
	DiscQuitting
)

var discReasonToString = []string{
	"requested",
	"TCP sys error",
	"bad protocol",
	"useless peer",
	"too many peers",
	"already connected",
	"wrong genesis block",
	"incompatible network",
	"quitting",
}

func (d DiscReason) String() string {
	if len(discReasonToString) < int(d) {
		return "Unknown"
	}

	return discReasonToString[d]
}

// Peer capabilities
type Caps byte

const (
	CapPeerDiscTy Caps = 1 << iota
	CapTxTy
	CapChainTy

	CapDefault = CapChainTy | CapTxTy | CapPeerDiscTy
)

var capsToString = map[Caps]string{
	CapPeerDiscTy: "Peer discovery",
	CapTxTy:       "Transaction relaying",
	CapChainTy:    "Block chain relaying",
}

func (c Caps) IsCap(cap Caps) bool {
	return c&cap > 0
}

func (c Caps) String() string {
	var caps []string
	if c.IsCap(CapPeerDiscTy) {
		caps = append(caps, capsToString[CapPeerDiscTy])
	}
	if c.IsCap(CapChainTy) {
		caps = append(caps, capsToString[CapChainTy])
	}
	if c.IsCap(CapTxTy) {
		caps = append(caps, capsToString[CapTxTy])
	}

	return strings.Join(caps, " | ")
}

type Peer struct {
	// Ethereum interface
	ethereum *Ethereum
	// Net connection
	conn net.Conn
	// Output queue which is used to communicate and handle messages
	outputQueue chan *wire.Msg
	// Quit channel
	quit chan bool
	// Determines whether it's an inbound or outbound peer
	inbound bool
	// Flag for checking the peer's connectivity state
	connected  int32
	disconnect int32
	// Last known message send
	lastSend time.Time
	// Indicated whether a verack has been send or not
	// This flag is used by writeMessage to check if messages are allowed
	// to be send or not. If no version is known all messages are ignored.
	versionKnown bool
	statusKnown  bool

	// Last received pong message
	lastPong           int64
	lastBlockReceived  time.Time
	doneFetchingHashes bool

	host             []byte
	port             uint16
	caps             Caps
	td               *big.Int
	bestHash         []byte
	lastReceivedHash []byte
	requestedHashes  [][]byte

	// This peer's public key
	pubkey []byte

	// Indicated whether the node is catching up or not
	catchingUp      bool
	diverted        bool
	blocksRequested int

	version string

	// We use this to give some kind of pingtime to a node, not very accurate, could be improved.
	pingTime      time.Duration
	pingStartTime time.Time

	lastRequestedBlock *types.Block

	protocolCaps *ethutil.Value
}

func NewPeer(conn net.Conn, ethereum *Ethereum, inbound bool) *Peer {
	pubkey := ethereum.KeyManager().PublicKey()[1:]

	return &Peer{
		outputQueue:        make(chan *wire.Msg, outputBufferSize),
		quit:               make(chan bool),
		ethereum:           ethereum,
		conn:               conn,
		inbound:            inbound,
		disconnect:         0,
		connected:          1,
		port:               30303,
		pubkey:             pubkey,
		blocksRequested:    10,
		caps:               ethereum.ServerCaps(),
		version:            ethereum.ClientIdentity().String(),
		protocolCaps:       ethutil.NewValue(nil),
		td:                 big.NewInt(0),
		doneFetchingHashes: true,
	}
}

func NewOutboundPeer(addr string, ethereum *Ethereum, caps Caps) *Peer {
	p := &Peer{
		outputQueue:        make(chan *wire.Msg, outputBufferSize),
		quit:               make(chan bool),
		ethereum:           ethereum,
		inbound:            false,
		connected:          0,
		disconnect:         0,
		port:               30303,
		caps:               caps,
		version:            ethereum.ClientIdentity().String(),
		protocolCaps:       ethutil.NewValue(nil),
		td:                 big.NewInt(0),
		doneFetchingHashes: true,
	}

	// Set up the connection in another goroutine so we don't block the main thread
	go func() {
		conn, err := p.Connect(addr)
		if err != nil {
			//peerlogger.Debugln("Connection to peer failed. Giving up.", err)
			p.Stop()
			return
		}
		p.conn = conn

		// Atomically set the connection state
		atomic.StoreInt32(&p.connected, 1)
		atomic.StoreInt32(&p.disconnect, 0)

		p.Start()
	}()

	return p
}

func (self *Peer) Connect(addr string) (conn net.Conn, err error) {
	const maxTries = 3
	for attempts := 0; attempts < maxTries; attempts++ {
		conn, err = net.DialTimeout("tcp", addr, 10*time.Second)
		if err != nil {
			time.Sleep(time.Duration(attempts*20) * time.Second)
			continue
		}

		// Success
		return
	}

	return
}

// Getters
func (p *Peer) PingTime() string {
	return p.pingTime.String()
}
func (p *Peer) Inbound() bool {
	return p.inbound
}
func (p *Peer) LastSend() time.Time {
	return p.lastSend
}
func (p *Peer) LastPong() int64 {
	return p.lastPong
}
func (p *Peer) Host() []byte {
	return p.host
}
func (p *Peer) Port() uint16 {
	return p.port
}
func (p *Peer) Version() string {
	return p.version
}
func (p *Peer) Connected() *int32 {
	return &p.connected
}

// Setters
func (p *Peer) SetVersion(version string) {
	p.version = version
}

// Outputs any RLP encoded data to the peer
func (p *Peer) QueueMessage(msg *wire.Msg) {
	if atomic.LoadInt32(&p.connected) != 1 {
		return
	}
	p.outputQueue <- msg
}

func (p *Peer) writeMessage(msg *wire.Msg) {
	// Ignore the write if we're not connected
	if atomic.LoadInt32(&p.connected) != 1 {
		return
	}

	if !p.versionKnown {
		switch msg.Type {
		case wire.MsgHandshakeTy: // Ok
		default: // Anything but ack is allowed
			return
		}
	} else {
		/*
			if !p.statusKnown {
				switch msg.Type {
				case wire.MsgStatusTy: // Ok
				default: // Anything but ack is allowed
					return
				}
			}
		*/
	}

	peerlogger.DebugDetailf("(%v) <= %v\n", p.conn.RemoteAddr(), formatMessage(msg))

	err := wire.WriteMessage(p.conn, msg)
	if err != nil {
		peerlogger.Debugln(" Can't send message:", err)
		// Stop the client if there was an error writing to it
		p.Stop()
		return
	}
}

// Outbound message handler. Outbound messages are handled here
func (p *Peer) HandleOutbound() {
	// The ping timer. Makes sure that every 2 minutes a ping is send to the peer
	pingTimer := time.NewTicker(pingPongTimer)
	serviceTimer := time.NewTicker(10 * time.Second)

out:
	for {
	skip:
		select {
		// Main message queue. All outbound messages are processed through here
		case msg := <-p.outputQueue:
			if !p.statusKnown {
				switch msg.Type {
				case wire.MsgTxTy, wire.MsgGetBlockHashesTy, wire.MsgBlockHashesTy, wire.MsgGetBlocksTy, wire.MsgBlockTy:
					break skip
				}
			}

			p.writeMessage(msg)
			p.lastSend = time.Now()

		// Ping timer
		case <-pingTimer.C:
			/*
				timeSince := time.Since(time.Unix(p.lastPong, 0))
				if !p.pingStartTime.IsZero() && p.lastPong != 0 && timeSince > (pingPongTimer+30*time.Second) {
					peerlogger.Infof("Peer did not respond to latest pong fast enough, it took %s, disconnecting.\n", timeSince)
					p.Stop()
					return
				}
			*/
			p.writeMessage(wire.NewMessage(wire.MsgPingTy, ""))
			p.pingStartTime = time.Now()

		// Service timer takes care of peer broadcasting, transaction
		// posting or block posting
		case <-serviceTimer.C:
			p.QueueMessage(wire.NewMessage(wire.MsgGetPeersTy, ""))

		case <-p.quit:
			// Break out of the for loop if a quit message is posted
			break out
		}
	}

clean:
	// This loop is for draining the output queue and anybody waiting for us
	for {
		select {
		case <-p.outputQueue:
			// TODO
		default:
			break clean
		}
	}
}

func formatMessage(msg *wire.Msg) (ret string) {
	ret = fmt.Sprintf("%v %v", msg.Type, msg.Data)

	/*
		XXX Commented out because I need the log level here to determine
		if i should or shouldn't generate this message
	*/
	/*
		switch msg.Type {
		case wire.MsgPeersTy:
			ret += fmt.Sprintf("(%d entries)", msg.Data.Len())
		case wire.MsgBlockTy:
			b1, b2 := chain.NewBlockFromRlpValue(msg.Data.Get(0)), ethchain.NewBlockFromRlpValue(msg.Data.Get(msg.Data.Len()-1))
			ret += fmt.Sprintf("(%d entries) %x - %x", msg.Data.Len(), b1.Hash()[0:4], b2.Hash()[0:4])
		case wire.MsgBlockHashesTy:
			h1, h2 := msg.Data.Get(0).Bytes(), msg.Data.Get(msg.Data.Len()-1).Bytes()
			ret += fmt.Sprintf("(%d entries) %x - %x", msg.Data.Len(), h1, h2)
		}
	*/

	return
}

// Inbound handler. Inbound messages are received here and passed to the appropriate methods
func (p *Peer) HandleInbound() {
	for atomic.LoadInt32(&p.disconnect) == 0 {

		// HMM?
		time.Sleep(50 * time.Millisecond)
		// Wait for a message from the peer
		msgs, err := wire.ReadMessages(p.conn)
		if err != nil {
			peerlogger.Debugln(err)
		}
		for _, msg := range msgs {
			peerlogger.DebugDetailf("(%v) => %v\n", p.conn.RemoteAddr(), formatMessage(msg))

			switch msg.Type {
			case wire.MsgHandshakeTy:
				// Version message
				p.handleHandshake(msg)

				//if p.caps.IsCap(CapPeerDiscTy) {
				p.QueueMessage(wire.NewMessage(wire.MsgGetPeersTy, ""))
				//}

			case wire.MsgDiscTy:
				p.Stop()
				peerlogger.Infoln("Disconnect peer: ", DiscReason(msg.Data.Get(0).Uint()))
			case wire.MsgPingTy:
				// Respond back with pong
				p.QueueMessage(wire.NewMessage(wire.MsgPongTy, ""))
			case wire.MsgPongTy:
				// If we received a pong back from a peer we set the
				// last pong so the peer handler knows this peer is still
				// active.
				p.lastPong = time.Now().Unix()
				p.pingTime = time.Since(p.pingStartTime)
			case wire.MsgTxTy:
				// If the message was a transaction queue the transaction
				// in the TxPool where it will undergo validation and
				// processing when a new block is found
				for i := 0; i < msg.Data.Len(); i++ {
					tx := types.NewTransactionFromValue(msg.Data.Get(i))
					p.ethereum.TxPool().QueueTransaction(tx)
				}
			case wire.MsgGetPeersTy:
				// Peer asked for list of connected peers
				//p.pushPeers()
			case wire.MsgPeersTy:
				// Received a list of peers (probably because MsgGetPeersTy was send)
				data := msg.Data
				// Create new list of possible peers for the ethereum to process
				peers := make([]string, data.Len())
				// Parse each possible peer
				for i := 0; i < data.Len(); i++ {
					value := data.Get(i)
					peers[i] = unpackAddr(value.Get(0), value.Get(1).Uint())
				}

				// Connect to the list of peers
				p.ethereum.ProcessPeerList(peers)

			case wire.MsgStatusTy:
				// Handle peer's status msg
				p.handleStatus(msg)
			}

			// TMP
			if p.statusKnown {
				switch msg.Type {
				/*
					case wire.MsgGetTxsTy:
						// Get the current transactions of the pool
						txs := p.ethereum.TxPool().CurrentTransactions()
						// Get the RlpData values from the txs
						txsInterface := make([]interface{}, len(txs))
						for i, tx := range txs {
							txsInterface[i] = tx.RlpData()
						}
						// Broadcast it back to the peer
						p.QueueMessage(wire.NewMessage(wire.MsgTxTy, txsInterface))
				*/

				case wire.MsgGetBlockHashesTy:
					if msg.Data.Len() < 2 {
						peerlogger.Debugln("err: argument length invalid ", msg.Data.Len())
					}

					hash := msg.Data.Get(0).Bytes()
					amount := msg.Data.Get(1).Uint()

					hashes := p.ethereum.ChainManager().GetChainHashesFromHash(hash, amount)

					p.QueueMessage(wire.NewMessage(wire.MsgBlockHashesTy, ethutil.ByteSliceToInterface(hashes)))

				case wire.MsgGetBlocksTy:
					// Limit to max 300 blocks
					max := int(math.Min(float64(msg.Data.Len()), 300.0))
					var blocks []interface{}

					for i := 0; i < max; i++ {
						hash := msg.Data.Get(i).Bytes()
						block := p.ethereum.ChainManager().GetBlock(hash)
						if block != nil {
							blocks = append(blocks, block.Value().Raw())
						}
					}

					p.QueueMessage(wire.NewMessage(wire.MsgBlockTy, blocks))

				case wire.MsgBlockHashesTy:
					p.catchingUp = true

					blockPool := p.ethereum.blockPool

					foundCommonHash := false

					it := msg.Data.NewIterator()
					for it.Next() {
						hash := it.Value().Bytes()
						p.lastReceivedHash = hash

						if blockPool.HasCommonHash(hash) {
							foundCommonHash = true

							break
						}

						blockPool.AddHash(hash, p)
					}

					if !foundCommonHash {
						//if !p.FetchHashes() {
						//	p.doneFetchingHashes = true
						//}
						p.FetchHashes()
					} else {
						peerlogger.Infof("Found common hash (%x...)\n", p.lastReceivedHash[0:4])
						p.doneFetchingHashes = true
					}

				case wire.MsgBlockTy:
					p.catchingUp = true

					blockPool := p.ethereum.blockPool

					it := msg.Data.NewIterator()
					for it.Next() {
						block := types.NewBlockFromRlpValue(it.Value())
						blockPool.Add(block, p)

						p.lastBlockReceived = time.Now()
					}
				case wire.MsgNewBlockTy:
					var (
						blockPool = p.ethereum.blockPool
						block     = types.NewBlockFromRlpValue(msg.Data.Get(0))
						td        = msg.Data.Get(1).BigInt()
					)

					if td.Cmp(blockPool.td) > 0 {
						p.ethereum.blockPool.AddNew(block, p)
					}
				}

			}
		}
	}

	p.Stop()
}

func (self *Peer) FetchBlocks(hashes [][]byte) {
	if len(hashes) > 0 {
		peerlogger.Debugf("Fetching blocks (%d)\n", len(hashes))

		self.QueueMessage(wire.NewMessage(wire.MsgGetBlocksTy, ethutil.ByteSliceToInterface(hashes)))
	}
}

func (self *Peer) FetchHashes() bool {
	blockPool := self.ethereum.blockPool

	return blockPool.FetchHashes(self)
}

func (self *Peer) FetchingHashes() bool {
	return !self.doneFetchingHashes
}

// General update method
func (self *Peer) update() {
	serviceTimer := time.NewTicker(100 * time.Millisecond)

out:
	for {
		select {
		case <-serviceTimer.C:
			if self.IsCap("eth") {
				var (
					sinceBlock = time.Since(self.lastBlockReceived)
				)

				if sinceBlock > 5*time.Second {
					self.catchingUp = false
				}
			}
		case <-self.quit:
			break out
		}
	}

	serviceTimer.Stop()
}

func (p *Peer) Start() {
	peerHost, peerPort, _ := net.SplitHostPort(p.conn.LocalAddr().String())
	servHost, servPort, _ := net.SplitHostPort(p.conn.RemoteAddr().String())

	if p.inbound {
		p.host, p.port = packAddr(peerHost, peerPort)
	} else {
		p.host, p.port = packAddr(servHost, servPort)
	}

	err := p.pushHandshake()
	if err != nil {
		peerlogger.Debugln("Peer can't send outbound version ack", err)

		p.Stop()

		return
	}

	go p.HandleOutbound()
	// Run the inbound handler in a new goroutine
	go p.HandleInbound()
	// Run the general update handler
	go p.update()

	// Wait a few seconds for startup and then ask for an initial ping
	time.Sleep(2 * time.Second)
	p.writeMessage(wire.NewMessage(wire.MsgPingTy, ""))
	p.pingStartTime = time.Now()

}

func (p *Peer) Stop() {
	p.StopWithReason(DiscRequested)
}

func (p *Peer) StopWithReason(reason DiscReason) {
	if atomic.AddInt32(&p.disconnect, 1) != 1 {
		return
	}

	// Pre-emptively remove the peer; don't wait for reaping. We already know it's dead if we are here
	p.ethereum.RemovePeer(p)

	close(p.quit)
	if atomic.LoadInt32(&p.connected) != 0 {
		p.writeMessage(wire.NewMessage(wire.MsgDiscTy, reason))
		p.conn.Close()
	}
}

func (p *Peer) peersMessage() *wire.Msg {
	outPeers := make([]interface{}, len(p.ethereum.InOutPeers()))
	// Serialise each peer
	for i, peer := range p.ethereum.InOutPeers() {
		// Don't return localhost as valid peer
		if !net.ParseIP(peer.conn.RemoteAddr().String()).IsLoopback() {
			outPeers[i] = peer.RlpData()
		}
	}

	// Return the message to the peer with the known list of connected clients
	return wire.NewMessage(wire.MsgPeersTy, outPeers)
}

// Pushes the list of outbound peers to the client when requested
func (p *Peer) pushPeers() {
	p.QueueMessage(p.peersMessage())
}

func (self *Peer) pushStatus() {
	msg := wire.NewMessage(wire.MsgStatusTy, []interface{}{
		uint32(ProtocolVersion),
		uint32(NetVersion),
		self.ethereum.ChainManager().TD,
		self.ethereum.ChainManager().CurrentBlock.Hash(),
		self.ethereum.ChainManager().Genesis().Hash(),
	})

	self.QueueMessage(msg)
}

func (self *Peer) handleStatus(msg *wire.Msg) {
	c := msg.Data

	var (
		//protoVersion = c.Get(0).Uint()
		netVersion = c.Get(1).Uint()
		td         = c.Get(2).BigInt()
		bestHash   = c.Get(3).Bytes()
		genesis    = c.Get(4).Bytes()
	)

	if bytes.Compare(self.ethereum.ChainManager().Genesis().Hash(), genesis) != 0 {
		loggerger.Warnf("Invalid genisis hash %x. Disabling [eth]\n", genesis)
		return
	}

	if netVersion != NetVersion {
		loggerger.Warnf("Invalid network version %d. Disabling [eth]\n", netVersion)
		return
	}

	/*
		if protoVersion != ProtocolVersion {
			loggerger.Warnf("Invalid protocol version %d. Disabling [eth]\n", protoVersion)
			return
		}
	*/

	// Get the td and last hash
	self.td = td
	self.bestHash = bestHash
	self.lastReceivedHash = bestHash

	self.statusKnown = true

	// Compare the total TD with the blockchain TD. If remote is higher
	// fetch hashes from highest TD node.
	self.FetchHashes()

	loggerger.Infof("Peer is [eth] capable. (TD = %v ~ %x)", self.td, self.bestHash)

}

func (p *Peer) pushHandshake() error {
	pubkey := p.ethereum.KeyManager().PublicKey()
	msg := wire.NewMessage(wire.MsgHandshakeTy, []interface{}{
		P2PVersion, []byte(p.version), []interface{}{[]interface{}{"eth", ProtocolVersion}}, p.port, pubkey[1:],
	})

	p.QueueMessage(msg)

	return nil
}

func (p *Peer) handleHandshake(msg *wire.Msg) {
	c := msg.Data

	var (
		p2pVersion = c.Get(0).Uint()
		clientId   = c.Get(1).Str()
		caps       = c.Get(2)
		port       = c.Get(3).Uint()
		pub        = c.Get(4).Bytes()
	)

	// Check correctness of p2p protocol version
	if p2pVersion != P2PVersion {
		fmt.Println(p)
		peerlogger.Debugf("Invalid P2P version. Require protocol %d, received %d\n", P2PVersion, p2pVersion)
		p.Stop()
		return
	}

	// Handle the pub key (validation, uniqueness)
	if len(pub) == 0 {
		peerlogger.Warnln("Pubkey required, not supplied in handshake.")
		p.Stop()
		return
	}

	// Self connect detection
	pubkey := p.ethereum.KeyManager().PublicKey()
	if bytes.Compare(pubkey[1:], pub) == 0 {
		p.Stop()

		return
	}

	// Check for blacklisting
	for _, pk := range p.ethereum.blacklist {
		if bytes.Compare(pk, pub) == 0 {
			peerlogger.Debugf("Blacklisted peer tried to connect (%x...)\n", pubkey[0:4])
			p.StopWithReason(DiscBadPeer)

			return
		}
	}

	usedPub := 0
	// This peer is already added to the peerlist so we expect to find a double pubkey at least once
	eachPeer(p.ethereum.Peers(), func(peer *Peer, e *list.Element) {
		if bytes.Compare(pub, peer.pubkey) == 0 {
			usedPub++
		}
	})

	if usedPub > 0 {
		peerlogger.Debugf("Pubkey %x found more then once. Already connected to client.", p.pubkey)
		p.Stop()
		return
	}
	p.pubkey = pub

	// If this is an inbound connection send an ack back
	if p.inbound {
		p.port = uint16(port)
	}

	p.SetVersion(clientId)

	p.versionKnown = true

	p.ethereum.PushPeer(p)
	p.ethereum.eventMux.Post(PeerListEvent{p.ethereum.Peers()})

	p.protocolCaps = caps

	it := caps.NewIterator()
	var capsStrs []string
	for it.Next() {
		cap := it.Value().Get(0).Str()
		ver := it.Value().Get(1).Uint()
		switch cap {
		case "eth":
			if ver != ProtocolVersion {
				loggerger.Warnf("Invalid protocol version %d. Disabling [eth]\n", ver)
				continue
			}
			p.pushStatus()
		}

		capsStrs = append(capsStrs, fmt.Sprintf("%s/%d", cap, ver))
	}

	peerlogger.Infof("Added peer (%s) %d / %d (%v)\n", p.conn.RemoteAddr(), p.ethereum.Peers().Len(), p.ethereum.MaxPeers, capsStrs)

	peerlogger.Debugln(p)
}

func (self *Peer) IsCap(cap string) bool {
	capsIt := self.protocolCaps.NewIterator()
	for capsIt.Next() {
		if capsIt.Value().Str() == cap {
			return true
		}
	}

	return false
}

func (self *Peer) Caps() *ethutil.Value {
	return self.protocolCaps
}

func (p *Peer) String() string {
	var strBoundType string
	if p.inbound {
		strBoundType = "inbound"
	} else {
		strBoundType = "outbound"
	}
	var strConnectType string
	if atomic.LoadInt32(&p.disconnect) == 0 {
		strConnectType = "connected"
	} else {
		strConnectType = "disconnected"
	}

	return fmt.Sprintf("[%s] (%s) %v %s", strConnectType, strBoundType, p.conn.RemoteAddr(), p.version)

}

func (p *Peer) RlpData() []interface{} {
	return []interface{}{p.host, p.port, p.pubkey}
}

func packAddr(address, _port string) (host []byte, port uint16) {
	p, _ := strconv.Atoi(_port)
	port = uint16(p)

	h := net.ParseIP(address)
	if ip := h.To4(); ip != nil {
		host = []byte(ip)
	} else {
		host = []byte(h)
	}

	return
}

func unpackAddr(value *ethutil.Value, p uint64) string {
	host, _ := net.IP(value.Bytes()).MarshalText()
	prt := strconv.Itoa(int(p))

	return net.JoinHostPort(string(host), prt)
}<|MERGE_RESOLUTION|>--- conflicted
+++ resolved
@@ -24,11 +24,7 @@
 	// The size of the output buffer for writing messages
 	outputBufferSize = 50
 	// Current protocol version
-<<<<<<< HEAD
-	ProtocolVersion = 43
-=======
 	ProtocolVersion = 45
->>>>>>> c2ba09b2
 	// Current P2P version
 	P2PVersion = 2
 	// Ethereum network version
