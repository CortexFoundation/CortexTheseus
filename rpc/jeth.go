--- conflicted
+++ resolved
@@ -2,11 +2,7 @@
 
 import (
 	"encoding/json"
-<<<<<<< HEAD
-=======
 	"fmt"
-
->>>>>>> 33051f21
 	"github.com/ethereum/go-ethereum/jsre"
 	"github.com/robertkrimen/otto"
 )
