package rpc

import (
	"encoding/json"
<<<<<<< HEAD
=======
	"fmt"

>>>>>>> 2b3913fa
	"github.com/ethereum/go-ethereum/jsre"
	"github.com/robertkrimen/otto"
)

type Jeth struct {
	ethApi *EthereumApi
	toVal  func(interface{}) otto.Value
	re     *jsre.JSRE
}

func NewJeth(ethApi *EthereumApi, toVal func(interface{}) otto.Value, re *jsre.JSRE) *Jeth {
	return &Jeth{ethApi, toVal, re}
}

func (self *Jeth) err(call otto.FunctionCall, code int, msg string, id interface{}) (response otto.Value) {
	rpcerr := &RpcErrorObject{code, msg}
	call.Otto.Set("ret_jsonrpc", jsonrpcver)
	call.Otto.Set("ret_id", id)
	call.Otto.Set("ret_error", rpcerr)
	response, _ = call.Otto.Run(`
		ret_response = { jsonrpc: ret_jsonrpc, id: ret_id, error: ret_error };
	`)
	return
}

func (self *Jeth) Send(call otto.FunctionCall) (response otto.Value) {
	reqif, err := call.Argument(0).Export()
	if err != nil {
		return self.err(call, -32700, err.Error(), nil)
	}

	jsonreq, err := json.Marshal(reqif)
	var reqs []RpcRequest
	batch := true
	err = json.Unmarshal(jsonreq, &reqs)
	if err != nil {
		reqs = make([]RpcRequest, 1)
		err = json.Unmarshal(jsonreq, &reqs[0])
		batch = false
	}

	call.Otto.Set("response_len", len(reqs))
	call.Otto.Run("var ret_response = new Array(response_len);")

	for i, req := range reqs {
		var respif interface{}
		err = self.ethApi.GetRequestReply(&req, &respif)
		if err != nil {
			fmt.Println("Error response:", err)
			return self.err(call, -32603, err.Error(), req.Id)
		}
		call.Otto.Set("ret_jsonrpc", jsonrpcver)
		call.Otto.Set("ret_id", req.Id)

		res, _ := json.Marshal(respif)

		call.Otto.Set("ret_result", string(res))
		call.Otto.Set("response_idx", i)
		response, err = call.Otto.Run(`
		ret_response[response_idx] = { jsonrpc: ret_jsonrpc, id: ret_id, result: JSON.parse(ret_result) };
		`)
	}

	if !batch {
		call.Otto.Run("ret_response = ret_response[0];")
	}

	if call.Argument(1).IsObject() {
		call.Otto.Set("callback", call.Argument(1))
		call.Otto.Run(`
	    if (Object.prototype.toString.call(callback) == '[object Function]') {
			callback(null, ret_response);
		}
		`)
	}

	return
}<|MERGE_RESOLUTION|>--- conflicted
+++ resolved
@@ -2,11 +2,7 @@
 
 import (
 	"encoding/json"
-<<<<<<< HEAD
-=======
 	"fmt"
-
->>>>>>> 2b3913fa
 	"github.com/ethereum/go-ethereum/jsre"
 	"github.com/robertkrimen/otto"
 )
