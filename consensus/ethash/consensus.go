--- conflicted
+++ resolved
@@ -34,11 +34,7 @@
 	"github.com/ethereum/go-ethereum/core/types"
 	"github.com/ethereum/go-ethereum/crypto/sha3"
 	"github.com/ethereum/go-ethereum/params"
-<<<<<<< HEAD
-	//"github.com/ethereum/go-ethereum/core"
-=======
 	"github.com/ethereum/go-ethereum/rlp"
->>>>>>> f744f27f
 )
 
 // Ethash proof-of-work protocol constants.
@@ -596,7 +592,7 @@
 
 // Some weird constants to avoid constant memory allocs for them.
 var (
-	big0   = big.NewInt(0)
+	big0 = big.NewInt(0)
 	//big2   = big.NewInt(2)
 	big4   = big.NewInt(4)
 	big8   = big.NewInt(8)
