--- conflicted
+++ resolved
@@ -21,10 +21,6 @@
 	"errors"
 	"fmt"
 	"github.com/ethereum/go-ethereum/log"
-<<<<<<< HEAD
-	//"runtime/debug"
-=======
->>>>>>> 8e8db5f2
 
 	"github.com/ethereum/go-ethereum/common"
 	"github.com/ethereum/go-ethereum/common/hexutil"
@@ -72,10 +68,6 @@
 // It returns an indication if the work was accepted.
 // Note either an invalid solution, a stale work a non-existent work will return false.
 func (api *API) SubmitWork(nonce types.BlockNonce, hash common.Hash, solution string) bool {
-<<<<<<< HEAD
-	//debug.PrintStack()
-=======
->>>>>>> 8e8db5f2
 	var sol types.BlockSolution
 	solBytes, solErr := hex.DecodeString(solution[2:])
 	if solErr != nil {
@@ -83,12 +75,6 @@
 		return false
 	}
 	sol.UnmarshalText(solBytes)
-<<<<<<< HEAD
-	//fmt.Println("submit work: ", nonce, hash, "solution: ", solution, "sol: ", sol)
-	//return true
-=======
-	// fmt.Println("submit work: ", nonce, hash, "solution: ", solution, "sol: ", sol)
->>>>>>> 8e8db5f2
 	if api.cuckoo.config.PowMode != ModeNormal && api.cuckoo.config.PowMode != ModeTest {
 		return false
 	}
