package cuckoo

import (
	"errors"
	"math/big"
	"math/rand"
	"sync"
	"time"

	"github.com/CortexFoundation/CortexTheseus/common"
	"github.com/CortexFoundation/CortexTheseus/consensus"
	"github.com/CortexFoundation/CortexTheseus/core/types"
	"github.com/CortexFoundation/CortexTheseus/log"
	"github.com/CortexFoundation/CortexTheseus/metrics"
	"github.com/CortexFoundation/CortexTheseus/rpc"
	"plugin"
)

var sharedCuckoo = New(Config{PowMode: ModeNormal})

var ErrInvalidDumpMagic = errors.New("invalid dump magic")

var (
	// maxUint256 is a big integer representing 2^256-1
	maxUint256 = new(big.Int).Exp(big.NewInt(2), big.NewInt(256), big.NewInt(0))
)

type Mode uint

const (
	ModeNormal Mode = iota
	ModeShared
	ModeTest
	ModeFake
	ModeFullFake
)

// mineResult wraps the pow solution parameters for the specified block.
type mineResult struct {
	nonce types.BlockNonce
	//mixDigest common.Hash
	hash     common.Hash
	solution types.BlockSolution

	errc chan error
}

// hashrate wraps the hash rate submitted by the remote sealer.
type hashrate struct {
	id   common.Hash
	ping time.Time
	rate uint64

	done chan struct{}
}

// sealWork wraps a seal work package for remote sealer.
type sealWork struct {
	errc chan error
	res  chan [4]string
}

// compatiable with cuckoo interface
type Config struct {
	CacheDir     string
	CachesInMem  int
	CachesOnDisk int

	DatasetDir     string
	DatasetsInMem  int
	DatasetsOnDisk int

	PowMode Mode

	UseCuda      bool
	UseOpenCL    bool
	StrDeviceIds string
	Threads      int
	Algorithm    string
}

type Cuckoo struct {
	config Config

	rand *rand.Rand
	// Current version allows single thread only
	threads  int
	update   chan struct{}
	hashrate metrics.Meter

	// Remote sealer related fields
	workCh       chan *types.Block // Notification channel to push new work to remote sealer
	resultCh     chan *types.Block // Channel used by mining threads to return result
	fetchWorkCh  chan *sealWork    // Channel used for remote sealer to fetch mining work
	submitWorkCh chan *mineResult  // Channel used for remote sealer to submit their mining result
	fetchRateCh  chan chan uint64  // Channel used to gather submitted hash rate for local or remote sealer.
	submitRateCh chan *hashrate    // Channel used for remote sealer to submit their mining hashrate

	shared *Cuckoo

	fakeFail  uint64        // Block number which fails PoW check even in fake mode
	fakeDelay time.Duration // Time delay to sleep for before returning from verify

	lock        sync.Mutex      // Ensures thread safety for the in-memory caches and mining fields
	once        sync.Once       // Ensures cuckoo-cycle algorithm initialize once
	closeOnce   sync.Once       // Ensures exit channel will not be closed twice.
	exitCh      chan chan error // Notification channel to exiting backend threads
	cMutex      sync.Mutex
	minerPlugin *plugin.Plugin
}

func New(config Config) *Cuckoo {
	// C.CuckooInit()
	// CuckooInit(2)

	cuckoo := &Cuckoo{
		config:       config,
		update:       make(chan struct{}),
		hashrate:     metrics.NewMeter(),
		threads:      1,
		workCh:       make(chan *types.Block),
		resultCh:     make(chan *types.Block),
		fetchWorkCh:  make(chan *sealWork),
		submitWorkCh: make(chan *mineResult),
		fetchRateCh:  make(chan chan uint64),
		submitRateCh: make(chan *hashrate),
		exitCh:       make(chan chan error),
	}
	go cuckoo.remote()
	return cuckoo
}

func NewTester() *Cuckoo {
	cuckoo := New(Config{PowMode: ModeTest})
	// go cuckoo.remote()
	return cuckoo
}

func DeleteTester() {
	// C.CuckooRelease()

	//	CuckooFinalize()
}

// NewShared() func in tests/block_tests_util.go
func NewShared() *Cuckoo {
	return &Cuckoo{shared: sharedCuckoo}
}

const PLUGIN_PATH string = "plugins/"
const PLUGIN_POST_FIX string = "_helper_for_node.so"

func (cuckoo *Cuckoo) InitPlugin() error {
<<<<<<< HEAD
		var minerName string = "cpu"
		if cuckoo.config.UseCuda == true {
			minerName = "cuda"
			cuckoo.threads = 1
		}else if cuckoo.config.UseOpenCL == true{
			minerName = "opencl"
			cuckoo.threads = 1
		}
		var errc error
		so_path := PLUGIN_PATH + minerName + PLUGIN_POST_FIX
		log.Debug("InitOnce", "so path", so_path)	
		cuckoo.minerPlugin, errc = plugin.Open(so_path)
		return errc
=======
	var minerName string = "cpu"
	if cuckoo.config.UseCuda == true {
		minerName = "cuda"
		cuckoo.threads = 1
	} else if cuckoo.config.UseOpenCL == true {
		minerName = "opencl"
		cuckoo.threads = 1
	}
	if cuckoo.config.StrDeviceIds == "" {
		cuckoo.config.StrDeviceIds = "0" //default gpu device 0
	}
	var errc error
	so_path := PLUGIN_PATH + minerName + PLUGIN_POST_FIX
	log.Info("Cuckoo Init Plugin", "name", minerName, "library path", so_path,
		"threads", cuckoo.threads, "device ids", cuckoo.config.StrDeviceIds)
	cuckoo.minerPlugin, errc = plugin.Open(so_path)
	return errc
>>>>>>> c4c8f3cf
}

func (cuckoo *Cuckoo) InitOnce() error {
	var err error
	cuckoo.once.Do(func() {
		errc := cuckoo.InitPlugin()
		if errc != nil {
			log.Error("Cuckoo Init Plugin", "error", errc)
			err = errc
			return
		} else {
			m, errc := cuckoo.minerPlugin.Lookup("CuckooInitialize")
			if err != nil {
				log.Error("Cuckoo Init Plugin", "error", errc)
				err = errc
				return
			}
			// miner algorithm use cuckaroo by default.
			errc = m.(func(int, string, string) error)(cuckoo.config.Threads, cuckoo.config.StrDeviceIds, "cuckaroo")
			err = errc
		}
	})
	return err
}

// Close closes the exit channel to notify all backend threads exiting.
func (cuckoo *Cuckoo) Close() error {
	var err error
	cuckoo.closeOnce.Do(func() {
		// Short circuit if the exit channel is not allocated.
		if cuckoo.exitCh == nil {
			return
		}
		errc := make(chan error)
		cuckoo.exitCh <- errc
		err = <-errc
		close(cuckoo.exitCh)

		if cuckoo.minerPlugin == nil {
			return
		}
		m, e := cuckoo.minerPlugin.Lookup("CuckooFinalize")
		if e != nil {
			err = e
			return
		}
		m.(func())()
	})
	return err
}

func (cuckoo *Cuckoo) Threads() int {
	cuckoo.lock.Lock()
	defer cuckoo.lock.Unlock()

	return cuckoo.threads
}

func (cuckoo *Cuckoo) Hashrate() float64 {
	return cuckoo.hashrate.Rate1()
}

func (cuckoo *Cuckoo) APIs(chain consensus.ChainReader) []rpc.API {
	// In order to ensure backward compatibility, we exposes cuckoo RPC APIs
	// to both ctxc and cuckoo namespaces.
	return []rpc.API{
		{
			Namespace: "ctxc",
			Version:   "1.0",
			Service:   &API{cuckoo},
			Public:    true,
		},
	}
}

func SeedHash(block uint64) []byte {
	seed := make([]byte, 32)
	return seed
}<|MERGE_RESOLUTION|>--- conflicted
+++ resolved
@@ -151,21 +151,6 @@
 const PLUGIN_POST_FIX string = "_helper_for_node.so"
 
 func (cuckoo *Cuckoo) InitPlugin() error {
-<<<<<<< HEAD
-		var minerName string = "cpu"
-		if cuckoo.config.UseCuda == true {
-			minerName = "cuda"
-			cuckoo.threads = 1
-		}else if cuckoo.config.UseOpenCL == true{
-			minerName = "opencl"
-			cuckoo.threads = 1
-		}
-		var errc error
-		so_path := PLUGIN_PATH + minerName + PLUGIN_POST_FIX
-		log.Debug("InitOnce", "so path", so_path)	
-		cuckoo.minerPlugin, errc = plugin.Open(so_path)
-		return errc
-=======
 	var minerName string = "cpu"
 	if cuckoo.config.UseCuda == true {
 		minerName = "cuda"
@@ -183,7 +168,6 @@
 		"threads", cuckoo.threads, "device ids", cuckoo.config.StrDeviceIds)
 	cuckoo.minerPlugin, errc = plugin.Open(so_path)
 	return errc
->>>>>>> c4c8f3cf
 }
 
 func (cuckoo *Cuckoo) InitOnce() error {
