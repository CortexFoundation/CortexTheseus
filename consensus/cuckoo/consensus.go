--- conflicted
+++ resolved
@@ -496,10 +496,6 @@
 	// fmt.Println("uint8_t h[32] = {" + strings.Trim(strings.Join(strings.Fields(fmt.Sprint(result_hash)), ","), "[]") + "};")
 	// r := CuckooVerify(&hash[0], len(hash), uint32(nonce), &result[0], &diff[0], &result_hash[0])
 	r := CuckooVerifyHeaderNonceAndSolutions(hash, uint32(nonce), &result[0])
-<<<<<<< HEAD
-=======
-	// fmt.Println("verify result: ", r)
->>>>>>> 8af31444
 	if r != 1 {
 		return errInvalidPoW
 	}
