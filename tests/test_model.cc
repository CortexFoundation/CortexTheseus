#include <cvm/c_api.h>
#include <cvm/model.h>
#include <iostream>
#include <thread>
#include <omp.h>
using namespace std;

void test_op_take() {


}

int run_LIF(string model_root) {

    cvm::runtime::transpose_int8_avx256_transpose_cnt = 0;
    cvm::runtime::transpose_int8_avx256_gemm_cnt = 0;
    cvm::runtime::im2col_cnt = 0;
    cvm::runtime::cvm_op_rightshift_cnt = 0;
    cvm::runtime::cvm_op_clip_cnt = 0;
    cvm::runtime::cvm_op_dense_cnt = 0;
    cvm::runtime::cvm_op_maxpool_cnt = 0;
    cvm::runtime::cvm_op_broadcast_cnt = 0;
    cvm::runtime::cvm_op_concat_cnt = 0;
    cvm::runtime::cvm_op_upsampling_cnt = 0;
    cvm::runtime::cvm_op_inline_matmul_cnt = 0;

    string json_path = model_root + "/symbol";
    string params_path = model_root + "/params";
    cerr << "load " << json_path << "\n";
    cerr << "load " << params_path << "\n";
    cvm::runtime::CVMModel* model = static_cast<cvm::runtime::CVMModel*>(
        CVMAPILoadModel(json_path.c_str(), params_path.c_str(), 0, 0)
    );
    if (model == nullptr) {
        std::cerr << "model loaded failed\n";
        return -1;
    }
    cerr << "ops " << CVMAPIGetGasFromModel(model) / 1024 / 1024 << "\n";
    vector<char> input, output;
    int input_size = CVMAPIGetInputLength(model);
    int output_size = CVMAPIGetOutputLength(model);
    input.resize(input_size); // 1 * 1 * 28 * 28);
    output.resize(output_size); //1 * 10);
    double start = omp_get_wtime();
    int n_run = 1;
    for (int i = 0; i < n_run; i++) {
        if (i % 10 == 0)
                cerr << "i = " << i << "\n";
        CVMAPIInfer(model, input.data(), output.data());
    }
    double ellapsed_time = (omp_get_wtime() - start) / n_run;
    cout << "total gemm.trans time: " << cvm::runtime::transpose_int8_avx256_transpose_cnt / n_run << "\n";
    cout << "total  gemm.gemm time: " << cvm::runtime::transpose_int8_avx256_gemm_cnt / n_run << "\n";
    cout << "total     im2col time: " << cvm::runtime::im2col_cnt / n_run<< "\n";
    double sum_time = 0;
    sum_time +=  cvm::runtime::transpose_int8_avx256_transpose_cnt / n_run;
    sum_time +=  cvm::runtime::transpose_int8_avx256_gemm_cnt / n_run;
    sum_time +=  cvm::runtime::im2col_cnt / n_run;
    cout << "total       gemm time: " << (sum_time) << "/" << ellapsed_time
         << " " <<  sum_time / ellapsed_time <<"\n";
    sum_time = cvm::runtime::cvm_op_dense_cnt / n_run;
    cout << "total naivedense time: " << (sum_time) << "/" << ellapsed_time
         << " " <<  sum_time / ellapsed_time <<"\n";
    sum_time = (cvm::runtime::cvm_op_maxpool_cnt) / n_run;
    cout << "total    maxpool time: " <<  sum_time << "/" << ellapsed_time
         << " " <<  sum_time / ellapsed_time <<"\n";
    sum_time = (cvm::runtime::cvm_op_broadcast_cnt) / n_run;
    cout << "total  broadcast time: " <<  sum_time << "/" << ellapsed_time
         << " " <<  sum_time / ellapsed_time <<"\n";


    sum_time =  cvm::runtime::cvm_op_clip_cnt / n_run;
    cout << "total       clip time: " << (sum_time) << "/" << ellapsed_time
         << " " <<  sum_time / ellapsed_time <<"\n";


    sum_time =  cvm::runtime::cvm_op_rightshift_cnt / n_run;
    cout << "total rightshift time: " << (sum_time) << "/" << ellapsed_time
         << " " <<  sum_time / ellapsed_time <<"\n";

    sum_time =  cvm::runtime::cvm_op_concat_cnt / n_run;
    cout << "total    concat time: " << (sum_time) << "/" << ellapsed_time
         << " " <<  sum_time / ellapsed_time <<"\n";

    sum_time =  cvm::runtime::cvm_op_upsampling_cnt / n_run;
    cout << "total upsampling time: " << (sum_time) << "/" << ellapsed_time
         << " " <<  sum_time / ellapsed_time <<"\n";

    sum_time =  cvm::runtime::cvm_op_inline_matmul_cnt / n_run;
    cout << "total matmul     time: " << (sum_time) << "/" << ellapsed_time
         << " " <<  sum_time / ellapsed_time <<"\n";
    CVMAPIFreeModel(model);
    return 0;
}
void test_thread() {
    vector<std::thread> threads;
    for (int t = 0; t < 1; ++t) {
        cerr << "threads t = " << t << "\n";
        threads.push_back(thread([&]() {
                string model_root = "/home/kaihuo/model_storage/resnet50_v1/data/";
                // model_root = "/home/kaihuo/cortex_fullnode_storage/cifar_resnet20_v2/data";
                // model_root = "/home/lizhen/storage/mnist/data/";
                // model_root = "/home/lizhen/storage/animal10/data";
                // model_root = "/home/kaihuo/cortex_fullnode_storage/imagenet_inceptionV3/data";
                run_LIF(model_root);
                //run_LIF(model_root);
        }));
    }
    for (auto& thread : threads) {
        thread.join();
    }
}

void test_models() {
    auto model_roots = {
<<<<<<< HEAD
       // "/home/kaihuo/model_storage/resnet50_v1/data/",
       // "/home/kaihuo/cortex_fullnode_storage/imagenet_inceptionV3/data",
       // "/home/kaihuo/model_storage/animal10/data",
       // "/home/kaihuo/model_storage/mnist/data",
       // "/home/kaihuo/model_storage/resnet50_v2/data",
       // "/home/kaihuo/model_storage/vgg16_gcv/data",
       // "/home/kaihuo/model_storage/vgg19_gcv/data",
       // "/home/kaihuo/model_storage/squeezenet_gcv1.1/data",
       // "/home/kaihuo/model_storage/squeezenet_gcv1.0/data",
        "/home/kaihuo/model_storage/octconv_resnet26_0.250/data"
=======
        // "/home/tian/model_storage/resnet50_v1/data/",
        // "/home/tian/cortex_fullnode_storage/imagenet_inceptionV3/data",
        // "/home/tian/model_storage/animal10/data",
        // "/home/tian/model_storage/mnist/data",
        // "/home/tian/model_storage/resnet50_v2/data",
        // "/home/tian/model_storage/vgg16_gcv/data",
        // "/home/tian/model_storage/vgg19_gcv/data",
        // "/home/tian/model_storage/squeezenet_gcv1.1/data",
        // "/home/tian/model_storage/squeezenet_gcv1.0/data",
        // "/home/tian/model_storage/octconv_resnet26_0.250/data"
         "/home/tian/model_storage/yolo3_darknet53_b1/data",
         "/home/tian/model_storage/yolo3_darknet53/data"
>>>>>>> ab82d8ea
    };
    for (auto model_root : model_roots) {
        run_LIF(model_root);
    }
}
int main() {
    test_models();
    return 0;
}<|MERGE_RESOLUTION|>--- conflicted
+++ resolved
@@ -113,7 +113,6 @@
 
 void test_models() {
     auto model_roots = {
-<<<<<<< HEAD
        // "/home/kaihuo/model_storage/resnet50_v1/data/",
        // "/home/kaihuo/cortex_fullnode_storage/imagenet_inceptionV3/data",
        // "/home/kaihuo/model_storage/animal10/data",
@@ -124,20 +123,6 @@
        // "/home/kaihuo/model_storage/squeezenet_gcv1.1/data",
        // "/home/kaihuo/model_storage/squeezenet_gcv1.0/data",
         "/home/kaihuo/model_storage/octconv_resnet26_0.250/data"
-=======
-        // "/home/tian/model_storage/resnet50_v1/data/",
-        // "/home/tian/cortex_fullnode_storage/imagenet_inceptionV3/data",
-        // "/home/tian/model_storage/animal10/data",
-        // "/home/tian/model_storage/mnist/data",
-        // "/home/tian/model_storage/resnet50_v2/data",
-        // "/home/tian/model_storage/vgg16_gcv/data",
-        // "/home/tian/model_storage/vgg19_gcv/data",
-        // "/home/tian/model_storage/squeezenet_gcv1.1/data",
-        // "/home/tian/model_storage/squeezenet_gcv1.0/data",
-        // "/home/tian/model_storage/octconv_resnet26_0.250/data"
-         "/home/tian/model_storage/yolo3_darknet53_b1/data",
-         "/home/tian/model_storage/yolo3_darknet53/data"
->>>>>>> ab82d8ea
     };
     for (auto model_root : model_roots) {
         run_LIF(model_root);
