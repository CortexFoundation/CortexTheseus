--- conflicted
+++ resolved
@@ -93,7 +93,6 @@
     params  = string((std::istreambuf_iterator<char>(input_stream)), std::istreambuf_iterator<char>());
     input_stream.close();
   }
-  cout << json << endl;
   cvm::runtime::CVMModel* model = static_cast<cvm::runtime::CVMModel*>(
       CVMAPILoadModel(json.c_str(), json.size(), params.c_str(), params.size(), device_type, 0)
     );
@@ -293,32 +292,9 @@
 
 int test_models(int device_type = 0) {
   auto model_roots = {
-<<<<<<< HEAD
-     // "/data/std_out/null",
-      "/data/std_out/resnet50_mxg",
-      "/data/std_out/resnet50_v2",
-      "/data/std_out/qd10_resnet20_v2",
-      "/data/std_out/trec",
-     "/data/new_cvm/yolo3_darknet53_voc/data",
-     "/data/lz_model_storage/dcnet_mnist_v1/data",
-     "/data/lz_model_storage/mobilenetv1.0_imagenet/data",
-     "/data/lz_model_storage/resnet50_v1_imagenet/data",
-     "/data/lz_model_storage/animal10/data",
-     "/data/lz_model_storage/resnet50_v2/data",
-     "/data/lz_model_storage/vgg16_gcv/data",
-     "/data/lz_model_storage/sentiment_trec/data",
-     "/data/lz_model_storage/vgg19_gcv/data",
-     "/data/lz_model_storage/squeezenet_gcv1.1/data",
-     "/data/lz_model_storage/squeezenet_gcv1.0/data",
-     "/data/lz_model_storage/octconv_resnet26_0.250/data",
-     "/data/std_out/resnet50_mxg/",
-     "/data/std_out/resnet50_v2",
-     "/data/std_out/qd10_resnet20_v2"
-    // "/data/std_out/random_0_0/",
-=======
     // "/data/std_out/null",
     // "/data/std_out/resnet50_mxg",
-    // "/data/std_out/resnet50_v2",
+     "/data/std_out/resnet50_v2",
     // "/data/std_out/qd10_resnet20_v2",
     // "/data/std_out/trec",
     // "/data/new_cvm/yolo3_darknet53_voc/data",
@@ -326,19 +302,18 @@
     // "/data/lz_model_storage/mobilenetv1.0_imagenet/data",
     // "/data/lz_model_storage/resnet50_v1_imagenet/data",
     // "/data/lz_model_storage/animal10/data",
-    // "/data/lz_model_storage/resnet50_v2/data",
+     "/data/lz_model_storage/resnet50_v2/data",
     // "/data/lz_model_storage/vgg16_gcv/data",
     // "/data/lz_model_storage/sentiment_trec/data",
     // "/data/lz_model_storage/vgg19_gcv/data",
     // "/data/lz_model_storage/squeezenet_gcv1.1/data",
     // "/data/lz_model_storage/squeezenet_gcv1.0/data",
     // // invalid has strange attribute in operator elemwise_add.
-    // // "/data/lz_model_storage/octconv_resnet26_0.250/data", 
+    // // "/data/lz_model_storage/octconv_resnet26_0.250/data",
     // "/data/std_out/resnet50_mxg/",
     // "/data/std_out/resnet50_v2",
     // "/data/std_out/qd10_resnet20_v2",
     // "/data/std_out/random_3_0/",
->>>>>>> a6f2e429
     // "/data/std_out/random_3_1/",
     // "/data/std_out/random_3_2/",
     // "/data/std_out/random_3_3/",
@@ -353,15 +328,9 @@
     // "/data/std_out/random_4_6/",
     // "/data/std_out/random_4_7/",
     // "/data/std_out/random_4_8/",
-<<<<<<< HEAD
-    // "/data/std_out/random_4_9/"
-    //"/data/std_out/log2",
-    "./tests/3145ad19228c1cd2d051314e72f26c1ce77b7f02/"
-=======
     // "/data/std_out/random_4_9/",
     "/data/std_out/log2",
     "./tests/3145ad19228c1cd2d051314e72f26c1ce77b7f02/",
->>>>>>> a6f2e429
   };
   for (auto model_root : model_roots) {
     auto ret = run_LIF(model_root, device_type);
