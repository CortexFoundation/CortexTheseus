--- conflicted
+++ resolved
@@ -70,11 +70,7 @@
     input_stream.close();
   }
   cvm::runtime::CVMModel* model = static_cast<cvm::runtime::CVMModel*>(
-<<<<<<< HEAD
-      CVMAPILoadModel(json.c_str(), json.size(), params.c_str(), params.size(), use_gpu, 0)
-=======
       CVMAPILoadModel(json.c_str(), json.size(), params.c_str(), params.size(), device_type, 0)
->>>>>>> 5c301197
     );
   cerr << "model loaded\n";
   if (model == nullptr) {
@@ -240,37 +236,21 @@
 
 int test_models(int device_type = 0) {
   auto model_roots = {
-<<<<<<< HEAD
-   //  "/data/new_cvm/yolo3_darknet53_voc/data",
-   //  "/data/lz_model_storage/dcnet_mnist_v1/data",
-   //  "/data/lz_model_storage/mobilenetv1.0_imagenet/data",
-   //  "/data/lz_model_storage/resnet50_v1_imagenet/data",
-   //  "/data/lz_model_storage/animal10/data",
-   //  "/data/lz_model_storage/resnet50_v2/data",
-   //  "/data/lz_model_storage/vgg16_gcv/data",
-   //  "/data/lz_model_storage/sentiment_trec/data",
-   //  "/data/lz_model_storage/vgg19_gcv/data",
-   //  "/data/lz_model_storage/squeezenet_gcv1.1/data",
-   //  "/data/lz_model_storage/squeezenet_gcv1.0/data",
-   //  "/data/lz_model_storage/octconv_resnet26_0.250/data",
-   //  "/data/std_out/resnet50_mxg/",
-   //  "/data/std_out/resnet50_v2"
-   //  "/data/std_out/trec"
+     "/data/new_cvm/yolo3_darknet53_voc/data",
+     "/data/lz_model_storage/dcnet_mnist_v1/data",
+     "/data/lz_model_storage/mobilenetv1.0_imagenet/data",
+     "/data/lz_model_storage/resnet50_v1_imagenet/data",
+     "/data/lz_model_storage/animal10/data",
+     "/data/lz_model_storage/resnet50_v2/data",
+     "/data/lz_model_storage/vgg16_gcv/data",
+     "/data/lz_model_storage/sentiment_trec/data",
+     "/data/lz_model_storage/vgg19_gcv/data",
+     "/data/lz_model_storage/squeezenet_gcv1.1/data",
+     "/data/lz_model_storage/squeezenet_gcv1.0/data",
+     "/data/lz_model_storage/octconv_resnet26_0.250/data",
+      "/data/std_out/resnet50_mxg/",
+      "/data/std_out/resnet50_v2",
      "/data/std_out/qd10_resnet20_v2"
-=======
-     // "/data/new_cvm/yolo3_darknet53_voc/data",
-     // "/data/lz_model_storage/dcnet_mnist_v1/data",
-     // "/data/lz_model_storage/mobilenetv1.0_imagenet/data",
-     // "/data/lz_model_storage/resnet50_v1_imagenet/data",
-     // "/data/lz_model_storage/animal10/data",
-     // "/data/lz_model_storage/resnet50_v2/data",
-     // "/data/lz_model_storage/vgg16_gcv/data",
-     // "/data/lz_model_storage/sentiment_trec/data",
-     // "/data/lz_model_storage/vgg19_gcv/data",
-     "/data/lz_model_storage/squeezenet_gcv1.1/data",
-     // "/data/lz_model_storage/squeezenet_gcv1.0/data",
-     // "/data/lz_model_storage/octconv_resnet26_0.250/data",
->>>>>>> 5c301197
   };
   for (auto model_root : model_roots) {
     if (run_LIF(model_root, device_type) != 0) {
@@ -280,8 +260,8 @@
   return 0;
 }
 int main() {
-  if (test_models(0) != 0)
-    return -1;
+ // if (test_models(0) != 0)
+ //   return -1;
   if (test_models(1) != 0)
     return -1;
   return 0;
