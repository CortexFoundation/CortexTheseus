--- conflicted
+++ resolved
@@ -35,7 +35,7 @@
 
 }
 
-int run_LIF(string model_root, string model_name) {
+int run_LIF(string model_root) {
   cvm::runtime::transpose_int8_avx256_transpose_cnt = 0;
   cvm::runtime::transpose_int8_avx256_gemm_cnt = 0;
   cvm::runtime::im2col_cnt = 0;
@@ -51,9 +51,8 @@
   cvm::runtime::cvm_op_depthwise_conv_cnt = 0;
   cvm::runtime::cvm_op_chnwise_conv1x1_cnt = 0;
 
-  string prefix = model_name + ".nnvm.compile";
-  string json_path = model_root + "/" + prefix + ".json";
-  string params_path = model_root + "/" + prefix + ".params";
+  string json_path = model_root + "/symbol"
+  string params_path = model_root + "/params"
   cerr << "load " << json_path << "\n";
   cerr << "load " << params_path << "\n";
   cvm::runtime::CVMModel* model = static_cast<cvm::runtime::CVMModel*>(
@@ -202,28 +201,6 @@
 
 void test_models() {
   auto model_roots = {
-<<<<<<< HEAD
-    // "/home/tian/model_storage/yolo3_darknet53_int16/data",
-    // "/home/tian/model_storage/dcnet_mnist_v1/data",
-    // "/home/tian/model_storage/mobilenetv1.0_imagenet/data",
-    // "/home/tian/model_storage/resnet50_v1_imagenet/data",
-    // "/home/tian/model_storage/animal10/data",
-    // "/home/tian/model_storage/dcnet_v0_mnist/data",
-    // "/home/tian/model_storage/resnet50_v2/data",
-    // "/home/tian/model_storage/vgg16_gcv/data",
-    // "/home/tian/model_storage/sentiment_trec/data",
-    // "/home/tian/model_storage/vgg19_gcv/data",
-    // "/home/tian/model_storage/squeezenet_gcv1.1/data",
-    // "/home/tian/model_storage/squeezenet_gcv1.0/data",
-    // "/home/tian/model_storage/octconv_resnet26_0.250/data",
-    // "/home/tian/model_storage/yolo3_darknet53_b1/data"
-    "/home/serving/tvm-cvm/data/",
-  };
-  auto model_names = {
-    "yolo3_darknet53_voc.all",
-    "resnet50_mxg",
-    "mobilenet1_0",
-=======
      "/data/model_storage/dcnet_mnist_v1/data",
      "/data/model_storage/mobilenetv1.0_imagenet/data",
      "/data/model_storage/resnet50_v1_imagenet/data",
@@ -237,12 +214,9 @@
      "/data/model_storage/squeezenet_gcv1.0/data",
      "/data/model_storage/octconv_resnet26_0.250/data",
      "/data/model_storage/yolo3_darknet53_b1/data"
->>>>>>> a2361f68
   };
   for (auto model_root : model_roots) {
-    for (auto model_name : model_names) {
-      run_LIF(model_root, model_name);
-    }
+    run_LIF(model_root);
   }
 }
 int main() {
