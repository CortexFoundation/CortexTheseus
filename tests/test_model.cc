#include <cvm/c_api.h>
#include <cvm/model.h>
#include <iostream>
#include <thread>
#include <omp.h>
#include <cvm/runtime/registry.h>
#include <cvm/op.h>
#include "npy.hpp"
using namespace std;

using cvm::runtime::PackedFunc;
using cvm::runtime::Registry;
struct OpArgs {
    std::vector<DLTensor> args;
    std::vector<CVMValue> arg_values;
    std::vector<int> arg_tcodes;
    std::vector<int64_t> shape_data;
};

void test_op_take() {
    CVMValue t_attr;
    const PackedFunc* op = Registry::Get("cvm.runtime.cvm.take");
    cvm::NodeAttrs* attr;
    std::shared_ptr<OpArgs> arg_ptr = std::make_shared<OpArgs>();
    t_attr.v_handle = (void*)attr;
    arg_ptr->arg_values.push_back(t_attr);
    arg_ptr->arg_tcodes.push_back(kHandle);
    cvm::runtime::CVMRetValue rv;
    cvm::runtime::CVMArgs targs(
      arg_ptr->arg_values.data(),
      arg_ptr->arg_tcodes.data(),
      static_cast<int>(arg_ptr->arg_values.size())
    );
    // (*op)(ta);

}

int run_LIF(string model_root) {

    cvm::runtime::transpose_int8_avx256_transpose_cnt = 0;
    cvm::runtime::transpose_int8_avx256_gemm_cnt = 0;
    cvm::runtime::im2col_cnt = 0;
    cvm::runtime::cvm_op_rightshift_cnt = 0;
    cvm::runtime::cvm_op_clip_cnt = 0;
    cvm::runtime::cvm_op_dense_cnt = 0;
    cvm::runtime::cvm_op_maxpool_cnt = 0;
    cvm::runtime::cvm_op_broadcast_cnt = 0;
    cvm::runtime::cvm_op_concat_cnt = 0;
    cvm::runtime::cvm_op_upsampling_cnt = 0;
    cvm::runtime::cvm_op_inline_matmul_cnt = 0;

    string json_path = model_root + "/symbol";
    string params_path = model_root + "/params";
    cerr << "load " << json_path << "\n";
    cerr << "load " << params_path << "\n";
    cvm::runtime::CVMModel* model = static_cast<cvm::runtime::CVMModel*>(
<<<<<<< HEAD
            CVMAPILoadModel(json_path.c_str(), params_path.c_str(), 0, 0)
=======
        CVMAPILoadModel(json_path.c_str(), params_path.c_str(), 0, 0)
>>>>>>> 4ad379ac
    );
    if (model == nullptr) {
        std::cerr << "model loaded failed\n";
        return -1;
    }
    cerr << "ops " << CVMAPIGetGasFromModel(model) / 1024 / 1024 << "\n";
    vector<char> input, output;
    int input_size = CVMAPIGetInputLength(model);
    int output_size = CVMAPIGetOutputLength(model);
    input.resize(input_size); // 1 * 1 * 28 * 28);
    output.resize(output_size); //1 * 10);
    if (model_root.find("yolo") >= 0)
    {
       std::vector<unsigned long> tshape;
       npy::LoadArrayFromNumpy("/tmp/yolo/data.npy", tshape, input);
       std::cerr << tshape.size() << "\n";
       for (auto x : tshape) {
           std::cerr << x << " ";
       }
       std::cerr << "\n";
    }
    double start = omp_get_wtime();
    int n_run = 1;
    for (int i = 0; i < n_run; i++) {
        if (i % 10 == 0)
			cerr << "i = " << i << "\n";
        CVMAPIInfer(model, input.data(), output.data());
    }
    double ellapsed_time = (omp_get_wtime() - start) / n_run;
    cout << "total gemm.trans time: " << cvm::runtime::transpose_int8_avx256_transpose_cnt / n_run << "\n";
    cout << "total  gemm.gemm time: " << cvm::runtime::transpose_int8_avx256_gemm_cnt / n_run << "\n";
    cout << "total     im2col time: " << cvm::runtime::im2col_cnt / n_run<< "\n";
    double sum_time = 0;
    sum_time +=  cvm::runtime::transpose_int8_avx256_transpose_cnt / n_run;
    sum_time +=  cvm::runtime::transpose_int8_avx256_gemm_cnt / n_run;
    sum_time +=  cvm::runtime::im2col_cnt / n_run;
    cout << "total       gemm time: " << (sum_time) << "/" << ellapsed_time
         << " " <<  sum_time / ellapsed_time <<"\n";
    sum_time = cvm::runtime::cvm_op_dense_cnt / n_run;
    cout << "total naivedense time: " << (sum_time) << "/" << ellapsed_time
         << " " <<  sum_time / ellapsed_time <<"\n";
    sum_time = (cvm::runtime::cvm_op_maxpool_cnt) / n_run;
    cout << "total    maxpool time: " <<  sum_time << "/" << ellapsed_time
         << " " <<  sum_time / ellapsed_time <<"\n";
    sum_time = (cvm::runtime::cvm_op_broadcast_cnt) / n_run;
    cout << "total  broadcast time: " <<  sum_time << "/" << ellapsed_time
         << " " <<  sum_time / ellapsed_time <<"\n";


    sum_time =  cvm::runtime::cvm_op_clip_cnt / n_run;
    cout << "total       clip time: " << (sum_time) << "/" << ellapsed_time
         << " " <<  sum_time / ellapsed_time <<"\n";


    sum_time =  cvm::runtime::cvm_op_rightshift_cnt / n_run;
    cout << "total rightshift time: " << (sum_time) << "/" << ellapsed_time
         << " " <<  sum_time / ellapsed_time <<"\n";

    sum_time =  cvm::runtime::cvm_op_concat_cnt / n_run;
    cout << "total    concat time: " << (sum_time) << "/" << ellapsed_time
         << " " <<  sum_time / ellapsed_time <<"\n";

    sum_time =  cvm::runtime::cvm_op_upsampling_cnt / n_run;
    cout << "total upsampling time: " << (sum_time) << "/" << ellapsed_time
         << " " <<  sum_time / ellapsed_time <<"\n";

    sum_time =  cvm::runtime::cvm_op_inline_matmul_cnt / n_run;
    cout << "total matmul     time: " << (sum_time) << "/" << ellapsed_time
         << " " <<  sum_time / ellapsed_time <<"\n";
    CVMAPIFreeModel(model);
    if (model_root.find("yolo") >= 0) {
        uint64_t ns =  output.size() / 4;
        std::cout << "output size = " << ns << "\n";
        int32_t* int32_output = static_cast<int32_t*>((void*)output.data());
        for (auto i = 0; i < std::min(60UL, ns); i++) {
            std::cout << (int32_t)int32_output[i] << " ";
            if ((i + 1) % 6 == 0)
                std::cout << "\n";
        }
        for (auto i = (size_t)(std::max(0, ((int)(ns) - 60))); i < ns; i++) {
            std::cout << (int32_t)int32_output[i] << " ";
            if ((i + 1) % 6 == 0)
                std::cout << "\n";
        }
        std::cout << "\n";
    } else {
        std::cout << "output size = " << output.size() << "\n";
        for (auto i = 0; i < std::min(6UL * 10, output.size()); i++) {
            std::cout << (int32_t)output[i] << " ";
        }
        for (auto i = (size_t)(std::max(0, ((int)(output.size()) - 6 * 10))); i < output.size(); i++) {
            std::cout << (int32_t)output[i] << " ";
        }
        std::cout << "\n";
    }
    return 0;
}
void test_thread() {
    vector<std::thread> threads;
    for (int t = 0; t < 1; ++t) {
        cerr << "threads t = " << t << "\n";
        threads.push_back(thread([&]() {
                string model_root = "/home/kaihuo/model_storage/resnet50_v1/data/";
                // model_root = "/home/kaihuo/cortex_fullnode_storage/cifar_resnet20_v2/data";
                // model_root = "/home/lizhen/storage/mnist/data/";
                // model_root = "/home/lizhen/storage/animal10/data";
                // model_root = "/home/kaihuo/cortex_fullnode_storage/imagenet_inceptionV3/data";
                run_LIF(model_root);
                //run_LIF(model_root);
        }));
    }
    for (auto& thread : threads) {
        thread.join();
    }
}

void test_models() {
    auto model_roots = {
       // "/home/kaihuo/model_storage/resnet50_v1/data/",
       // "/home/kaihuo/cortex_fullnode_storage/imagenet_inceptionV3/data",
       // "/home/kaihuo/model_storage/animal10/data",
       // "/home/kaihuo/model_storage/mnist/data",
       // "/home/kaihuo/model_storage/resnet50_v2/data",
       // "/home/kaihuo/model_storage/vgg16_gcv/data",
       // "/home/kaihuo/model_storage/vgg19_gcv/data",
       // "/home/kaihuo/model_storage/squeezenet_gcv1.1/data",
       // "/home/kaihuo/model_storage/squeezenet_gcv1.0/data",
        // "/home/kaihuo/model_storage/octconv_resnet26_0.250/data",
        "/home/tian/model_storage/yolo3_darknet53_b1/data"
    };
    for (auto model_root : model_roots) {
        run_LIF(model_root);
    }
}
int main() {
    test_models();
    return 0;
}<|MERGE_RESOLUTION|>--- conflicted
+++ resolved
@@ -54,11 +54,7 @@
     cerr << "load " << json_path << "\n";
     cerr << "load " << params_path << "\n";
     cvm::runtime::CVMModel* model = static_cast<cvm::runtime::CVMModel*>(
-<<<<<<< HEAD
-            CVMAPILoadModel(json_path.c_str(), params_path.c_str(), 0, 0)
-=======
         CVMAPILoadModel(json_path.c_str(), params_path.c_str(), 0, 0)
->>>>>>> 4ad379ac
     );
     if (model == nullptr) {
         std::cerr << "model loaded failed\n";
