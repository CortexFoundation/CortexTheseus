--- conflicted
+++ resolved
@@ -202,7 +202,6 @@
 
 void test_models() {
   auto model_roots = {
-<<<<<<< HEAD
      "/home/lizhen/model_storage/dcnet_mnist_v1/data",
      "/home/lizhen/model_storage/mobilenetv1.0_imagenet/data",
      "/home/lizhen/model_storage/resnet50_v1_imagenet/data",
@@ -216,21 +215,6 @@
      "/home/lizhen/model_storage/squeezenet_gcv1.0/data",
      "/home/lizhen/model_storage/octconv_resnet26_0.250/data",
      "/home/lizhen/model_storage/yolo3_darknet53_b1/data"
-=======
-    "/home/tian/model_storage/dcnet_mnist_v1/data",
-    "/home/tian/model_storage/mobilenetv1.0_imagenet/data",
-    "/home/tian/model_storage/resnet50_v1_imagenet/data",
-    "/home/tian/model_storage/animal10/data",
-    "/home/tian/model_storage/dcnet_v0_mnist/data",
-    "/home/tian/model_storage/resnet50_v2/data",
-    "/home/tian/model_storage/vgg16_gcv/data",
-    "/home/tian/model_storage/sentiment_trec/data",
-    "/home/tian/model_storage/vgg19_gcv/data",
-    "/home/tian/model_storage/squeezenet_gcv1.1/data",
-    "/home/tian/model_storage/squeezenet_gcv1.0/data",
-    "/home/tian/model_storage/octconv_resnet26_0.250/data",
-    "/home/tian/model_storage/yolo3_darknet53_b1/data"
->>>>>>> 12b3f63d
   };
   for (auto model_root : model_roots) {
     run_LIF(model_root);
