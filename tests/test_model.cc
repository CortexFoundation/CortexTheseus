--- conflicted
+++ resolved
@@ -201,22 +201,6 @@
 
 void test_models() {
   auto model_roots = {
-<<<<<<< HEAD
-   // "/home/kaihuo/model_storage/dcnet_mnist_v1/data",
-   // "/home/kaihuo/model_storage/mobilenetv1.0_imagenet/data",
-   // "/home/kaihuo/model_storage/resnet50_v1_imagenet/data",
-   // "/home/kaihuo/model_storage/animal10/data",
-   // "/home/kaihuo/model_storage/dcnet_v0_mnist/data",
-   // "/home/kaihuo/model_storage/resnet50_v2/data",
-   // "/home/kaihuo/model_storage/vgg16_gcv/data",
-   // "/home/kaihuo/model_storage/sentiment_trec/data",
-   // "/home/kaihuo/model_storage/vgg19_gcv/data",
-   // "/home/kaihuo/model_storage/squeezenet_gcv1.1/data",
-   // "/home/kaihuo/model_storage/squeezenet_gcv1.0/data",
-   // "/home/kaihuo/model_storage/octconv_resnet26_0.250/data",
-   // "/home/kaihuo/model_storage/yolo3_darknet53_b1/data",
-    "/data/std_out/resnet50_mxg"
-=======
      "/data/model_storage/dcnet_mnist_v1/data",
      "/data/model_storage/mobilenetv1.0_imagenet/data",
      "/data/model_storage/resnet50_v1_imagenet/data",
@@ -231,7 +215,6 @@
      "/data/model_storage/octconv_resnet26_0.250/data",
      "/data/model_storage/yolo3_darknet53_b1/data"
      // "/tmp/yxnet",
->>>>>>> 7b6e9eb0
   };
   for (auto model_root : model_roots) {
     run_LIF(model_root);
