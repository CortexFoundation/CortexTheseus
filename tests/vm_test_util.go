--- conflicted
+++ resolved
@@ -79,14 +79,8 @@
 }
 
 func (t *VMTest) Run(vmconfig vm.Config) error {
-<<<<<<< HEAD
-	db, _ := ethdb.NewMemDatabase()
-	statedb := MakePreState(db, t.json.Pre)
-	ret, gasRemaining,_, err := t.exec(statedb, vmconfig)
-=======
 	statedb := MakePreState(ethdb.NewMemDatabase(), t.json.Pre)
-	ret, gasRemaining, err := t.exec(statedb, vmconfig)
->>>>>>> c98faf33
+	ret, gasRemaining, _, err := t.exec(statedb, vmconfig)
 
 	if t.json.GasRemaining == nil {
 		if err == nil {
