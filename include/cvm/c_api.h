/*!
 *  Copyright (c) 2016 by Contributors
 * \file cvm/c_api.h
 * \brief C API of CVM symbolic construction and pass.
 *  Enables construction and transformation of Graph
 *  in any other host languages.
 */
#ifndef CVM_C_API_H_
#define CVM_C_API_H_

/*! \brief CVM_DLL prefix for windows */
#ifdef _WIN32
#ifdef CVM_EXPORTS
#define CVM_DLL __declspec(dllexport)
#else
#define CVM_DLL __declspec(dllimport)
#endif
#else
#define CVM_DLL __attribute__((visibility("default")))
#endif

#ifdef __cplusplus
extern "C" {
#endif

<<<<<<< HEAD
typedef unsigned long long* IntHandler;
typedef char* StringHandler;
=======
const int SUCCEED = 0;
const int ERROR_LOGIC = 1;
const int ERROR_RUNTIME = 2;
>>>>>>> 100e5a0e

int CVMAPILoadModel(const char *graph_json, int graph_strlen,
                          const char *param_bytes, int param_strlen,
                          void **net, // pass reference of network
                          int device_type, int device_id);
int CVMAPIFreeModel(void *net);
int CVMAPIInference(void *net,
                          char *input_data, int input_len,
                          char *output_data);

<<<<<<< HEAD
int CVMAPIGetVersion(void *net, StringHandler version);
int CVMAPIGetPreprocessMethod(void *net, StringHandler method);

int CVMAPIGetInputLength(void *net, IntHandler size);
int CVMAPIGetOutputLength(void *net, IntHandler size);
int CVMAPIGetInputTypeSize(void *net, IntHandler size);
int CVMAPIGetOutputTypeSize(void *net, IntHandler size);

int CVMAPIGetStorageSize(void *net, IntHandler gas);
int CVMAPIGetGasFromModel(void *net, IntHandler gas);
int CVMAPIGetGasFromGraphFile(const char *graph_json, IntHandler gas);
=======
int CVMAPIGetVersion(void *net, char *version);
int CVMAPIGetPreprocessMethod(void *net, char *method);

int CVMAPIGetInputLength(void *net, unsigned long long *size);
int CVMAPIGetOutputLength(void *net, unsigned long long *size);
int CVMAPIGetInputTypeSize(void *net, unsigned long long *size);
int CVMAPIGetOutputTypeSize(void *net, unsigned long long *size);

int CVMAPIGetStorageSize(void *net, unsigned long long *gas);
int CVMAPIGetGasFromModel(void *net, unsigned long long *gas);
int CVMAPIGetGasFromGraphFile(const char *graph_json, unsigned long long *gas);
>>>>>>> 100e5a0e

#ifdef __cplusplus
} /* end extern "C" */
#endif

#endif  // CVM_C_API_H_<|MERGE_RESOLUTION|>--- conflicted
+++ resolved
@@ -23,14 +23,9 @@
 extern "C" {
 #endif
 
-<<<<<<< HEAD
-typedef unsigned long long* IntHandler;
-typedef char* StringHandler;
-=======
 const int SUCCEED = 0;
 const int ERROR_LOGIC = 1;
 const int ERROR_RUNTIME = 2;
->>>>>>> 100e5a0e
 
 int CVMAPILoadModel(const char *graph_json, int graph_strlen,
                           const char *param_bytes, int param_strlen,
@@ -41,19 +36,6 @@
                           char *input_data, int input_len,
                           char *output_data);
 
-<<<<<<< HEAD
-int CVMAPIGetVersion(void *net, StringHandler version);
-int CVMAPIGetPreprocessMethod(void *net, StringHandler method);
-
-int CVMAPIGetInputLength(void *net, IntHandler size);
-int CVMAPIGetOutputLength(void *net, IntHandler size);
-int CVMAPIGetInputTypeSize(void *net, IntHandler size);
-int CVMAPIGetOutputTypeSize(void *net, IntHandler size);
-
-int CVMAPIGetStorageSize(void *net, IntHandler gas);
-int CVMAPIGetGasFromModel(void *net, IntHandler gas);
-int CVMAPIGetGasFromGraphFile(const char *graph_json, IntHandler gas);
-=======
 int CVMAPIGetVersion(void *net, char *version);
 int CVMAPIGetPreprocessMethod(void *net, char *method);
 
@@ -65,7 +47,6 @@
 int CVMAPIGetStorageSize(void *net, unsigned long long *gas);
 int CVMAPIGetGasFromModel(void *net, unsigned long long *gas);
 int CVMAPIGetGasFromGraphFile(const char *graph_json, unsigned long long *gas);
->>>>>>> 100e5a0e
 
 #ifdef __cplusplus
 } /* end extern "C" */
