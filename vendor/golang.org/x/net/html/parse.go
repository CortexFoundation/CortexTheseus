--- conflicted
+++ resolved
@@ -881,11 +881,7 @@
 			p.addElement()
 			p.im = inFramesetIM
 			return true
-<<<<<<< HEAD
-		case a.Address, a.Article, a.Aside, a.Blockquote, a.Center, a.Details, a.Dialog, a.Dir, a.Div, a.Dl, a.Fieldset, a.Figcaption, a.Figure, a.Footer, a.Header, a.Hgroup, a.Menu, a.Nav, a.Ol, a.P, a.Section, a.Summary, a.Ul:
-=======
 		case a.Address, a.Article, a.Aside, a.Blockquote, a.Center, a.Details, a.Dialog, a.Dir, a.Div, a.Dl, a.Fieldset, a.Figcaption, a.Figure, a.Footer, a.Header, a.Hgroup, a.Main, a.Menu, a.Nav, a.Ol, a.P, a.Section, a.Summary, a.Ul:
->>>>>>> 2555f4c8
 			p.popUntil(buttonScope, a.P)
 			p.addElement()
 		case a.H1, a.H2, a.H3, a.H4, a.H5, a.H6:
@@ -1141,11 +1137,7 @@
 				return false
 			}
 			return true
-<<<<<<< HEAD
-		case a.Address, a.Article, a.Aside, a.Blockquote, a.Button, a.Center, a.Details, a.Dialog, a.Dir, a.Div, a.Dl, a.Fieldset, a.Figcaption, a.Figure, a.Footer, a.Header, a.Hgroup, a.Listing, a.Menu, a.Nav, a.Ol, a.Pre, a.Section, a.Summary, a.Ul:
-=======
 		case a.Address, a.Article, a.Aside, a.Blockquote, a.Button, a.Center, a.Details, a.Dialog, a.Dir, a.Div, a.Dl, a.Fieldset, a.Figcaption, a.Figure, a.Footer, a.Header, a.Hgroup, a.Listing, a.Main, a.Menu, a.Nav, a.Ol, a.Pre, a.Section, a.Summary, a.Ul:
->>>>>>> 2555f4c8
 			p.popUntil(defaultScope, p.tok.DataAtom)
 		case a.Form:
 			if p.oe.contains(a.Template) {
