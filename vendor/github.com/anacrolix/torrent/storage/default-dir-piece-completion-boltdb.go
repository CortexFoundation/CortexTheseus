// Bolt piece completion is available, and sqlite is not.
<<<<<<< HEAD
//go:build !noboltdb && (!cgo || nosqlite)
// +build !noboltdb
// +build !cgo nosqlite
=======
//go:build !noboltdb && (!cgo || nosqlite) && !wasm
// +build !noboltdb
// +build !cgo nosqlite
// +build !wasm
>>>>>>> a8f0f18b

package storage

func NewDefaultPieceCompletionForDir(dir string) (PieceCompletion, error) {
	return NewBoltPieceCompletion(dir)
}<|MERGE_RESOLUTION|>--- conflicted
+++ resolved
@@ -1,14 +1,8 @@
 // Bolt piece completion is available, and sqlite is not.
-<<<<<<< HEAD
-//go:build !noboltdb && (!cgo || nosqlite)
-// +build !noboltdb
-// +build !cgo nosqlite
-=======
 //go:build !noboltdb && (!cgo || nosqlite) && !wasm
 // +build !noboltdb
 // +build !cgo nosqlite
 // +build !wasm
->>>>>>> a8f0f18b
 
 package storage
 
