// modernc.org/sqlite depends on modernc.org/libc which doesn't work for JS (and probably wasm but I
// think JS is the stronger signal).
<<<<<<< HEAD
=======

>>>>>>> a8f0f18b
//go:build cgo && !nosqlite
// +build cgo,!nosqlite

package storage

import (
	"errors"
	"path/filepath"
	"sync"

	"crawshaw.io/sqlite"
	"crawshaw.io/sqlite/sqlitex"
	"github.com/anacrolix/torrent/metainfo"
)

// sqlite is always the default when available.
func NewDefaultPieceCompletionForDir(dir string) (PieceCompletion, error) {
	return NewSqlitePieceCompletion(dir)
}

type sqlitePieceCompletion struct {
	mu     sync.Mutex
	closed bool
	db     *sqlite.Conn
}

var _ PieceCompletion = (*sqlitePieceCompletion)(nil)

func NewSqlitePieceCompletion(dir string) (ret *sqlitePieceCompletion, err error) {
	p := filepath.Join(dir, ".torrent.db")
	db, err := sqlite.OpenConn(p, 0)
	if err != nil {
		return
	}
	err = sqlitex.ExecScript(db, `create table if not exists piece_completion(infohash, "index", complete, unique(infohash, "index"))`)
	if err != nil {
		db.Close()
		return
	}
	ret = &sqlitePieceCompletion{db: db}
	return
}

func (me *sqlitePieceCompletion) Get(pk metainfo.PieceKey) (c Completion, err error) {
	me.mu.Lock()
	defer me.mu.Unlock()
	err = sqlitex.Exec(
		me.db, `select complete from piece_completion where infohash=? and "index"=?`,
		func(stmt *sqlite.Stmt) error {
			c.Complete = stmt.ColumnInt(0) != 0
			c.Ok = true
			return nil
		},
		pk.InfoHash.HexString(), pk.Index)
	return
}

func (me *sqlitePieceCompletion) Set(pk metainfo.PieceKey, b bool) error {
	me.mu.Lock()
	defer me.mu.Unlock()
	if me.closed {
		return errors.New("closed")
	}
	return sqlitex.Exec(
		me.db,
		`insert or replace into piece_completion(infohash, "index", complete) values(?, ?, ?)`,
		nil,
		pk.InfoHash.HexString(), pk.Index, b)
}

func (me *sqlitePieceCompletion) Close() (err error) {
	me.mu.Lock()
	defer me.mu.Unlock()
	if me.closed {
		return
	}
	err = me.db.Close()
	me.db = nil
	me.closed = true
	return
}<|MERGE_RESOLUTION|>--- conflicted
+++ resolved
@@ -1,9 +1,6 @@
 // modernc.org/sqlite depends on modernc.org/libc which doesn't work for JS (and probably wasm but I
 // think JS is the stronger signal).
-<<<<<<< HEAD
-=======
 
->>>>>>> a8f0f18b
 //go:build cgo && !nosqlite
 // +build cgo,!nosqlite
 
