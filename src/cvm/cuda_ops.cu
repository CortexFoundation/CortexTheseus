--- conflicted
+++ resolved
@@ -10,20 +10,12 @@
 
 // #define CVM_PRINT_CUDA_RESULT
 
-<<<<<<< HEAD
-void print_to_file(const int32_t *y, int32_t n, char*filename){
-=======
 void print_to_file(const int32_t *y, int32_t n, std::string filename){
->>>>>>> e078856b
 #ifdef CVM_PRINT_CUDA_RESULT
     int32_t *y_data = new int32_t[n];
     cudaMemcpy(y_data, y, sizeof(int32_t)*n, cudaMemcpyDeviceToHost);
 
-<<<<<<< HEAD
-    FILE *fp = fopen(filename, "a+");
-=======
     FILE *fp = fopen(filename.c_str(), "a+");
->>>>>>> e078856b
     
     int32_t min = y_data[0], max= y_data[0];
     for(uint64_t i = 0; i < n; i++){
@@ -1478,10 +1470,6 @@
        int bSize = 256;
        int gSize = (n + bSize - 1) / bSize;
        const int64_t axis_data = axis[0];
-<<<<<<< HEAD
-       int32_t maxV = (int32_t)1 << 31;
-=======
->>>>>>> e078856b
        kernel_max_one_axis<<<gSize, bSize>>>(x, y, axis_data, dev_xshape, dev_yshape, xndim, yndim, n);
        cudaFree(dev_xshape);
        cudaFree(dev_yshape);
