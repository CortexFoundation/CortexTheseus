--- conflicted
+++ resolved
@@ -198,20 +198,12 @@
             }
         }
     }
-<<<<<<< HEAD
     if(bias != NULL){
         for(int i = 0; i < M; i++){
             register int32_t biasV = bias[i];
             for(int j = 0; j < N; j++){
                 c[i*N+j] += biasV;
             }
-=======
-    if (bias != NULL)
-    for(int i = 0; i < M; i++){
-        register int32_t biasV = bias[i];
-        for(int j = 0; j < N; j++){
-            c[i*N+j] += biasV;
->>>>>>> 35c2171b
         }
     }
 }
@@ -1055,10 +1047,10 @@
     auto *attr = static_cast<cvm::NodeAttrs*>(_attr);
     auto &param = cvm::get<cvm::top::Conv2DParam>(attr->parsed);
     int groups = param.groups;
-	int dilation[2] = {param.dilation[0], param.dilation[1]};
-	int kernel_size[2] = {param.kernel_size[0], param.kernel_size[1]};
-	int padding[2] = {param.padding[0], param.padding[1]};
-	int strides[2] = {param.strides[0], param.strides[1]};
+	int dilation[2] = {static_cast<int>(param.dilation[0]), static_cast<int>(param.dilation[1])};
+	//int kernel_size[2] = {static_cast<int>(param.kernel_size[0]), static_cast<int>(param.kernel_size[1])};
+	int padding[2] = {static_cast<int>(param.padding[0]), static_cast<int>(param.padding[1])};
+	int strides[2] = {static_cast<int>(param.strides[0]), static_cast<int>(param.strides[1])};
 
     int stride_h = strides[0];
     int stride_w = strides[1];
@@ -1347,9 +1339,9 @@
             void *_attr = args[2];
             auto *attr = static_cast<cvm::NodeAttrs*>(_attr);
             auto &param = cvm::get<cvm::top::MaxPool2DParam>(attr->parsed);
-            int strides[2] = {param.strides[0], param.strides[1]};
-            int pool_size[2] = {param.pool_size[0], param.pool_size[1]};
-            int padding[2] = {param.padding[0], param.padding[1]};
+            int strides[2] = {static_cast<int>(param.strides[0]), static_cast<int>(param.strides[1])};
+            int pool_size[2] = {static_cast<int>(param.pool_size[0]), static_cast<int>(param.pool_size[1])};
+            int padding[2] = {static_cast<int>(param.padding[0]), static_cast<int>(param.padding[1])};
 
             int stride_h = strides[0];
             int stride_w = strides[1];
@@ -1373,7 +1365,7 @@
                     x_data, n_batch, in_channels, x_h, x_w,
                     filter_h, filter_w,
                     padding[0], padding[1],
-                    strides[0], strides[1],
+                    stride_h, stride_w,
                     y_data, n_batch, out_channels, o_h, o_w, x->ctx.device_id, DEBUG_OP);
             VERIFY_EQ(errorStr == NULL, true) << errorStr;
 });
@@ -1388,8 +1380,8 @@
 		DLTensor *y = args[1];
         void *_attr = args[2];
         auto *attr = static_cast<cvm::NodeAttrs*>(_attr);
-        auto &param = cvm::get<cvm::top::ReduceParam>(attr->parsed);
-		int axis[2] = {param.axis[0], param.axis[1]};
+        //auto &param = cvm::get<cvm::top::ReduceParam>(attr->parsed);
+		//int axis[2] = {param.axis[0], param.axis[1]};
 
 		int32_t *x_data = static_cast<int32_t*>(x->data);
 		int32_t *y_data = static_cast<int32_t*>(y->data);
