--- conflicted
+++ resolved
@@ -16,7 +16,10 @@
 #include <memory>
 #include <utility>
 
+#ifdef CVM_RUNTIME_CUDA
 #include "cuda_ops.h"
+#endif
+
 #include "omp.h"
 #include <immintrin.h>
 
@@ -24,7 +27,6 @@
 namespace cvm {
 namespace runtime {
 
-#define CVM_RUNTIME_CUDA
 #define DEBUG_OP false
 inline void parseToIntPair(std::string str, int* ret){
     char a,b;
@@ -1167,10 +1169,6 @@
         std::memset(&y_data[y_index], -1, (ysize - y_index) * sizeof(int32_t));
     }
 });
-<<<<<<< HEAD
-=======
-*/
->>>>>>> f152c033
 /*********************************cuda op*********************************************/
 #ifdef CVM_RUNTIME_CUDA
 CVM_REGISTER_GLOBAL("cvm.runtime.cvm_cuda.elemwise_add")
