#include <cvm/runtime/ndarray.h>
#include <cvm/runtime/packed_func.h>
#include <cvm/runtime/registry.h>
#include <cvm/runtime/serializer.h>

#include <cvm/op.h>
#include <cvm/top/tensor.h>

#include <algorithm>
#include <functional>
#include <numeric>
#include <vector>
#include <string>
#include <memory>
#include <utility>

#include "omp.h"
#include <immintrin.h>

#include "graph_runtime.h"
#include "nms.h"

#define CVM_PROFILING

namespace cvm {
namespace runtime {

double transpose_int8_avx256_transpose_cnt = 0;
double transpose_int8_avx256_gemm_cnt = 0;
double im2col_cnt = 0;
double cvm_op_cvm_shift_cnt = 0;
double cvm_op_clip_cnt = 0;
double cvm_op_dense_cnt = 0;
double cvm_op_maxpool_cnt = 0;
double cvm_op_broadcast_cnt = 0;
double cvm_op_concat_cnt = 0;
double cvm_op_upsampling_cnt = 0;
double cvm_op_inline_matmul_cnt = 0;
double cvm_op_elemwise_cnt = 0;
double cvm_op_chnwise_conv_cnt = 0;
double cvm_op_chnwise_conv1x1_cnt = 0;
double cvm_op_depthwise_conv_cnt = 0;
double cvm_op_depthwise_conv1x1_cnt = 0;

#define CVM_PROFILING
//#define CVM_PRINT_OP_RESULT

inline uint64_t getSize(DLTensor *dlTensor){
  uint64_t size = 1;
  for(int i = 0; i < dlTensor->ndim; i++){
      size *= dlTensor->shape[i];
  }
  return size;
}

<<<<<<< HEAD
void print_to_file(DLTensor *y, const char *filename){
=======
void print_to_file(DLTensor *y, std::string filename){
>>>>>>> e078856b
#if defined(CVM_PRINT_OP_RESULT)
  FILE *fp = fopen(filename.c_str(), "a+");
  int32_t *y_data = static_cast<int32_t*>(y->data);

  int32_t min = y_data[0], max= y_data[0];
  for(uint64_t i = 0; i < getSize(y); i++){
      min = min > y_data[i] ? y_data[i] : min;
      max = max < y_data[i] ? y_data[i] : max;
  }
  fprintf(fp, "%d %d\n", min, max);
  for(uint64_t i = 0; i < 1000 && i < getSize(y); i++){
      fprintf(fp, "%d ", y_data[i]);
  }
  fprintf(fp, "\n");
  fclose(fp);
#endif
}

/**
* x
* y
* a_min -127
* a_max 127
*/
CVM_REGISTER_GLOBAL("cvm.runtime.cvm.clip").set_body([](CVMArgs args, CVMRetValue* rv)
{
#ifdef CVM_PROFILING
  double start = omp_get_wtime();
#endif
   VERIFY(args.num_args == 3);
   DLTensor *x = args[0];
   DLTensor *y = args[1];
   void *_attr = args[2];
   auto *attr = static_cast<cvm::NodeAttrs*>(_attr);
   auto& param = cvm::get<cvm::top::ClipParam>(attr->parsed);
   int max = param.a_max;
   int min = param.a_min;
   for (uint64_t i = 0; i < getSize(x); i++) {
    static_cast<int32_t*>(y->data)[i] = std::max(std::min(max, static_cast<int32_t*>(x->data)[i]), min);
   }
#ifdef CVM_PROFILING
    cvm_op_elemwise_cnt += omp_get_wtime() - start;
#endif
});

CVM_REGISTER_GLOBAL("cvm.runtime.cvm.relu").set_body([](CVMArgs args, CVMRetValue* rv)
{
#ifdef CVM_PROFILING
  double start = omp_get_wtime();
#endif
   VERIFY(args.num_args == 3);
   DLTensor *x = args[0];
   DLTensor *y = args[1];
#pragma omp parallel for
   for (uint64_t i = 0; i < getSize(x); i++) {
        auto tmp = static_cast<int32_t*>(x->data)[i];
        if (tmp < 0)
            tmp = 0;
    static_cast<int32_t*>(y->data)[i] = tmp;
   }
#ifdef CVM_PROFILING
    cvm_op_elemwise_cnt += omp_get_wtime() - start;
#endif
});

/*
* x
* w
* b
* y
* units 1000
* use_bias True
*/
CVM_REGISTER_GLOBAL("cvm.runtime.cvm.dense").set_body([](CVMArgs args, CVMRetValue* rv) {
#ifdef CVM_PROFILING
  double start = omp_get_wtime();
#endif
  int ndim = args.num_args;
  VERIFY(ndim == 5 || ndim == 4);
  DLTensor *x = args[0];
  DLTensor *w = args[1];
  DLTensor *b = nullptr;
  DLTensor *y = nullptr;
  int32_t* db = nullptr;
  if(ndim == 5){
    b = args[2];
    VERIFY(b->ndim == 1) << "dense requires 1-D bias";
    y = args[3];
    db = static_cast<int32_t*>(b->data);
  } else{
    y = args[2];
  }
  VERIFY(x->ndim == 2) << "dense requires 2-D data";
  VERIFY(w->ndim == 2) << "dense reuqires 2-D weight";

  auto dx = static_cast<int32_t*>(x->data);
  auto dy = static_cast<int32_t*>(y->data);
  auto dw = static_cast<int32_t*>(w->data);
  if (true) {

  for (uint32_t di = 0; di < y->shape[0]; di++) {
      for (uint32_t oi = 0; oi < y->shape[1]; oi++) {
          int32_t sum = 0;
          for (uint32_t xi = 0; xi < x->shape[1]; xi++) {
              sum += dx[di * x->shape[1] + xi] * dw[oi * w->shape[1] + xi];
          }
          if(db != nullptr){
              sum += db[oi];
          }
          dy[di * y->shape[1] + oi] = sum;
      }
  }

  }  else {
  auto N = y->shape[1], K = x->shape[1];
  int blocks = K / 32 * 32;
  // std::cerr << y->shape[0] << " " << y->shape[1] << "\n";
  // std::cerr << x->shape[0] << " " << x->shape[1] << "\n";
  // std::cerr << w->shape[0] << " " << w->shape[1] << "\n";
  int32_t weight_size = w->shape[0] * w->shape[1];
  std::unique_ptr<int8_t> int8_filter(new int8_t[sizeof(int8_t) * weight_size]);
  if(!int8_filter) {
      CHECK(false) << "create buffer int8_filter failed";
  }

  for(int32_t i = 0; i < weight_size; i++){
    int8_filter.get()[i] = static_cast<int8_t>(dw[i]);
  }

  int32_t x_size = x->shape[0] * x->shape[1];
  std::unique_ptr<int8_t> int8_x(new int8_t[sizeof(int8_t) * x_size]);
  if(!int8_x) {
      CHECK(false) << "create buffer int8_x failed";
  }
  bool all_positive = true;
  for(int32_t i = 0; i < x_size; i++){
    int8_x.get()[i] = static_cast<int8_t>(dx[i]);
    if ((int8_x.get()[i]) < 0)
      all_positive = false;
  }
  // std::cerr << "all_positive = " << all_positive << "\n";

  int16_t int16[16];
  for(int i = 0; i < 16; i++)
      int16[i] = 1;
  __m256i vint16 = _mm256_loadu_si256((__m256i*)&int16);
<<<<<<< HEAD
  std::cerr << " batch = " << y->shape[0] << "\n";
=======
  // std::cerr << " batch = " << y->shape[0] << "\n";
>>>>>>> e078856b
  for (uint32_t di = 0; di < y->shape[0]; di++) {
      auto cdy = dy + di * N;
      auto data_outer = int8_x.get() + di * K;
      #pragma omp parallel for
      for (uint32_t oi = 0; oi < N; oi++) {
          auto bp_inner = int8_filter.get() + oi * K;
          auto data_inner = data_outer;
          int sum = 0;

          int k = 0;
          if (all_positive) {
              __m256i vc = _mm256_setzero_si256();
              for(k = 0; k < blocks; k+=32, data_inner+=32, bp_inner+=32){
                  __m256i v_weight = _mm256_loadu_si256((__m256i*)bp_inner);
                  __m256i v_data = _mm256_loadu_si256((__m256i*)data_inner);
                  __m256i vresult1 = _mm256_maddubs_epi16(v_data, v_weight);
                  __m256i vresult2 = _mm256_madd_epi16(vresult1, vint16);
                  vc = _mm256_add_epi32(vresult2, vc);
              }
              for(uint32_t ti = 0; ti < 8; ti++){
                  sum += ((int32_t*)&vc)[ti];
              }
          }

          // remained part
          for(; k < K; k++){
              sum += data_inner[k] * bp_inner[k];
          }
          if(db != nullptr){
              sum += db[oi];
          }
          cdy[oi] = sum;
      }
  }
  }

  }
#ifdef CVM_PROFILING
  cvm_op_dense_cnt += omp_get_wtime() - start;
#endif
  print_to_file(y, "/tmp/zkh/dense.txt");
});

CVM_REGISTER_GLOBAL("cvm.runtime.cvm.flatten")
    .set_body([](CVMArgs args, CVMRetValue* rv)
{
#ifdef CVM_PROFILING
  double start = omp_get_wtime();
#endif
     VERIFY(args.num_args == 3);
     DLTensor *x = args[0];
     DLTensor *y = args[1];
     for (uint64_t i = 0; i < getSize(x); i++) {
         static_cast<int32_t*>(y->data)[i] = static_cast<int32_t*>(x->data)[i];
     }
#ifdef CVM_PROFILING
    cvm_op_elemwise_cnt += omp_get_wtime() - start;
#endif

});

bool transpose_int8_avx256(const int8_t *a, const int8_t *b, const int32_t *bias,
        int32_t *c, const int M, const int K, const int N)
{
#ifdef CVM_PROFILING
  double start = omp_get_wtime();
#endif
    int8_t *tr_b = (int8_t*)malloc(sizeof(int8_t) * K*N);
    if (tr_b == NULL) return false;

    int i = 0, j = 0;
    const int32_t tK = K / 32 * 32;
    const int32_t tN = N / 32 * 32;
    for(i = 0; i < tK; i+=32){
        for(j = 0; j < tN; j+=32){
            int8_t tile[32][32];
            for(int ti = 0; ti < 32; ti++){
                for(int tj = 0; tj < 32; tj++){
                    tile[tj][ti] = b[(i+ti)*N + j+tj];
                }
            }
            for(int ti = 0; ti < 32; ti++){
                for(int tj = 0; tj < 32; tj++){
                    tr_b[(j+ti) * K + i + tj] = tile[ti][tj];
                }
            }
        }
        for(int ti = 0; ti < 32; ti++){
            for(int tj = j; tj < N; tj++){
                tr_b[tj * K + i+ti] = b[(i+ti) * N + tj];
            }
        }
    }
    for(; i < K; i++){
        for(j = 0; j < N; j++){
            tr_b[j * K + i] = b[i * N + j];
        }
    }
#ifdef CVM_PROFILING
    transpose_int8_avx256_transpose_cnt += omp_get_wtime() - start;
    start = omp_get_wtime();
#endif
    int16_t int16[16];
    for(int i = 0; i < 16; i++) int16[i] = 1;
    __m256i vint16 = _mm256_loadu_si256((__m256i*)&int16);
    int8_t ap [32], bp[32];
    memset(ap, 0, sizeof(ap));
    memset(bp, 0, sizeof(bp));

    int blocks = K / 32 * 32;
    if (K % 32 == 0) {
      #pragma omp parallel for
      for(int i = 0; i < M; i++){
        int32_t bV = bias != NULL ? bias[i] : 0;
        for(int j = 0; j < N; j++){
          __m256i vc = _mm256_setzero_si256();
          int k = 0;
          auto ap_inner = a + i * K;
          auto bp_inner = tr_b + j * K;
          for(k = 0; k < blocks; k+=32, ap_inner+=32, bp_inner+=32){
            __m256i va = _mm256_loadu_si256((__m256i*)(ap_inner));
            __m256i vb = _mm256_loadu_si256((__m256i*)bp_inner);
            __m256i vresult1 = _mm256_maddubs_epi16(vb, va);
            __m256i vresult2 = _mm256_madd_epi16(vresult1, vint16);
            vc = _mm256_add_epi32(vresult2, vc);
          }
          int sum = 0;
          for(int ti = 0; ti < 8; ti++){
            sum += ((int32_t*)&vc)[ti];
          }
          c[i*N+j] = sum + bV;
        }
      }
    } else {
      for(int i = 0; i < M; i++){
        int32_t bV = bias != NULL ? bias[i] : 0;
        for(int j = 0; j < N; j++){
          __m256i vc = _mm256_setzero_si256();
          int k = 0;
          auto ap_inner = a + i * K;
          auto bp_inner = tr_b + j * K;
          for(k = 0; k < blocks; k+=32, ap_inner+=32, bp_inner+=32){
            __m256i va = _mm256_loadu_si256((__m256i*)(ap_inner));
            __m256i vb = _mm256_loadu_si256((__m256i*)bp_inner);
            __m256i vresult1 = _mm256_maddubs_epi16(vb, va);
            __m256i vresult2 = _mm256_madd_epi16(vresult1, vint16);
            vc = _mm256_add_epi32(vresult2, vc);

          }
          if (K % 32 != 0) {
            memcpy(ap, ap_inner, sizeof(int8_t) * (K - k));
            memcpy(bp, bp_inner, sizeof(int8_t) * (K - k));
            {
              __m256i va = _mm256_loadu_si256((__m256i*)ap);
              __m256i vb = _mm256_loadu_si256((__m256i*)bp);
              __m256i vresult1 = _mm256_maddubs_epi16(vb, va);
              __m256i vresult2 = _mm256_madd_epi16(vresult1, vint16);
              vc = _mm256_add_epi32(vresult2, vc);
            }
            k = K;
          }
          int sum = 0;
          for(int ti = 0; ti < 8; ti++){
            sum += ((int32_t*)&vc)[ti];
          }
          c[i*N+j] = sum + bV;
        }
      }

    }

    free(tr_b);
#ifdef CVM_PROFILING
    double et = omp_get_wtime() - start;
    transpose_int8_avx256_gemm_cnt += et;
#endif
    return true;
}

void transpose(const int8_t *A, int8_t *B, int K, int N) {
    for(int i = 0; i < N; i++) {
        for(int k = 0; k < K; k++) {
            B[i * K + k] = A[k * N + i];
        }
    }
}

void matrix_mul(const int8_t *a, const int8_t *b, const int32_t *bias,
        int32_t *c, const int M, const int K, const int N, int algo = 0)
{
#ifdef CVM_PROFILING
    double start = omp_get_wtime();
#endif
    std::memset(c, 0, sizeof(int32_t) * M * N);

    if (N > M ) {
#pragma omp parallel for
        for(int i = 0; i < M; i++){
            for(int k = 0; k < K; k++){
                int32_t aV = static_cast<int32_t>(a[i * K + k]);
                for(int j = 0; j < N; j++){
                    c[i*N + j] += aV * static_cast<int32_t>(b[k*N + j]);
                }
            }
        }
    } else {
      std::vector<int8_t> tr_b(N * K);
      transpose(b, tr_b.data(), K, N);
      #pragma omp parallel
      {
          int i, j, k;
          #pragma omp for
          for (i = 0; i < M; i++) {
              auto ap = a + i * K;
              for (j = 0; j < N; j++) {
                  int32_t dot = 0;
                  auto tr_bp = tr_b.data() + j * K;
                  for (k = 0; k < K; k++) {
                      dot += ap[k] * static_cast<int32_t>(tr_bp[k]);
                  }
                  c[i*N + j] = dot;
              }
          }
      }
    }

    if(bias != NULL){
        #pragma omp parallel for collapse(2)
        for(int i = 0; i < M; i++){
            for(int j = 0; j < N; j++){
                c[i*N+j] += bias[i];
            }
        }
    }
#ifdef CVM_PROFILING
    double cost_time = omp_get_wtime() - start;
    // std::cerr << "matrix_mul = " << M << " " << K << " " << N << " " << M * K * N << "  " << cost_time << "\n";
    cvm_op_inline_matmul_cnt += cost_time;
#endif
}
inline bool is_a_ge_zero_and_a_lt_b(int a, int b) {
  return static_cast<unsigned>(a) < static_cast<unsigned>(b);
}
void im2col_cpu(const int32_t* data_im, const int channels,
    const int height, const int width, const int kernel_h, const int kernel_w,
    const int pad_h, const int pad_w,
    const int stride_h, const int stride_w,
    const int dilation_h, const int dilation_w,
    int8_t* data_col, bool &has_negetive)
{
#ifdef CVM_PROFILING
  double start = omp_get_wtime();
#endif
  // auto data_col_init = data_col;
  const int output_h = (height + 2 * pad_h -
      (dilation_h * (kernel_h - 1) + 1)) / stride_h + 1;
  const int output_w = (width + 2 * pad_w -
      (dilation_w * (kernel_w - 1) + 1)) / stride_w + 1;
  const int channel_size = height * width;
  for (int channel = channels; channel--; data_im += channel_size) {
    for (int kernel_row = 0; kernel_row < kernel_h; kernel_row++) {
      for (int kernel_col = 0; kernel_col < kernel_w; kernel_col++) {
        int input_row = -pad_h + kernel_row * dilation_h;
        for (int output_rows = output_h; output_rows; output_rows--) {
          if (!is_a_ge_zero_and_a_lt_b(input_row, height)) {
            for (int output_cols = output_w; output_cols; output_cols--) {
              *(data_col++) = 0;
            }
          } else {
            int input_col = -pad_w + kernel_col * dilation_w;
            for (int output_col = output_w; output_col; output_col--) {
              if (is_a_ge_zero_and_a_lt_b(input_col, width)) {
                int32_t tv = data_im[input_row * width + input_col];
                if(tv < 0) {
                  has_negetive = true;
                }
                *(data_col++) = static_cast<int8_t>(tv);
              } else {
                *(data_col++) = 0;
              }
              input_col += stride_w;
            }
          }
          input_row += stride_h;
        }
      }
    }
  }
#ifdef CVM_PROFILING
  im2col_cnt +=  omp_get_wtime() - start;
#endif
}

void depthwise_conv2d(
   int32_t *x_data, int32_t n_batch, int32_t in_channels, int32_t x_h, int32_t x_w,
   int32_t *w_data, int32_t filter_c, int32_t filter_h, int32_t filter_w,
   int32_t *y_data, int32_t out_channels, int32_t o_h, int32_t o_w,
   int32_t *b_data,
   int32_t padding[2], int32_t stride_h, int32_t stride_w, int32_t dilation_h, int32_t dilation_w,
   int32_t groups)
{
  // TODO(kaihuo) optimize cpu's depthwise conv efficiency, e.g. using modified im2col
  for(int n = 0; n < n_batch; ++n){
    for(int c = 0; c < in_channels; ++c){
      for(int h = 0; h < o_h; ++h){
        for(int w = 0; w < o_w; ++w){
          int32_t sum = 0;
          for(int fh = 0; fh < filter_h; ++fh){
            for(int fw = 0; fw < filter_w; ++fw){
                int th = h * stride_h + fh*dilation_h - padding[0];
                int tw = w * stride_w + fw*dilation_w - padding[1];
                if(th < 0 || tw < 0 || th >= x_h || tw >= x_w)
                    continue;
                sum += x_data[n * in_channels * x_h * x_w + c * x_h * x_w + th * x_w + tw]
                    * w_data[c * filter_h * filter_w + fh * filter_w + fw];
            }
          }
          y_data[n * in_channels * o_h * o_w + c * o_h * o_w + h * o_w + w] = sum + (b_data != nullptr ? b_data[c] : 0);
        }
      }
    }
  }
}

void depthwise_conv2d_single(
   int32_t *x_data, int32_t n_batch, int32_t in_channels, int32_t x_h, int32_t x_w,
   int32_t *w_data, int32_t filter_c, int32_t filter_h, int32_t filter_w,
   int32_t *y_data, int32_t out_channels, int32_t o_h, int32_t o_w,
   int32_t *b_data,
   int32_t padding[2], int32_t stride_h, int32_t stride_w, int32_t dilation_h, int32_t dilation_w,
   int32_t groups)
{
  // std::cerr << "depth wise imcol\n";
  int32_t fn = out_channels * filter_h * filter_w;
  int8_t *int8_filter = (int8_t*)malloc(sizeof(int8_t) * fn);
  if(int8_filter == NULL){
    CHECK(false);
  }
  for(int32_t i = 0; i < fn; i++){
    int8_filter[i] = static_cast<int8_t>(w_data[i]);
  }
  const int M = 1;
  const int K = filter_h * filter_w;
  const int N = o_h * o_w;

  int8_t *data_col = (int8_t*)malloc(sizeof(int8_t) * in_channels * filter_h * filter_w * o_h * o_w);
  if(data_col == NULL){
    delete int8_filter;
    CHECK(false) << "malloc failed when alloc " << data_col;
  }
  bool has_negetive = false;
  im2col_cpu(
    x_data + 0* in_channels * x_h * x_w, //+ channel * x_h * x_w,
    in_channels, x_h, x_w,
    filter_h, filter_w,
    padding[0], padding[1],
    stride_h, stride_w,
    dilation_h, dilation_w,
    data_col, has_negetive
  );
  std::memset(y_data, 0, sizeof(int32_t) * in_channels * M * N);
  for(int batch = 0; batch < n_batch; batch++) {
    auto y_data_batch = y_data + batch * in_channels * N;
    #pragma omp parallel for
    for (int channel = 0; channel < out_channels; channel++) {
      auto c = y_data_batch + channel * N;
      auto a = int8_filter + channel * K;
      auto b = data_col + channel * K * N;
      for(int k = 0; k < K; k++){
        int32_t aV = static_cast<int32_t>(a[k]);
        for(int j = 0; j < N; j++){
          c[j] += aV * static_cast<int32_t>(b[k*N + j]);
        }
      }
      if (b_data) {
        for(int j = 0; j < N; j++){
          c[j] += b_data[channel];
        }
      }
    }
  }
  free(data_col);
  free(int8_filter);
}
/*
input
weight
bias
output
groups 1
dilation (1, 1)
channels 512
layout NCHW
kernel_layout OIHW
kernel_size [1, 1]
padding (0, 0)
use_bias True
strides (1, 1)
*/
CVM_REGISTER_GLOBAL("cvm.runtime.cvm.conv2d")
    .set_body([](CVMArgs args, CVMRetValue* rv)
{
  VERIFY(args.num_args == 4 || args.num_args == 5);
  DLTensor *x = args[0];
  VERIFY(x->ndim == 4);
  DLTensor *w = args[1];
  VERIFY(w->ndim == 4);
  DLTensor *b = nullptr; //args[2];
  DLTensor *y = nullptr;
  void *_attr;

  if(args.num_args == 5){
    b = args[2];
    y = args[3];
    _attr = args[4];
  } else {
    y = args[2];
    _attr = args[3];
  }
  auto *attr = static_cast<cvm::NodeAttrs*>(_attr);
  auto &param = cvm::get<cvm::top::Conv2DParam>(attr->parsed);
  int groups = param.groups;
  int dilation[2] = {(int)param.dilation[0], (int)param.dilation[1]};
    //TODO(@kaihuo) check kernel_size == w->shape
  // int kernel_size[2] = {(int)param.kernel_size[0], (int)param.kernel_size[1]};
  int padding[2] = {(int)param.padding[0], (int)param.padding[1]};
  int strides[2] = {(int)param.strides[0], (int)param.strides[1]};

  int stride_h = strides[0];
  int stride_w = strides[1];
  int dilation_h = dilation[0];
  int dilation_w = dilation[1];

  int32_t* x_data = (int32_t*)x->data;
  int32_t* w_data = (int32_t*)w->data;
  int32_t* y_data = (int32_t*)y->data;
  int32_t* b_data = b != nullptr ? (int32_t*)b->data : nullptr;

  int out_channels = static_cast<int>(w->shape[0]);
  int filter_c = static_cast<int>(w->shape[1]);
  int filter_h = static_cast<int>(w->shape[2]);
  int filter_w = static_cast<int>(w->shape[3]);
  filter_h = (filter_h - 1) * dilation[0] + 1;
  filter_w = (filter_w - 1) * dilation[1] + 1;

  int n_batch = static_cast<int>(x->shape[0]);
  int in_channels = static_cast<int>(x->shape[1]);
  int x_h = static_cast<int>(x->shape[2]);
  int x_w = static_cast<int>(x->shape[3]);
  int o_h = (x_h + 2 * padding[0] - filter_h) / strides[0] + 1;
  int o_w = (x_w + 2 * padding[1] - filter_w) / strides[1] + 1;
  if(n_batch < 1 || in_channels < 1 || x_h < 1 || x_w < 1 || filter_c < 1 || filter_h < 1 || filter_w < 1 ||
          padding[0] < 0 || padding[1] < 0 || stride_h < 1 || stride_w < 1 || dilation_h < 1 || dilation_w < 1 ||
           out_channels < 1 || o_h < 1 || o_w < 1)
  {
      VERIFY(false) << "error args of conv2d";
  }

  if(groups > 1){
    VERIFY(groups == in_channels && groups == out_channels)
      << "only support depthwise conv with groups = channels"
      << "Got: " << groups << " " << in_channels << " " << out_channels << "\n";
#ifdef CVM_PROFILING
        double start = omp_get_wtime();
#endif
    depthwise_conv2d_single(
        x_data, n_batch, in_channels, x_h, x_w,
        w_data, filter_c, filter_h, filter_w,
        y_data, out_channels, o_h, o_w,
        b_data,
        padding, stride_h, stride_w, dilation[0], dilation[1],
        groups);
#ifdef CVM_PROFILING
    cvm_op_depthwise_conv_cnt += omp_get_wtime() - start;
#endif
    } else {
#ifdef CVM_PROFILING
      double start = omp_get_wtime();
      //double start_1x1 = omp_get_wtime();
#endif
      int8_t *data_col = (int8_t*)malloc(sizeof(int8_t) * in_channels * filter_h * filter_w * o_h * o_w);
      if(data_col == NULL){
          CHECK(false) << "malloc failed.";
      }
      int32_t fn = out_channels * in_channels * filter_h * filter_w;
      int8_t *int8_filter = (int8_t*)malloc(sizeof(int8_t) * fn);
      if(int8_filter == NULL){
          free(data_col);
          CHECK(false);
      }

      for(int32_t i = 0; i < fn; i++){
          int8_filter[i] = static_cast<int8_t>(w_data[i]);
      }
      for(int i = 0; i < n_batch; i++){
          bool has_negetive = false;
          im2col_cpu(x_data + i * in_channels * x_h * x_w, in_channels, x_h, x_w, filter_h, filter_w, padding[0], padding[1],
                  stride_h, stride_w, dilation_h, dilation_w, data_col, has_negetive);
          const int M = out_channels;
          const int K = in_channels * filter_h * filter_w;
          const int N = o_h * o_w;
          if(has_negetive) {
              matrix_mul(int8_filter, data_col, b_data, y_data + i * out_channels * o_h * o_w,
                  M, K, N);
          }else{
              transpose_int8_avx256(int8_filter, data_col, b_data, y_data + i * out_channels * o_h * o_w,
                  M, K, N);
          }
      }
      free(data_col);
      free(int8_filter);
#ifdef CVM_PROFILING
        cvm_op_chnwise_conv_cnt += omp_get_wtime() - start;
        if (filter_h == 1 && filter_w == 1) {
          cvm_op_chnwise_conv1x1_cnt += omp_get_wtime() - start;
        }
#endif
    }
    print_to_file(x, "/tmp/zkh/conv2d.txt");
    print_to_file(y, "/tmp/zkh/conv2d.txt");
});

inline int32_t broadcast_i_index(int64_t* oshape, uint64_t o_index, int64_t* ishape, int idim){
    if(idim == 1 && ishape[0] == 1) return 0;
    uint64_t index = 0;
    uint64_t allIndex = 0;
    for(int i = 0; i < idim; i++){
        int idx = idim - 1 - i;
        int ovar = o_index % oshape[idx];
        if(ovar < ishape[idx]){
            index += i == 0 ? ovar : allIndex * ovar;
        }
        allIndex = (i == 0 ? ishape[idim-1] : allIndex * ishape[idx]);
        o_index /= oshape[idx];
    }
    return index;
}

CVM_REGISTER_GLOBAL("cvm.runtime.cvm.broadcast_add")
    .set_body([](CVMArgs args, CVMRetValue *ret){
#ifdef CVM_PROFILING
        double start = omp_get_wtime();
#endif
        VERIFY(args.num_args == 4);
        DLTensor *args0 = args[0];
        DLTensor *args1 = args[1];
        DLTensor *args2 = args[2];
        int32_t *a = static_cast<int32_t*>(args0->data);
        int32_t *b = static_cast<int32_t*>(args1->data);
        int32_t *c = static_cast<int32_t*>(args2->data);

        if(args1->ndim == 1){
            for(uint64_t i = 0; i < getSize(args0); ++i){
                c[i] = a[i] + b[0];
            }
        }else{
#pragma omp parallel for
            for(uint64_t i = 0; i < getSize(args0); ++i){
                uint64_t o_index = i;//broadcast_o_index(args2->shape, args2->ndim, o_index);
                int64_t a_index = broadcast_i_index(args2->shape, o_index, args0->shape, args0->ndim);
                int64_t b_index = broadcast_i_index(args2->shape, o_index, args1->shape, args1->ndim);
                c[i] = a[a_index] + b[b_index];
            }
        }
#ifdef CVM_PROFILING
        cvm_op_broadcast_cnt += omp_get_wtime() - start;
#endif
    });

CVM_REGISTER_GLOBAL("cvm.runtime.cvm.broadcast_sub")
    .set_body([](CVMArgs args, CVMRetValue *ret)
{
#ifdef CVM_PROFILING
        double start = omp_get_wtime();
#endif
        VERIFY(args.num_args == 4);
        DLTensor *args0 = args[0];
        DLTensor *args1 = args[1];
        DLTensor *args2 = args[2];
        int32_t *a = static_cast<int32_t*>(args0->data);
        int32_t *b = static_cast<int32_t*>(args1->data);
        int32_t *c = static_cast<int32_t*>(args2->data);
        if(args1->ndim == 1){
            for(uint64_t i = 0; i < getSize(args0); ++i){
                c[i] = a[i] - b[0];
            }
        }else{
#pragma omp parallel for
            for(uint64_t i = 0; i < getSize(args0); ++i){
                uint64_t o_index = i;//broadcast_o_index(args2->shape, args2->ndim, o_index);
                uint64_t a_index = broadcast_i_index(args2->shape, o_index, args0->shape, args0->ndim);
                uint64_t b_index = broadcast_i_index(args2->shape, o_index, args1->shape, args1->ndim);
                c[i] = a[a_index] - b[b_index];
            }
        }
#ifdef CVM_PROFILING
        cvm_op_broadcast_cnt += omp_get_wtime() - start;
#endif
});

CVM_REGISTER_GLOBAL("cvm.runtime.cvm.broadcast_mul")
    .set_body([](CVMArgs args, CVMRetValue *ret){
#ifdef CVM_PROFILING
        double start = omp_get_wtime();
#endif
        VERIFY(args.num_args == 4);
        DLTensor *args0 = args[0];
        DLTensor *args1 = args[1];
        DLTensor *args2 = args[2];
        int32_t *a = static_cast<int32_t*>(args0->data);
        int32_t *b = static_cast<int32_t*>(args1->data);
        int32_t *c = static_cast<int32_t*>(args2->data);
        if(args1->ndim == 1){
#pragma omp parallel for
            for(uint64_t i = 0; i < getSize(args0); ++i){
                c[i] = a[i] * b[0];
            }
        }else{
#pragma omp parallel for
            for(uint64_t i = 0; i < getSize(args0); ++i){
                uint64_t o_index = i;//broadcast_o_index(args2->shape, args2->ndim, o_index);
                uint64_t a_index = broadcast_i_index(args2->shape, o_index, args0->shape, args0->ndim);
                uint64_t b_index = broadcast_i_index(args2->shape, o_index, args1->shape, args1->ndim);
                c[i] = a[a_index] * b[b_index];
            }
        }

        // print_to_file(args2, "/tmp/zkh/mul.txt");

#ifdef CVM_PROFILING
        cvm_op_broadcast_cnt += omp_get_wtime() - start;
#endif
        print_to_file(args2, "/tmp/zkh/mul.txt");
});

CVM_REGISTER_GLOBAL("cvm.runtime.cvm.broadcast_div")
    .set_body([](CVMArgs args, CVMRetValue *ret){
#ifdef CVM_PROFILING
        double start = omp_get_wtime();
#endif
        VERIFY(args.num_args == 4);
        DLTensor *args0 = args[0];
        DLTensor *args1 = args[1];
        DLTensor *args2 = args[2];
        int32_t *a = static_cast<int32_t*>(args0->data);
        int32_t *b = static_cast<int32_t*>(args1->data);
        int32_t *c = static_cast<int32_t*>(args2->data);
        if(args1->ndim == 1){
            VERIFY(b[0] != 0);
            for(uint64_t i = 0; i < getSize(args0); ++i){
                c[i] = a[i] / b[0];
            }
        }else{
#pragma omp parallel for
            for(uint64_t i = 0; i < getSize(args0); ++i){
                uint64_t o_index = i;//broadcast_o_index(args2->shape, args2->ndim, o_index);
                uint64_t a_index = broadcast_i_index(args2->shape, o_index, args0->shape, args0->ndim);
                uint64_t b_index = broadcast_i_index(args2->shape, o_index, args1->shape, args1->ndim);
                VERIFY(b[b_index] != 0);
                c[i] = a[a_index] / b[b_index];
            }
        }
#ifdef CVM_PROFILING
        cvm_op_broadcast_cnt += omp_get_wtime() - start;
#endif
});

CVM_REGISTER_GLOBAL("cvm.runtime.cvm.broadcast_right_shift")
    .set_body([](CVMArgs args, CVMRetValue *ret)
{
#ifdef CVM_PROFILING
        double start = omp_get_wtime();
#endif
        VERIFY(args.num_args == 4);
        DLTensor *args0 = args[0];
        DLTensor *args1 = args[1];
        DLTensor *args2 = args[2];
        int32_t *a = static_cast<int32_t*>(args0->data);
        int32_t *b = static_cast<int32_t*>(args1->data);
        int32_t *c = static_cast<int32_t*>(args2->data);

        if(args1->ndim == 1){
            for(uint64_t i = 0; i < getSize(args0); ++i){
                c[i] = a[i] >> b[0];
            }
        }else{
#pragma omp parallel for
            for(uint64_t i = 0; i < getSize(args0); ++i){
                uint64_t o_index = i;//broadcast_o_index(args2->shape, args2->ndim, o_index);
                uint64_t a_index = broadcast_i_index(args2->shape, o_index, args0->shape, args0->ndim);
                uint64_t b_index = broadcast_i_index(args2->shape, o_index, args1->shape, args1->ndim);
                c[i] = a[a_index] >> b[b_index];
            }
        }
#ifdef CVM_PROFILING
        cvm_op_broadcast_cnt += omp_get_wtime() - start;
#endif
});

CVM_REGISTER_GLOBAL("cvm.runtime.cvm.broadcast_left_shift")
    .set_body([](CVMArgs args, CVMRetValue *ret){
        VERIFY(args.num_args == 4);
        DLTensor *args0 = args[0];
        DLTensor *args1 = args[1];
        DLTensor *args2 = args[2];
        int32_t *a = static_cast<int32_t*>(args0->data);
        int32_t *b = static_cast<int32_t*>(args1->data);
        int32_t *c = static_cast<int32_t*>(args2->data);
        if(args1->ndim == 1){
            for(uint64_t i = 0; i < getSize(args0); ++i){
                c[i] = a[i] << b[0];
            }
        }else{
#pragma omp parallel for
            for(uint64_t i = 0; i < getSize(args0); ++i){
                uint64_t o_index = i;//broadcast_o_index(args2->shape, args2->ndim, o_index);
                uint64_t a_index = broadcast_i_index(args2->shape, o_index, args0->shape, args0->ndim);
                uint64_t b_index = broadcast_i_index(args2->shape, o_index, args1->shape, args1->ndim);
                c[i] = a[a_index] << b[b_index];
            }
        }
    });

/*
* strides (2, 2)
* pool_size [3, 3]
* ceil_mode False
* padding (1, 1)
*/
CVM_REGISTER_GLOBAL("cvm.runtime.cvm.max_pool2d")
    .set_body([](CVMArgs args, CVMRetValue *ret)
{
#ifdef CVM_PROFILING
        double start = omp_get_wtime();
#endif
  // TODO(kaihuo) optimize cpu's maxpool efficiency, e.g. using modified im2col
  VERIFY(args.num_args == 3);
  DLTensor *x = args[0];
  DLTensor *y = args[1];
  void *_attr = args[2];
  auto *attr = static_cast<cvm::NodeAttrs*>(_attr);
  auto &param = cvm::get<cvm::top::MaxPool2DParam>(attr->parsed);
  int strides[2] = {(int)param.strides[0], (int)param.strides[1]};
  int pool_size[2] = {(int)param.pool_size[0], (int)param.pool_size[1]};
  int padding[2] = {(int)param.padding[0], (int)param.padding[1]};

  int stride_h = strides[0];
  int stride_w = strides[1];

  int32_t* x_data = (int32_t*)x->data;
  int32_t* y_data = (int32_t*)y->data;

  int filter_h = pool_size[0];
  int filter_w = pool_size[1];

  int n_batch = static_cast<int>(x->shape[0]);
  int in_channels = static_cast<int>(x->shape[1]);
  int out_channels = in_channels;
  int x_h = static_cast<int>(x->shape[2]);
  int x_w = static_cast<int>(x->shape[3]);
  int o_h = static_cast<int>(y->shape[2]);
  int o_w = static_cast<int>(y->shape[3]);
#define GETX(n, c, h, w) x_data[(n) * in_channels * x_h * x_w + (c) * x_h * x_w + (h) * x_w + (w)]
#define GETW(o, i, h, w) w_data[(o) * in_channels * filter_h * filter_w + (i) * filter_h * filter_w + (h) * filter_w + (w)]
#define GETY(n, c, h, w) y_data[(n) * out_channels * o_h * o_w + (c) * o_h * o_w + (h) * o_w + (w)]
    auto calc_func = [&](int n, int k, int p, int q) {
    int y_sum = int(1)<<31;
    for (int r = 0; r < filter_h; ++r) {
      for (int s = 0; s < filter_w; ++s) {
        auto tp = p * stride_h + r - padding[0];
        auto tq = q * stride_w + s - padding[1];
        int32_t x_tmp = 0;
        if (!(tp < 0 || tq < 0 || tp >= x_h || tq >= x_w))
          x_tmp = GETX(n, k, tp, tq);
        y_sum = std::max(x_tmp, y_sum);
      }
    }
    return y_sum;

  };
    for (int n = 0; n < n_batch; ++n) {
        for (int k = 0; k < out_channels; ++k) {
            for (int p = 0; p < o_h; ++p) {
                for (int q = 0; q < o_w; ++q) {
                    GETY(n, k, p, q) = calc_func(n, k, p, q);
                }
            }
        }
    }
#ifdef CVM_PROFILING
        cvm_op_maxpool_cnt += omp_get_wtime() - start;
#endif

});

/*
* axis (2, 3)
*/
CVM_REGISTER_GLOBAL("cvm.runtime.cvm.sum")
    .set_body([](CVMArgs args, CVMRetValue *ret)
{
  VERIFY(args.num_args == 3);
  DLTensor *x = args[0];
  DLTensor *y = args[1];
  //TODO(@kaihuo) unused axis, check
  //void *_attr = args[2];
  // auto *attr = static_cast<cvm::NodeAttrs*>(_attr);
  //auto &param = cvm::get<cvm::top::ReduceParam>(attr->parsed);
  // int axis[2] = {(int)param.axis[0], (int)param.axis[1]};
  int32_t *x_data = static_cast<int32_t*>(x->data);
  int32_t *y_data = static_cast<int32_t*>(y->data);
  int n_batch = static_cast<int>(x->shape[0]);
  int channels = static_cast<int>(x->shape[1]);
  int x_h = static_cast<int>(x->shape[2]);
  int x_w = static_cast<int>(x->shape[3]);
  for(int i = 0; i < n_batch; i++){
      for(int j = 0; j < channels; j++){
          int32_t sum = 0;
          for(int h = 0; h < x_h; h++){
              for(int w = 0; w < x_w; w++){
                  sum += x_data[i * channels * x_h * x_w + j * x_h * x_w + h * x_w + w];
              }
          }
          y_data[i*channels + j] = sum;
      }
  }
});


CVM_REGISTER_GLOBAL("cvm.runtime.cvm.elemwise_add")
    .set_body([](CVMArgs args, CVMRetValue *ret)
{
#ifdef CVM_PROFILING
  double start = omp_get_wtime();
#endif
        VERIFY(args.num_args == 4);
        DLTensor *args0 = args[0];
        DLTensor *args1 = args[1];
        DLTensor *args2 = args[2];
        int32_t *a = static_cast<int32_t*>(args0->data);
        int32_t *b = static_cast<int32_t*>(args1->data);
        int32_t *c = static_cast<int32_t*>(args2->data);

#pragma omp parallel for
        for(uint64_t i = 0; i < getSize(args0); i++){
            c[i] = a[i] + b[i];
        }

        // print_to_file(args2, "/tmp/zkh/elemwise_add.txt");

#ifdef CVM_PROFILING
    cvm_op_elemwise_cnt += omp_get_wtime() - start;
#endif
});

CVM_REGISTER_GLOBAL("cvm.runtime.cvm.elemwise_sub")
    .set_body([](CVMArgs args, CVMRetValue *ret)
{
  VERIFY(args.num_args == 4);
  DLTensor *args0 = args[0];
  DLTensor *args1 = args[1];
  DLTensor *args2 = args[2];
  int32_t *a = static_cast<int32_t*>(args0->data);
  int32_t *b = static_cast<int32_t*>(args1->data);
  int32_t *c = static_cast<int32_t*>(args2->data);

#pragma omp parallel for
  for(uint64_t i = 0; i < getSize(args0); i++){
      c[i] = a[i] - b[i];
  }

  print_to_file(args2, "/tmp/zkh/elemwise_sub.txt");
});

CVM_REGISTER_GLOBAL("cvm.runtime.cvm.reshape")
    .set_body([](CVMArgs args, CVMRetValue *ret)
{
  VERIFY(args.num_args == 3);
  DLTensor *x = args[0];
  DLTensor *y = args[1];
  // TODO(kaihuo) CHECK
  // void *_attr = args[2];
  // auto *attr = static_cast<cvm::NodeAttrs*>(_attr);
  // auto &param = cvm::get<cvm::top::ReshapeParam>(attr->parsed);
  if(x->data == y->data) return;
  std::memcpy(y->data, x->data, getSize(x) * sizeof(int32_t));
});

/*\brief:
 * x, input data
 * y, output data
 * precision, clip precision
 */
CVM_REGISTER_GLOBAL("cvm.runtime.cvm.cvm_clip")
    .set_body([](CVMArgs args, CVMRetValue *ret)
{
  VERIFY(args.num_args == 3);
#ifdef CVM_PROFILING
  double start = omp_get_wtime();
#endif
  DLTensor *x = args[0];
  DLTensor *y = args[1];
  int32_t *x_data = static_cast<int32_t*>(x->data);
  int32_t *y_data = static_cast<int32_t*>(y->data);

  void *_attr = args[2];
  auto *attr = static_cast<cvm::NodeAttrs*>(_attr);
  auto &param = cvm::get<cvm::top::CVMClipParam>(attr->parsed);
  int32_t precision = param.precision;
  VERIFY(precision > 0) << "precision must greater zero";
  int32_t min = -((1 << (precision-1))-1);
  int32_t max = -min;

#pragma omp parallel for
  for(uint64_t i = 0; i < getSize(x); i++){
  int& tmp = x_data[i];
  if (tmp > max)
    tmp = max;
  if (tmp < min)
    tmp = min;
  y_data[i] = tmp;
  }
#ifdef CVM_PROFILING
  cvm_op_clip_cnt += omp_get_wtime() - start;
#endif
  print_to_file(y, "/tmp/zkh/cvm_clip.txt");
}
);

/*
 * a, input data
 * c, output data
 * precision, clip precision
 * b, shift b
 * */
CVM_REGISTER_GLOBAL("cvm.runtime.cvm.cvm_right_shift")
    .set_body([](CVMArgs args, CVMRetValue *ret){
        VERIFY(args.num_args == 3);
        DLTensor *a = args[0];
        DLTensor *c = args[1];

#ifdef CVM_PROFILING
    double start = omp_get_wtime();
#endif
        void *_attr = args[2];
        auto *attr = static_cast<cvm::NodeAttrs*>(_attr);
        auto &param = cvm::get<cvm::top::CVMRightShiftParam>(attr->parsed);
        int32_t precision = param.precision;
        int32_t b = param.shift_bit;
        int32_t* a_data = static_cast<int32_t*>(a->data);
        int32_t* c_data = static_cast<int32_t*>(c->data);
        VERIFY_GT(precision, 0) << "precision must greater zero";
        int32_t min = -((1 << (precision-1)) - 1);
        int32_t max = -min;
        auto size = getSize(a);

        //TODO(kaihuo) check if b == 0 exists in symbol file
        if (b == 0) {
            memcpy(c_data, a_data, size * sizeof(int32_t));
        } else if (b == 1) {
            #pragma omp parallel for
            for(uint64_t i = 0; i < size; i++){
                int32_t shift_a = (a_data[i] + 1) >> 1;
                if (shift_a > max)
                    shift_a = max;
                if (shift_a < min)
                    shift_a = min;
                c_data[i] = shift_a;
            }
        } else {
            b -= 1;
            #pragma omp parallel
            {
            #pragma omp for
            for(uint64_t i = 0; i < size; i++){
                c_data[i] = a_data[i] >> b;
                ++c_data[i];
                c_data[i] >>= 1;
            }
            #pragma omp for
            for(uint64_t i = 0; i < size; i++){
                auto& shift_a = c_data[i];
                if (shift_a > max)
                    shift_a = max;
                if (shift_a < min)
                    shift_a = min;
                c_data[i] = shift_a;
            }
            }
        }

#ifdef CVM_PROFILING
    cvm_op_cvm_shift_cnt += omp_get_wtime() - start;
#endif
    print_to_file(c, "/tmp/zkh/cvm_right_shift.txt");
    });

CVM_REGISTER_GLOBAL("cvm.runtime.cvm.cvm_left_shift")
    .set_body([](CVMArgs args, CVMRetValue *ret){
        VERIFY(args.num_args == 3);
#ifdef CVM_PROFILING
    //double start = omp_get_wtime();
#endif
        DLTensor *a = args[0];
        DLTensor *c = args[1];
        void *_attr = args[2];
        auto *attr = static_cast<cvm::NodeAttrs*>(_attr);
        auto &param = cvm::get<cvm::top::CVMLeftShiftParam>(attr->parsed);
        int32_t precision = param.precision;
        int32_t b = param.shift_bit;std::string str_precision = args[2];
        int32_t* a_data = static_cast<int32_t*>(a->data);
        int32_t* c_data = static_cast<int32_t*>(c->data);
        VERIFY_GT(precision, 0) << "precision must greater zero";
        int32_t min = -((1 << (precision-1)) - 1);
        int32_t max = -min;

        for(uint64_t i = 0; i < getSize(a); i++){
            int32_t shift_a = a_data[i];
            if(b == 0) c_data[i] = shift_a;
            else {
                shift_a = a_data[i] << b;
                c_data[i] = std::max(std::min(shift_a, max), min);
            }
        }
#ifdef CVM_PROFILING
    // cvm_op_requant_cnt += omp_get_wtime() - start;
#endif
    });
CVM_REGISTER_GLOBAL("cvm.runtime.cvm.log2")
    .set_body([](CVMArgs args, CVMRetValue *ret){
        VERIFY(args.num_args == 3);
//        std::string x_str = args[0];
        DLTensor *dlx = args[0];
        DLTensor *y = args[1];
        int32_t *y_data = static_cast<int32_t*>(y->data);
        int32_t *x = static_cast<int32_t*>(dlx->data);
        VERIFY(x[0] != 0);
        for(int i = 0; i < 64; i++){
            int64_t tmp = (int64_t)1 << i;
            if(x[0] < tmp){
                y_data[0] = i;
                return;
            }
        }
        y_data[0] = 64;
    });
CVM_REGISTER_GLOBAL("cvm.runtime.cvm.__div_scalar__")
    .set_body([](CVMArgs args, CVMRetValue *ret){
        VERIFY(args.num_args == 3);
        DLTensor *dlx = args[0];
        DLTensor *y = args[1];
        void *_attr = args[2];
        auto *attr = static_cast<cvm::NodeAttrs*>(_attr);
        auto &param = cvm::get<cvm::top::ScalarParam>(attr->parsed);
        int32_t *y_data = static_cast<int32_t*>(y->data);
        int32_t scalar = param.scalar;
        VERIFY(scalar != 0);
        int32_t* x = static_cast<int32_t*>(dlx->data);
        for(uint64_t i = 0; i < getSize(dlx); i++){
            y_data[i] = x[i] / scalar;
        }
    });
CVM_REGISTER_GLOBAL("cvm.runtime.cvm.abs")
    .set_body([](CVMArgs args, CVMRetValue *ret){
        VERIFY(args.num_args == 3);
        DLTensor *dlx = args[0];
        DLTensor *y = args[1];
        int32_t *y_data = static_cast<int32_t*>(y->data);
        int32_t* x = static_cast<int32_t*>(dlx->data);
        for(uint64_t i = 0; i < getSize(dlx); i++){
            y_data[i] = std::abs(x[i]);
        }
    });
CVM_REGISTER_GLOBAL("cvm.runtime.cvm.max")
    .set_body([](CVMArgs args, CVMRetValue *ret){
        VERIFY(args.num_args == 3);
        DLTensor *dlx = args[0];
        DLTensor *y = args[1];
        void* _attr = args[2];
        auto *attr = static_cast<cvm::NodeAttrs*>(_attr);
        auto &param = cvm::get<cvm::top::ReduceParam>(attr->parsed);
        TShape axis = param.axis;
        VERIFY(axis.ndim() <= 1);
        int64_t *axis_data = axis.begin();
        //bool keepdims = param.keepdims;
        //bool exclude = param.exclude;

        int32_t *y_data = static_cast<int32_t*>(y->data);
        int32_t* x = static_cast<int32_t*>(dlx->data);
        if(axis.ndim() == 0){
            int max = x[0];
            for(uint64_t i = 1; i < getSize(dlx); i++){
                if(max < x[i]) max = x[i];
            }
            y_data[0] = max;
<<<<<<< HEAD
        }else if(axis.ndim() == 1){
            VERIFY(dlx->ndim == y->ndim+1);
            int32_t maxV = (int32_t)1 << 31;
            memset(y_data, maxV, getSize(y)*sizeof(int32_t));
            for(uint64_t i = 0; i < getSize(dlx); i++){
                uint64_t in_i = i, o_i = 0, shapeSize = 0;
                for(int j = dlx->ndim-1; j >= 0; j--){
                    uint64_t col = in_i % dlx->shape[j];
                    in_i /= dlx->shape[j];
                    if(j != axis_data[0]){
                        int yj = j > axis_data[0] ? j-1 : j;
                        o_i += (yj == y->ndim-1 ? col : col * shapeSize);
                        shapeSize = (yj == y->ndim-1 ? y->shape[yj] : shapeSize * y->shape[yj]);
                    }
                }
                if(y_data[o_i] < x[i]){
                    y_data[o_i] =  x[i];
                }
            }
        }else{

=======
        }else{
          std::vector<int32_t> realAxis(axis.ndim());
          for(int i = 0; i < axis.ndim(); i++){
            int val = axis_data[i];
            if(val < 0) val += dlx->ndim;
            VERIFY(val < dlx->ndim && val >= 0);
            realAxis[i] = val;
          }
          std::sort(realAxis.begin(), realAxis.end());
          realAxis.resize(std::unique(realAxis.begin(), realAxis.end()) - realAxis.begin());
          int32_t maxV = (int32_t)1 << 31;
          memset(y_data, maxV, getSize(y)*sizeof(int32_t));
          for(uint64_t i = 0; i < getSize(dlx); i++){
            uint64_t in_i = i, o_i = 0, shapeSize = 1;
            for(int j = dlx->ndim-1, yj = y->ndim-1; j>=0; j--){
                uint64_t col = in_i % dlx->shape[j];
                in_i /= dlx->shape[j];
                if(std::count(realAxis.begin(), realAxis.end(), j) == 0){
                    o_i += col * shapeSize;
                    shapeSize *= y->shape[yj];
                    yj -= 1;
                }
            }
            if(y_data[o_i] < x[i]){
                y_data[o_i] = x[i];
            }
          }
>>>>>>> e078856b
        }
        print_to_file(y, "/tmp/zkh/max.txt");
    });
CVM_REGISTER_GLOBAL("cvm.runtime.cvm.broadcast_max")
    .set_body([](CVMArgs args, CVMRetValue *ret){
        VERIFY(args.num_args == 4);
        DLTensor *a = args[0];
        DLTensor *b = args[1];
        DLTensor *c = args[2];
        int32_t *a_data = static_cast<int32_t*>(a->data);
        int32_t* b_data = static_cast<int32_t*>(b->data);
        int32_t* c_data = static_cast<int32_t*>(c->data);
        if(b->ndim == 1){
#pragma omp parallel for
            for(uint64_t i = 0; i < getSize(a); i++){
                c_data[i] = a_data[i] > b_data[0] ? a_data[i] : b_data[0];
            }
        }else{
#pragma omp parallel for
        for(uint64_t i = 0; i < getSize(a); i++){
            uint64_t o_index = i;//broadcast_o_index(c->shape, c->ndim, o_index);
            uint64_t a_index = broadcast_i_index(c->shape, o_index, a->shape, a->ndim);
            uint64_t b_index = broadcast_i_index(c->shape, o_index, b->shape, b->ndim);
            //c_data[i] = (a_data[i] > b_data[i] ? a_data[i] : b_data[i]);
            c_data[i] = a_data[a_index] > b_data[b_index] ? a_data[a_index] : b_data[b_index];
        }
        }
    });

CVM_REGISTER_GLOBAL("cvm.runtime.cvm.concatenate")
.set_body([](CVMArgs args, CVMRetValue *ret){

#ifdef CVM_PROFILING
        double start = omp_get_wtime();
#endif
        int len = args.num_args;
        VERIFY(len >= 4);
        DLTensor *input0 = args[0];
        void *_attr = args[--len];
        auto *attr = static_cast<cvm::NodeAttrs*>(_attr);
        auto &param = cvm::get<cvm::top::ConcatenateParam>(attr->parsed);
        DLTensor *out = args[--len];
        int32_t axis = param.axis;
        int32_t ndim = static_cast<int32_t>(input0->ndim);
        VERIFY(-ndim <= axis && axis < ndim);
        if(axis < 0) axis += ndim;
        VERIFY(axis < input0->ndim) << "axis out of bounds.";
        //TODO(kaihuo) check shape of all inputs
        int n_batch = input0->shape[0];
        // std::cerr << "n_batch " << n_batch << "\n";
        if (axis == 1 && n_batch == 1) {
            int32_t *out_data = static_cast<int32_t*>(out->data);
            uint64_t offset = 0;
            for(int k = 0; k < len; k++){
                DLTensor* input = args[k];
                int input_size_current = 1;
                //std::cerr << "\n";
                for (int i = 0; i < input->ndim; ++i) {
                    input_size_current *= input->shape[i];
                //    std::cerr << input->shape[i] << " " ;
                }
                //std::cerr << "\n";
                //std::cerr << "k = " << k << " " << input_size_current << "\n";
                memcpy(out_data + offset, input->data, sizeof(int32_t) * input_size_current);
                offset += input_size_current;
            }
        } else {
            int32_t *out_data = static_cast<int32_t*>(out->data);
            for(uint64_t i = 0; i < getSize(out); i++){
                uint64_t o_i = i, in_i = 0, in_i2 = 0, shapeSize = 0;
                for(int j = out->ndim-1; j >= 0; j--){
                    uint64_t col = o_i % out->shape[j];
                    o_i /= out->shape[j];
                    uint64_t tmpcol = col;
                    if(j == axis){
                        uint64_t allShapeSize = 0;
                        for(int k = 0; k < len; k++){
                            tmpcol = col - allShapeSize;
                            DLTensor *input = args[k];
                            allShapeSize += input->shape[axis];
                            if(col < allShapeSize){
                                in_i = k;
                                break;
                            }
                        }
                    }
                    in_i2 += (j == out->ndim-1 ? tmpcol : tmpcol * shapeSize);
                    DLTensor* input = args[in_i];
                    shapeSize = (j == out->ndim-1 ? input->shape[j] : shapeSize * input->shape[j]);
                }
                DLTensor *input = args[in_i];
                int32_t *input_data = static_cast<int32_t*>(input->data);
                out_data[i] = input_data[in_i2];
            }
        }
#ifdef CVM_PROFILING
        cvm_op_concat_cnt += omp_get_wtime() - start;
#endif
});

CVM_REGISTER_GLOBAL("cvm.runtime.cvm.repeat")
.set_body([](CVMArgs args, CVMRetValue *ret){
#ifdef CVM_PROFILING
    double start = omp_get_wtime();
#endif
    VERIFY(args.num_args == 3);
    DLTensor *x = args[0];
    DLTensor *y = args[1];
    void *_attr = args[2];
    auto *attr = static_cast<cvm::NodeAttrs*>(_attr);
    auto &param = cvm::get<cvm::top::RepeatParam>(attr->parsed);
    int32_t *x_data = static_cast<int32_t*>(x->data);
    int32_t *y_data = static_cast<int32_t*>(y->data);
    int32_t axis = param.axis;
    int32_t repeat = param.repeats;
    int32_t ndim = x->ndim;
    // int repeat = std::atoi(str_repeat.c_str());
    {
      if(axis < 0) axis = axis + ndim;

      #pragma omp parallel for
      for(uint64_t i = 0; i < getSize(y); i++){
        uint64_t o_i = i, in_i = 0, shapeSize = 0;
        for(int j = ndim-1; j >= 0; j--){
          uint64_t col = o_i % y->shape[j];
          o_i /= y->shape[j];
          if(j == axis) col = col / repeat;
          in_i += (j == ndim-1 ? col : col * shapeSize);
          shapeSize = (j == ndim-1 ? x->shape[j] : shapeSize * x->shape[j]);
        }
        y_data[i] = x_data[in_i];
      }
    }
#ifdef CVM_PROFILING
    double end = omp_get_wtime();
    static double use_time = 0.0;
    use_time += end-start;
#endif
    print_to_file(y, "/tmp/zkh/repeat.txt");
});

CVM_REGISTER_GLOBAL("cvm.runtime.cvm.negative")
.set_body([](CVMArgs args, CVMRetValue *ret){
    VERIFY(args.num_args == 3);
    DLTensor *x = args[0];
    DLTensor *y = args[1];
    int32_t *x_data = static_cast<int32_t*>(x->data);
    int32_t *y_data = static_cast<int32_t*>(y->data);

    for(uint64_t i = 0; i < getSize(x); i++){
        y_data[i] = -x_data[i];
    }
});

CVM_REGISTER_GLOBAL("cvm.runtime.cvm.tile")
.set_body([](CVMArgs args, CVMRetValue *ret){
    VERIFY(args.num_args == 3);
    DLTensor *x = args[0];
    DLTensor *y = args[1];
    void* _attr = args[2];
    auto *attr = static_cast<cvm::NodeAttrs*>(_attr);
    auto &param = cvm::get<cvm::top::TileParam>(attr->parsed);

    int32_t *x_data = static_cast<int32_t*>(x->data);
    int32_t *y_data = static_cast<int32_t*>(y->data);

    int32_t yndim = y->ndim;
    int32_t xndim = x->ndim;
    TShape ts_reps = param.reps;
    int64_t *reps = ts_reps.begin();

    int i = 0, j = 0;
    for(i = yndim-1, j = xndim-1; i >= 0 && j >= 0; i--, j--){
        VERIFY(x->shape[j] * reps[i] == y->shape[i]);
    }
    for(; i >= 0; i--){
        VERIFY(reps[i] == y->shape[i]);
    }

    uint64_t tmp_y_size = 1;
    for(int i = 0; i < xndim; i++){
        tmp_y_size *= y->shape[i + yndim - xndim];
    }

    for(uint64_t i = 0; i < tmp_y_size; i++){
       uint64_t o_i = i, in_i = 0, shapeSize = 0;
       for(int j = xndim-1; j >= 0; j--){
            int yj = j + yndim - xndim;
            int col = o_i % y->shape[yj];
            o_i /= y->shape[yj];
            col = col % x->shape[j];
            in_i += (j == xndim-1 ? col : col * shapeSize);
            shapeSize = (j == xndim-1 ? x->shape[j] : shapeSize * x->shape[j]);
       }
       y_data[i] = x_data[in_i];
    }

    uint64_t othery = 1;
    for(int i = 0; i < yndim-xndim; i++){
        othery *= y->shape[i];
    }
    for(size_t i = 1; i < othery; i++){
        memcpy(y_data + i*tmp_y_size, y_data, tmp_y_size * sizeof(int32_t));
    }
    print_to_file(y, "/tmp/zkh/tile.txt");
});

CVM_REGISTER_GLOBAL("cvm.runtime.cvm.expand_dims")
    .set_body([](CVMArgs args, CVMRetValue *ret)
{
    VERIFY(args.num_args == 3);
    DLTensor *ishape = args[0];
    DLTensor *oshape = args[1];
    void *_attr = args[2];
    auto *attr = static_cast<cvm::NodeAttrs*>(_attr);
    auto &param = cvm::get<cvm::top::ExpandDimsParam>(attr->parsed);

    int32_t axis = param.axis; // TODO get from attr
    axis = axis < 0 ? axis + ishape->ndim : axis;
    VERIFY(axis >= 0 && axis <= ishape->ndim) << axis << " ishape->dim: " << ishape->ndim;
    int32_t *ishape_data = static_cast<int32_t*>(ishape->data);
    int32_t *oshape_data = static_cast<int32_t*>(oshape->data);
    if(ishape_data == oshape_data){
        return;
    }
    memcpy(oshape_data, ishape_data, getSize(ishape)* sizeof(int32_t));
    print_to_file(oshape, "/tmp/zkh/expanddim.txt");
});

CVM_REGISTER_GLOBAL("cvm.runtime.cvm.squeeze")
    .set_body([](CVMArgs args, CVMRetValue *ret)
{
    VERIFY(args.num_args == 3);
    DLTensor *ishape = args[0];
    DLTensor *oshape = args[1];
    // void *_attr = args[2];
    // auto *attr = static_cast<cvm::NodeAttrs*>(_attr);
    // auto &param = cvm::get<cvm::top::SqueezeParam>(attr->parsed);
    int32_t *ishape_data = static_cast<int32_t*>(ishape->data);
    int32_t *oshape_data = static_cast<int32_t*>(oshape->data);
    // std::cerr << ishape_data << " " << oshape_data << "\n";
    if(ishape_data == oshape_data){
        return;
    }
    memcpy(oshape_data, ishape_data, getSize(ishape)* sizeof(int32_t));
    print_to_file(oshape, "/tmp/zkh/squeeze.txt");
});

CVM_REGISTER_GLOBAL("cvm.runtime.cvm.transpose")
.set_body([](CVMArgs args, CVMRetValue *ret){
    int num_args = args.num_args;
    VERIFY(num_args == 3);
    DLTensor *x = args[0];
    DLTensor *y = args[1];
    void *_attr = args[2];
    auto *attr = static_cast<cvm::NodeAttrs*>(_attr);
    auto &param = cvm::get<cvm::top::TransposeParam>(attr->parsed);

    TShape axes = param.axes; // TODO get from attr
    int64_t *axes_data = axes.begin();
    int32_t *x_data = static_cast<int32_t*>(x->data);
    int32_t *y_data = static_cast<int32_t*>(y->data);

    int ndim = y->ndim;
    int mul_xj[8];
    mul_xj[ndim] = 1;
    for(int i = ndim - 1; i > 0; i--){
        mul_xj[i] = mul_xj[i + 1] * x->shape[i];
    }
    if (axes[0] == 1 && axes[1] == 2 && axes[2] == 0) {
      int step = x->shape[1] * x->shape[2];
      for (int i = 0; i < step; i++) {
        for (int j = 0; j < x->shape[0]; j++) {
          y_data[i * x->shape[0]+ j ] = x_data[j * step + i];
        }
      }
    }
    else {
      for(uint64_t i = 0; i < getSize(y); i++) {
        uint64_t o_i = i, in_i = 0;
        for(int j = ndim - 1; j >= 0; j--){
          uint64_t col = o_i % y->shape[j];
          o_i /= y->shape[j];
          int xj = j;//axes != nullptr ? axes[j] : j;
          if(axes.ndim() > 0) {
            xj = axes_data[j];
          } else {
            if(j == ndim - 1) xj = 0;
            if(j == 0) xj = ndim - 1;
          }
          in_i += col * mul_xj[xj + 1];
        }
        y_data[i] = x_data[in_i];
      }
    }
    print_to_file(y, "/tmp/zkh/transpose.txt");
});

CVM_REGISTER_GLOBAL("cvm.runtime.cvm.strided_slice")
.set_body([](CVMArgs args, CVMRetValue *ret){
    VERIFY(args.num_args == 3);
    DLTensor *x = args[0];
    DLTensor *y = args[1];
    void *_attr = args[2];
    auto *attr = static_cast<cvm::NodeAttrs*>(_attr);
    auto &param = cvm::get<cvm::top::StridedSliceParam>(attr->parsed);

    int32_t *x_data = static_cast<int32_t*>(x->data);
    int32_t *y_data = static_cast<int32_t*>(y->data);
    //TODO get from attr
    TShape begin = param.begin;
    TShape end = param.end;
    TShape stride = param.stride;
    int ndim = y->ndim;
    int64_t *begin_data = begin.begin();
    //int64_t *end_data = end.begin();
    int64_t *step_data = stride.begin();

    for(uint64_t i = 0; i < getSize(y); i++){
        uint64_t o_i = i, in_i = 0, shapeSize = 0;
        for(int j = ndim-1; j >= 0; j--){
            uint64_t col = o_i % y->shape[j];
            o_i /= y->shape[j];
            if(stride.ndim() == 0){
                col += (begin_data[j] < 0 ? begin_data[j] + x->shape[j] : begin_data[j]);
            }else{
                col += (begin_data[j] < 0 ? begin_data[j] + x->shape[j] : begin_data[j]) + (step_data[j] < 0 ? step_data[j] + x->shape[j] : step_data[j]);
            }
            col %= x->shape[j];
            in_i += (j == ndim-1 ? col : col * shapeSize);
            shapeSize = (j == ndim-1 ? x->shape[j] : shapeSize * x->shape[j]);
        }
        y_data[i] = x_data[in_i];
    }
    print_to_file(x, "/tmp/zkh/strided_slice.txt");
    print_to_file(y, "/tmp/zkh/strided_slice.txt");
});

CVM_REGISTER_GLOBAL("cvm.runtime.cvm.slice_like")
    .set_body([](CVMArgs args, CVMRetValue *ret)
{
        VERIFY(args.num_args == 4);
        DLTensor *x = args[0];
        //DLTensor *shape = args[1];
        DLTensor *y = args[2];
        //std::string str_axis = args[3];
        //void* _attr = args[3];
        //auto *attr = static_cast<cvm::NodeAttrs*>(_attr);
        //auto &param = cvm::get<cvm::top::SliceLikeParam>(attr->parsed);
        //Tuple<int> axis = param.axis;
        //int *axis_data = axis.begin();

        int32_t *x_data = static_cast<int32_t*>(x->data);
        // TODO(kaihuo) check
        //  int32_t *shape_like = static_cast<int32_t*>(shape->data);
        int32_t *y_data = static_cast<int32_t*>(y->data);
        int ndim = x->ndim;

        for(uint64_t i = 0; i < getSize(y); i++){
            uint64_t o_i = i, in_i = 0, shapeSize = 0;
            for(int j = ndim-1; j >= 0; j--){
                int col = o_i % y->shape[j];
                o_i /= y->shape[j];
                in_i += (j == ndim-1 ? col : col * shapeSize);
                shapeSize = (j == ndim-1 ? x->shape[j] : shapeSize * x->shape[j]);
            }
            y_data[i] = x_data[in_i];
        }
        print_to_file(y, "/tmp/zkh/slice_like.txt");
});

/**
 * box_nms:
 */


CVM_REGISTER_GLOBAL("cvm.runtime.cvm.get_valid_counts")
.set_body([](cvm::runtime::CVMArgs args, cvm::runtime::CVMRetValue *rv){
    VERIFY(args.num_args == 4);
    DLTensor *x = args[0];
    DLTensor *valid_count = args[1];
    DLTensor *y = args[2];
    void* _attr = args[3];
    auto *attr = static_cast<cvm::NodeAttrs*>(_attr);
    auto &param = cvm::get<cvm::top::GetValidCountsParam>(attr->parsed);

    int32_t score_threshold = param.score_threshold; //TODO get from attr

    VERIFY(x->ndim == 3);
    int32_t batches = x->shape[0];
    int32_t n = x->shape[1];
    int32_t k = x->shape[2];

    int32_t *x_data = static_cast<int32_t*>(x->data);
    int32_t *valid_count_data = static_cast<int32_t*>(valid_count->data);
    int32_t *y_data = static_cast<int32_t*>(y->data);

    get_valid_count(x_data, y_data, valid_count_data, batches, n, k, score_threshold);
});

CVM_REGISTER_GLOBAL("cvm.runtime.cvm.non_max_suppression")
.set_body([](cvm::runtime::CVMArgs args, cvm::runtime::CVMRetValue *rv){
    VERIFY(args.num_args == 4);
    DLTensor *x = args[0];
    DLTensor *valid_count = args[1];
    DLTensor *y = args[2];
    void* _attr = args[3];
    auto *attr = static_cast<cvm::NodeAttrs*>(_attr);
    auto &param = cvm::get<cvm::top::NonMaximumSuppressionParam>(attr->parsed);

    int32_t max_output_size = param.max_output_size;
    int32_t iou_threshold = param.iou_threshold;
    int32_t topk = param.top_k;
    int32_t coord_start = param.coord_start;
    int32_t score_index = param.score_index;
    int32_t id_index = param.id_index;
    bool force_suppress = param.force_suppress;
    bool return_indices = param.return_indices;
    bool invalid_to_bottom = param.invalid_to_bottom;
    CHECK(return_indices == false) << "no support return_indices and invalid_to_bottom";

    int32_t *x_data = static_cast<int32_t*>(x->data);
    int32_t *valid_count_data = static_cast<int32_t*>(valid_count->data);
    int32_t *y_data = static_cast<int32_t*>(y->data);

    int32_t batchs = x->shape[0];
    int32_t n = x->shape[1];
    int32_t k = x->shape[2];

    non_max_suppression(
            x_data, valid_count_data, y_data, batchs, n, k,
            max_output_size, iou_threshold, topk, coord_start, score_index, id_index, force_suppress);
});

CVM_REGISTER_GLOBAL("cvm.runtime.cvm.bias_add")
.set_body([](cvm::runtime::CVMArgs args, cvm::runtime::CVMRetValue *rv){
    DLTensor *x = args[0];
    DLTensor *bias = args[1];
    DLTensor *y = args[2];
    int32_t axis=1; //TODO get from attr
    int32_t ndim = x->ndim;
    VERIFY(axis > 0 && axis < ndim);

    const int32_t *x_data = static_cast<int32_t*>(x->data);
    const int32_t *bias_data = static_cast<int32_t*>(bias->data);
    int32_t *y_data = static_cast<int32_t*>(y->data);

    for(uint64_t i = 0; i < getSize(y); i++){
        int32_t bV = 0;
        for(int32_t j = ndim - 1; j >= 0; j--){
            if(j == axis){
                bV = bias_data[axis];
                break;
            }
        }
        y_data[i] = x_data[i] + bV;
    }
});

void take(DLTensor *x, DLTensor *indices, DLTensor *y){
    int32_t *x_data = static_cast<int32_t*>(x->data);
    int32_t *indices_data = static_cast<int32_t*>(indices->data);
    int32_t *y_data = static_cast<int32_t*>(y->data);

    for(uint64_t i = 0; i < getSize(y); i++){
        y_data[i] = x_data[indices_data[i]];
    }
}

void take(DLTensor *x, DLTensor *indices, DLTensor *y, const int32_t axis){
    int32_t *x_data = static_cast<int32_t*>(x->data);
    int32_t *indices_data = static_cast<int32_t*>(indices->data);
    int32_t *y_data = static_cast<int32_t*>(y->data);

    int32_t yndim = y->ndim;
    int32_t xndim = x->ndim;
    int32_t indices_ndim = indices->ndim;
    if (axis == 0 && xndim == 2 && yndim == 3) {
      // std::cerr << "axis == 0 && xndim == 2 && yndim == 3" << "\n";
      int wn = 1;
      for (int i = 0; i < indices_ndim; i++)
        wn *= indices->shape[i];
      for (int row = 0; row < wn; row++) {
        memcpy(y_data +  row * x->shape[1],
            x_data + static_cast<int32_t*>(indices->data)[row] * x->shape[1],
            x->shape[1] * sizeof(int32_t));
      }
    }
    else {
      for(uint64_t i = 0; i < getSize(y); i++){
        //y_data[i] = x_data[indices_data[i]];
        uint64_t o_i = i, x_i = 0, indices_i = 0, x_shape_size = 0, indices_shape_size = 0;
        for(int32_t j = yndim - 1, k = indices_ndim-1; j>=axis; j--){
          uint64_t col = o_i % y->shape[j];
          o_i /= y->shape[j];
          if(j < axis + indices_ndim){
            indices_i += (indices_shape_size == 0 ? col : col * indices_shape_size);
            indices_shape_size = (indices_shape_size == 0 ? indices->shape[k]
                : indices_shape_size * indices->shape[k]);
            --k;
          }
        }

        o_i = i;
        int32_t k = xndim - 1;
        for(int32_t j = yndim - 1; j >= axis + indices_ndim; j--, k--){
          uint64_t col = o_i % y->shape[j];
          o_i /= y->shape[j];
          x_i += (j == yndim-1 ? col : col * x_shape_size);
          x_shape_size = (j == yndim-1 ? x->shape[k] : x_shape_size * x->shape[k]);
        }

        uint64_t x_indices_i = std::min(std::max(indices_data[indices_i], 0), (int32_t)x->shape[k]);
        x_i += (x_shape_size == 0 ? x_indices_i : x_indices_i * x_shape_size);
        x_shape_size = (x_shape_size == 0 ? x->shape[k] : x_shape_size * x->shape[k]);
        --k;

        o_i = i;
        for(int32_t j = yndim - 1; j>=0 && k >= 0; j--){
          uint64_t col = o_i % y->shape[j];
          o_i /= y->shape[j];
          if(j < axis){
            x_i += x_shape_size == 0 ? col : col * x_shape_size;
            x_shape_size = x_shape_size == 0 ? x->shape[k] : x_shape_size * x->shape[k];
            --k;
          }
        }
        y_data[i] = x_data[x_i];
      }
    }
}
CVM_REGISTER_GLOBAL("cvm.runtime.cvm.take")
.set_body([](cvm::runtime::CVMArgs args, cvm::runtime::CVMRetValue *rv){
    VERIFY(args.num_args == 4);
    DLTensor *x = args[0];
    DLTensor *indices = args[1];
    DLTensor *y = args[2];
    void *_attr = args[3];
    auto *attr = static_cast<cvm::NodeAttrs*>(_attr);
    auto &param = cvm::get<cvm::top::TakeParam>(attr->parsed);

    int32_t axis = param.axis.value(); //TODO get from attr
    // std::cerr << "axis = " << axis << " " << x->ndim << " " << y->ndim << "\n";
    take(x, indices, y, axis);
    print_to_file(y, "/tmp/zkh/take.txt");
});

CVM_REGISTER_GLOBAL("cvm.runtime.cvm.cvm_lut")
.set_body([](cvm::runtime::CVMArgs args, cvm::runtime::CVMRetValue *rv){
    VERIFY(args.num_args == 4);
    DLTensor *x = args[0];
    DLTensor *indices = args[1];
    DLTensor *y = args[2];
  //  void *_attr = args[3];
  //  auto *attr = static_cast<cvm::NodeAttrs*>(_attr);
  //  auto &param = cvm::get<cvm::top::CVMLUTParam>(attr->parsed);

    take(indices, x, y);

    print_to_file(y, "/tmp/zkh/cvm_lut.txt");
});

CVM_REGISTER_GLOBAL("cvm.runtime.cvm.upsampling")
    .set_body([](CVMArgs args, CVMRetValue *ret)
{
#ifdef CVM_PROFILING
        double start = omp_get_wtime();
#endif
  VERIFY(args.num_args == 3);
  DLTensor *x = args[0];
  DLTensor *y = args[1];

  VERIFY_EQ(x->ndim,     4) << "dimension should be 4D, Got: " << x->ndim;
  VERIFY_EQ(x->ndim,     y->ndim) << "dimension should match " << x->ndim << "!=" << y->ndim;
  VERIFY_EQ(x->shape[0], y->shape[0]) << "batch size should match";
  VERIFY_EQ(x->shape[1], y->shape[1]) << "batch size should match";

  void *_attr = args[2];
  auto *attr = static_cast<cvm::NodeAttrs*>(_attr);
  auto &param = cvm::get<cvm::top::UpSamplingParam>(attr->parsed);
  VERIFY_EQ(param.method, "NEAREST_NEIGHBOR") << "only accept method = NEAREST_NEIGHBOR ";
  VERIFY_EQ(param.layout, "NCHW") << "only accept NHWC, Got:" << param.layout;

  uint32_t scale = {(uint32_t)param.scale};
  uint32_t h = x->shape[2], w = x->shape[3];
  uint32_t oh = y->shape[2], ow = y->shape[3];
  uint32_t n_batch = x->shape[0], n_channels = x->shape[1];

  auto x_data = static_cast<int32_t*>(x->data);
  auto y_data = static_cast<int32_t*>(y->data);

  // std::cerr << "scale = " << scale << "\n";
  // std::cerr << "input = " << x->shape[0] << " " << x->shape[1]
  //           << " " << x->shape[2] << " " << x->shape[3]
  //           << "\n";

  // std::cerr << "output = " << y->shape[0] << " " << y->shape[1]
  //           << " " << y->shape[2] << " " << y->shape[3]
  //           << "\n";

  //TODO(zkh) optimize nested for-loop for scale
  #pragma omp parallel for collapse(2)
  for (uint32_t batch = 0; batch < n_batch; batch++) {
    for (uint32_t c = 0; c< n_channels; c++) {
      auto bc_y_data = y_data + batch * n_channels * oh * ow + c * oh * ow;
      auto bc_x_data = x_data + batch * n_channels *  h *  w + c *  h *  w;
      for(uint32_t y = 0; y < oh; y++){
        for(uint32_t x = 0; x < ow; x++){
            bc_y_data[y * ow + x] = bc_x_data[y/scale * w + x/scale];
        }
      }
    }
  }
#ifdef CVM_PROFILING
    cvm_op_upsampling_cnt += omp_get_wtime() - start;
    start = omp_get_wtime();
#endif
});

}
}
<|MERGE_RESOLUTION|>--- conflicted
+++ resolved
@@ -53,11 +53,7 @@
   return size;
 }
 
-<<<<<<< HEAD
-void print_to_file(DLTensor *y, const char *filename){
-=======
 void print_to_file(DLTensor *y, std::string filename){
->>>>>>> e078856b
 #if defined(CVM_PRINT_OP_RESULT)
   FILE *fp = fopen(filename.c_str(), "a+");
   int32_t *y_data = static_cast<int32_t*>(y->data);
@@ -204,11 +200,7 @@
   for(int i = 0; i < 16; i++)
       int16[i] = 1;
   __m256i vint16 = _mm256_loadu_si256((__m256i*)&int16);
-<<<<<<< HEAD
-  std::cerr << " batch = " << y->shape[0] << "\n";
-=======
   // std::cerr << " batch = " << y->shape[0] << "\n";
->>>>>>> e078856b
   for (uint32_t di = 0; di < y->shape[0]; di++) {
       auto cdy = dy + di * N;
       auto data_outer = int8_x.get() + di * K;
@@ -245,7 +237,6 @@
   }
   }
 
-  }
 #ifdef CVM_PROFILING
   cvm_op_dense_cnt += omp_get_wtime() - start;
 #endif
@@ -1304,29 +1295,6 @@
                 if(max < x[i]) max = x[i];
             }
             y_data[0] = max;
-<<<<<<< HEAD
-        }else if(axis.ndim() == 1){
-            VERIFY(dlx->ndim == y->ndim+1);
-            int32_t maxV = (int32_t)1 << 31;
-            memset(y_data, maxV, getSize(y)*sizeof(int32_t));
-            for(uint64_t i = 0; i < getSize(dlx); i++){
-                uint64_t in_i = i, o_i = 0, shapeSize = 0;
-                for(int j = dlx->ndim-1; j >= 0; j--){
-                    uint64_t col = in_i % dlx->shape[j];
-                    in_i /= dlx->shape[j];
-                    if(j != axis_data[0]){
-                        int yj = j > axis_data[0] ? j-1 : j;
-                        o_i += (yj == y->ndim-1 ? col : col * shapeSize);
-                        shapeSize = (yj == y->ndim-1 ? y->shape[yj] : shapeSize * y->shape[yj]);
-                    }
-                }
-                if(y_data[o_i] < x[i]){
-                    y_data[o_i] =  x[i];
-                }
-            }
-        }else{
-
-=======
         }else{
           std::vector<int32_t> realAxis(axis.ndim());
           for(int i = 0; i < axis.ndim(); i++){
@@ -1354,7 +1322,6 @@
                 y_data[o_i] = x[i];
             }
           }
->>>>>>> e078856b
         }
         print_to_file(y, "/tmp/zkh/max.txt");
     });
