#include "graph_runtime.h"

#include <cvm/runtime/ndarray.h>
#include <cvm/runtime/packed_func.h>
#include <cvm/runtime/registry.h>
#include <cvm/runtime/serializer.h>

#include <cvm/op.h>
#include <cvm/top/tensor.h>

#include <algorithm>
#include <functional>
#include <numeric>
#include <vector>
#include <string>
#include <memory>
#include <utility>

#ifdef CVM_RUNTIME_CUDA
#include "cuda_ops.h"
#endif

#include "omp.h"
#include <immintrin.h>


namespace cvm {
namespace runtime {

<<<<<<< HEAD
=======
double transpose_int8_avx256_transpose_cnt = 0;
double transpose_int8_avx256_gemm_cnt = 0;
double im2col_cnt = 0;
double cvm_op_rightshift_cnt = 0;
double cvm_op_clip_cnt = 0;
double cvm_op_dense_cnt = 0;
double cvm_op_maxpool_cnt = 0;
double cvm_op_broadcast_cnt = 0;
double cvm_op_concat_cnt = 0;

#define CVM_PROFILING

#define CVM_RUNTIME_CUDA
>>>>>>> 9022ed29
#define DEBUG_OP false
inline void parseToIntPair(std::string str, int* ret){
    char a,b;
    sscanf(str.c_str(), "%c%d,%d%c", &a,ret, ret + 1, &b);
}

inline uint64_t getSize(DLTensor *dlTensor){
    uint64_t size = 1;
    for(int i = 0; i < dlTensor->ndim; i++){
        size *= dlTensor->shape[i];
    }
    return size;
}
/**
* x
* y
* a_min -127
* a_max 127
*/
CVM_REGISTER_GLOBAL("cvm.runtime.cvm.clip").set_body([](CVMArgs args, CVMRetValue* rv) {
   VERIFY(args.num_args == 3);
   DLTensor *x = args[0];
   DLTensor *y = args[1];
   void *_attr = args[2];
   auto *attr = static_cast<cvm::NodeAttrs*>(_attr);
   auto& param = cvm::get<cvm::top::ClipParam>(attr->parsed);
   int max = param.a_max;
   int min = param.a_min;
   for (uint64_t i = 0; i < getSize(x); i++) {
 		static_cast<int32_t*>(y->data)[i] = std::max(std::min(max, static_cast<int32_t*>(x->data)[i]), min);
   }
 });

 CVM_REGISTER_GLOBAL("cvm.runtime.cvm.relu").set_body([](CVMArgs args, CVMRetValue* rv) {
   VERIFY(args.num_args == 3);
   DLTensor *x = args[0];
   DLTensor *y = args[1];
#pragma omp parallel for
   for (uint64_t i = 0; i < getSize(x); i++) {
        auto tmp = static_cast<int32_t*>(x->data)[i];
        if (tmp < 0)
            tmp = 0;
 		static_cast<int32_t*>(y->data)[i] = tmp;
   }
 });

/*
* x
* w
* b
* y
* units 1000
* use_bias True
*/
CVM_REGISTER_GLOBAL("cvm.runtime.cvm.dense").set_body([](CVMArgs args, CVMRetValue* rv) {
#ifdef CVM_PROFILING
        double start = omp_get_wtime();
#endif
  int ndim = args.num_args;
  VERIFY(ndim == 5 || ndim == 4);
  DLTensor *x = args[0];
  DLTensor *w = args[1];
  DLTensor *b = nullptr;
  DLTensor *y = nullptr;
  int32_t* db = nullptr;
  if(ndim == 5){
	b = args[2];
    VERIFY(b->ndim == 1) << "dense requires 1-D bias";
	y = args[3];
    db = static_cast<int32_t*>(b->data);
  } else{
    y = args[2];
  }
  VERIFY(x->ndim == 2) << "dense requires 2-D data";
  VERIFY(w->ndim == 2) << "dense reuqires 2-D weight";

  auto dx = static_cast<int32_t*>(x->data);
  auto dy = static_cast<int32_t*>(y->data);
  auto dw = static_cast<int32_t*>(w->data);
  auto N = y->shape[1], K = x->shape[1];
  int blocks = K / 32 * 32;
  // std::cerr << y->shape[0] << " " << y->shape[1] << "\n";
  // std::cerr << x->shape[0] << " " << x->shape[1] << "\n";
  // std::cerr << w->shape[0] << " " << w->shape[1] << "\n";
  int32_t weight_size = w->shape[0] * w->shape[1];
  std::unique_ptr<int8_t> int8_filter(new int8_t[sizeof(int8_t) * weight_size]);
  if(!int8_filter) {
      CHECK(false) << "create buffer int8_filter failed";
  }

  for(int32_t i = 0; i < weight_size; i++){
      *(int8_filter.get() + i) = static_cast<int8_t>(dw[i]);
  }

  int32_t x_size = x->shape[0] * x->shape[1];
  std::unique_ptr<int8_t> int8_x(new int8_t[sizeof(int8_t) * x_size]);
  if(!int8_x) {
      CHECK(false) << "create buffer int8_x failed";
  }
  bool all_positive = true;
  for(int32_t i = 0; i < x_size; i++){
      int8_x.get()[i] = static_cast<int8_t>(dx[i]);
      if ((int8_x.get()[i]) < 0)
          all_positive = false;
  }
  // std::cerr << "all_positive = " << all_positive << "\n";

  int16_t int16[16];
  for(int i = 0; i < 16; i++)
      int16[i] = 1;
  __m256i vint16 = _mm256_loadu_si256((__m256i*)&int16);

  for (uint32_t di = 0; di < y->shape[0]; di++) {
      auto cdy = dy + di * N;
      auto ap_outer = int8_x.get() + di * K;
#pragma omp parallel for
      for (uint32_t oi = 0; oi < N; oi++) {
          auto bp_inner = int8_filter.get() + oi * K;
          auto ap_inner = ap_outer;
          int sum = 0;

          int k = 0;
          if (all_positive) {
              __m256i vc = _mm256_setzero_si256();
              for(k = 0; k < blocks; k+=32, ap_inner+=32, bp_inner+=32){
                  __m256i va = _mm256_loadu_si256((__m256i*)bp_inner);
                  __m256i vb = _mm256_loadu_si256((__m256i*)ap_inner);
                  __m256i vresult1 = _mm256_maddubs_epi16(vb, va);
                  __m256i vresult2 = _mm256_madd_epi16(vresult1, vint16);
                  vc = _mm256_add_epi32(vresult2, vc);
              }
              for(int ti = 0; ti < 8; ti++){
                  sum += ((int32_t*)&vc)[ti];
              }
          }

          // remained part
          for(; k < K; k++){
              sum += ap_inner[k] * bp_inner[k];
          }
          if(db != nullptr){
              sum += db[oi];
          }
          cdy[oi] = sum;
      }
  }

#ifdef CVM_PROFILING
        cvm_op_dense_cnt += omp_get_wtime() - start;
#endif
});

CVM_REGISTER_GLOBAL("cvm.runtime.cvm.flatten").set_body([]
(CVMArgs args, CVMRetValue* rv){
     VERIFY(args.num_args == 3);
     DLTensor *x = args[0];
     DLTensor *y = args[1];
     for (uint64_t i = 0; i < getSize(x); i++) {
         static_cast<int32_t*>(y->data)[i] = static_cast<int32_t*>(x->data)[i];
     }
});

bool transpose_int8_avx256(const int8_t *a, const int8_t *b, const int32_t *bias,
        int32_t *c, const int M, const int K, const int N){
#ifdef CVM_PROFILING
    double start = omp_get_wtime();
#endif
    int8_t *tr_b = (int8_t*)malloc(sizeof(int8_t) * K*N);
    if (tr_b == NULL) return false;

    int i = 0, j = 0;
    const int32_t tK = K / 32 * 32;
    const int32_t tN = N / 32 * 32;
    for(i = 0; i < tK; i+=32){
        for(j = 0; j < tN; j+=32){
            int8_t tile[32][32];
            for(int ti = 0; ti < 32; ti++){
                for(int tj = 0; tj < 32; tj++){
                    tile[tj][ti] = b[(i+ti)*N + j+tj];
                }
            }
            for(int ti = 0; ti < 32; ti++){
                for(int tj = 0; tj < 32; tj++){
                    tr_b[(j+ti) * K + i + tj] = tile[ti][tj];
                }
            }
        }
        for(int ti = 0; ti < 32; ti++){
            for(int tj = j; tj < N; tj++){
                tr_b[tj * K + i+ti] = b[(i+ti) * N + tj];
            }
        }
    }
    for(; i < K; i++){
        for(j = 0; j < N; j++){
            tr_b[j * K + i] = b[i * N + j];
        }
    }
#ifdef CVM_PROFILING
    transpose_int8_avx256_transpose_cnt += omp_get_wtime() - start;
    start = omp_get_wtime();
#endif
    int16_t int16[16];
    for(int i = 0; i < 16; i++) int16[i] = 1;
    __m256i vint16 = _mm256_loadu_si256((__m256i*)&int16);
    int8_t ap [32], bp[32];
    memset(ap, 0, sizeof(ap));
    memset(bp, 0, sizeof(bp));

    int blocks = K / 32 * 32;
if (K % 32 == 0) {
#pragma omp parallel for
    for(int i = 0; i < M; i++){
        int32_t bV = bias != NULL ? bias[i] : 0;
        for(int j = 0; j < N; j++){
            __m256i vc = _mm256_setzero_si256();
            int k = 0;
            auto ap_inner = a + i * K;
            auto bp_inner = tr_b + j * K;
            for(k = 0; k < blocks; k+=32, ap_inner+=32, bp_inner+=32){
                __m256i va = _mm256_loadu_si256((__m256i*)(ap_inner));
                __m256i vb = _mm256_loadu_si256((__m256i*)bp_inner);
                __m256i vresult1 = _mm256_maddubs_epi16(vb, va);
                __m256i vresult2 = _mm256_madd_epi16(vresult1, vint16);
                vc = _mm256_add_epi32(vresult2, vc);
            }
            int sum = 0;
            for(int ti = 0; ti < 8; ti++){
                sum += ((int32_t*)&vc)[ti];
            }
            c[i*N+j] = sum + bV;
        }
    }
} else {
    for(int i = 0; i < M; i++){
        int32_t bV = bias != NULL ? bias[i] : 0;
        for(int j = 0; j < N; j++){
            __m256i vc = _mm256_setzero_si256();
            int k = 0;
            auto ap_inner = a + i * K;
            auto bp_inner = tr_b + j * K;
            for(k = 0; k < blocks; k+=32, ap_inner+=32, bp_inner+=32){
                __m256i va = _mm256_loadu_si256((__m256i*)(ap_inner));
                __m256i vb = _mm256_loadu_si256((__m256i*)bp_inner);
                __m256i vresult1 = _mm256_maddubs_epi16(vb, va);
                __m256i vresult2 = _mm256_madd_epi16(vresult1, vint16);
                vc = _mm256_add_epi32(vresult2, vc);

            }
            if (K % 32 != 0) {
                memcpy(ap, ap_inner, sizeof(int8_t) * (K - k));
                memcpy(bp, bp_inner, sizeof(int8_t) * (K - k));
                {
                    __m256i va = _mm256_loadu_si256((__m256i*)ap);
                    __m256i vb = _mm256_loadu_si256((__m256i*)bp);
                    __m256i vresult1 = _mm256_maddubs_epi16(vb, va);
                    __m256i vresult2 = _mm256_madd_epi16(vresult1, vint16);
                    vc = _mm256_add_epi32(vresult2, vc);
                }
                k = K;
            }
            int sum = 0;
            for(int ti = 0; ti < 8; ti++){
                sum += ((int32_t*)&vc)[ti];
            }
            c[i*N+j] = sum + bV;
        }
    }

}

    free(tr_b);
#ifdef CVM_PROFILING
    double et = omp_get_wtime() - start;
    // std::cerr << "gemm " << N << " " << M << " " << K << " " << et * 1000 << " " << N * M * K / 1024.0 / 1024.0 << "\n";
    transpose_int8_avx256_gemm_cnt += et;
#endif
}
void matrix_mul(const int8_t *a, const int8_t *b, const int32_t *bias,
        int32_t *c, const int M, const int K, const int N){
    std::memset(c, 0, sizeof(int32_t) * M * N);
#ifdef CVM_PROFILING
    double start = omp_get_wtime();
#endif
#pragma omp parallel for
    for(int i = 0; i < M; i++){
        for(int k = 0; k < K; k++){
           int32_t aV = static_cast<int32_t>(a[i * K + k]);
            for(int j = 0; j < N; j++){
                c[i*N + j] += aV * static_cast<int32_t>(b[k*N + j]);
            }
        }
    }
    if(bias != NULL){
        for(int i = 0; i < M; i++){
            register int32_t biasV = bias[i];
            for(int j = 0; j < N; j++){
                c[i*N+j] += biasV;
            }
        }
    }
#ifdef CVM_PROFILING
        cvm_op_dense_cnt += omp_get_wtime() - start;
#endif
}
inline bool is_a_ge_zero_and_a_lt_b(int a, int b) {
    return static_cast<unsigned>(a) < static_cast<unsigned>(b);
}
void im2col_cpu(const int32_t* data_im, const int channels,
        const int height, const int width, const int kernel_h, const int kernel_w,
        const int pad_h, const int pad_w,
        const int stride_h, const int stride_w,
        const int dilation_h, const int dilation_w,
        int8_t* data_col, bool &flag) {
#ifdef CVM_PROFILING
    double start = omp_get_wtime();
#endif
    auto data_col_init = data_col;
    const int output_h = (height + 2 * pad_h -
            (dilation_h * (kernel_h - 1) + 1)) / stride_h + 1;
    const int output_w = (width + 2 * pad_w -
            (dilation_w * (kernel_w - 1) + 1)) / stride_w + 1;
    const int channel_size = height * width;
    for (int channel = channels; channel--; data_im += channel_size) {
        for (int kernel_row = 0; kernel_row < kernel_h; kernel_row++) {
            for (int kernel_col = 0; kernel_col < kernel_w; kernel_col++) {
                int input_row = -pad_h + kernel_row * dilation_h;
                for (int output_rows = output_h; output_rows; output_rows--) {
                    if (!is_a_ge_zero_and_a_lt_b(input_row, height)) {
                        for (int output_cols = output_w; output_cols; output_cols--) {
                            *(data_col++) = 0;
                        }
                    } else {
                        int input_col = -pad_w + kernel_col * dilation_w;
                        for (int output_col = output_w; output_col; output_col--) {
                            if (is_a_ge_zero_and_a_lt_b(input_col, width)) {
                                int32_t tv = data_im[input_row * width + input_col];
                                if(tv < 0) flag = true;
                                *(data_col++) = static_cast<int8_t>(tv);
                            } else {
                                *(data_col++) = 0;
                            }
                            input_col += stride_w;
                        }
                    }
                    input_row += stride_h;
                }
            }
        }
        // std::cout << "inchannel = " << channel
        //           << " " << data_col -  data_col_init << " "
        //           << "hw = " << height << ", " << width << " " << stride_h << " " <<  stride_w
        //           << "\n";
    }
#ifdef CVM_PROFILING
    im2col_cnt +=  omp_get_wtime() - start;
#endif
}

inline void depthwise_conv2d(
        int32_t *x_data, int32_t n_batch, int32_t in_channels, int32_t x_h, int32_t x_w,
        int32_t *w_data, int32_t filter_c, int32_t filter_h, int32_t filter_w,
        int32_t *y_data, int32_t out_channels, int32_t o_h, int32_t o_w,
        int32_t *b_data,
        int32_t padding[2], int32_t stride_h, int32_t stride_w, int32_t dilation_h, int32_t dilation_w,
        int32_t groups){
    for(int n = 0; n < n_batch; ++n){
        for(int c = 0; c < in_channels; ++c){
            for(int h = 0; h < o_h; ++h){
                for(int w = 0; w < o_w; ++w){
                    int32_t sum = 0;
                    for(int fh = 0; fh < filter_h; ++fh){
                        for(int fw = 0; fw < filter_w; ++fw){
                            int th = h * stride_h + fh*dilation_h - padding[0];
                            int tw = w * stride_w + fw*dilation_w - padding[1];
                            if(th < 0 || tw < 0 || th >= x_h || tw >= x_w)
                                continue;
                            sum += x_data[n * in_channels * x_h * x_w + c * x_h * x_w + th * x_w + tw]
                                * w_data[c * filter_h * filter_w + fh * filter_w + fw];
                        }
                    }
                    y_data[n * in_channels * o_h * o_w + c * o_h * o_w + h * o_w + w] = sum + (b_data != nullptr ? b_data[c] : 0);
                }
            }
        }
    }
}
/*
input
weight
bias
output
groups 1
dilation (1, 1)
channels 512
layout NCHW
kernel_layout OIHW
kernel_size [1, 1]
padding (0, 0)
use_bias True
strides (1, 1)
*/
CVM_REGISTER_GLOBAL("cvm.runtime.cvm.conv2d").set_body([]
 (CVMArgs args, CVMRetValue* rv){
    VERIFY(args.num_args == 4 || args.num_args == 5);
    DLTensor *x = args[0];
    VERIFY(x->ndim == 4);
    DLTensor *w = args[1];
    VERIFY(w->ndim == 4);
	DLTensor *b = nullptr; //args[2];
    DLTensor *y = nullptr;
    void *_attr;

    if(args.num_args == 5){
      b = args[2];
      y = args[3];
      _attr = args[4];
    } else {
      y = args[2];
      _attr = args[3];
    }
    auto *attr = static_cast<cvm::NodeAttrs*>(_attr);
    auto &param = cvm::get<cvm::top::Conv2DParam>(attr->parsed);
    int groups = param.groups;
	int dilation[2] = {(int)param.dilation[0], (int)param.dilation[1]};
    //TODO(@kaihuo) check kernel_size == w->shape
	// int kernel_size[2] = {(int)param.kernel_size[0], (int)param.kernel_size[1]};
	int padding[2] = {(int)param.padding[0], (int)param.padding[1]};
	int strides[2] = {(int)param.strides[0], (int)param.strides[1]};

    int stride_h = strides[0];
    int stride_w = strides[1];
    int dilation_h = dilation[0];
    int dilation_w = dilation[1];

    int32_t* x_data = (int32_t*)x->data;
    int32_t* w_data = (int32_t*)w->data;
    int32_t* y_data = (int32_t*)y->data;
	int32_t* b_data = b != nullptr ? (int32_t*)b->data : nullptr;

    int out_channels = static_cast<int>(w->shape[0]);
    int filter_c = static_cast<int>(w->shape[1]);
    int filter_h = static_cast<int>(w->shape[2]);
    int filter_w = static_cast<int>(w->shape[3]);
    filter_h = (filter_h - 1) * dilation[0] + 1;
    filter_w = (filter_w - 1) * dilation[1] + 1;

    int n_batch = static_cast<int>(x->shape[0]);
    int in_channels = static_cast<int>(x->shape[1]);
    int x_h = static_cast<int>(x->shape[2]);
    int x_w = static_cast<int>(x->shape[3]);
	int o_h = (x_h + 2 * padding[0] - filter_h) / strides[0] + 1;
	int o_w = (x_w + 2 * padding[1] - filter_w) / strides[1] + 1;
    if(n_batch < 1 || in_channels < 1 || x_h < 1 || x_w < 1 || filter_c < 1 || filter_h < 1 || filter_w < 1 ||
            padding[0] < 0 || padding[1] < 0 || stride_h < 1 || stride_w < 1 || dilation_h < 1 || dilation_w < 1 ||
             out_channels < 1 || o_h < 1 || o_w < 1){
        VERIFY(false) << "error args";
    }

    if(groups > 1){
        depthwise_conv2d(
                x_data, n_batch, in_channels, x_h, x_w,
                w_data, filter_c, filter_h, filter_w,
                y_data, out_channels, o_h, o_w,
                b_data,
                padding, stride_h, stride_w, dilation[0], dilation[1],
                groups);
    }else{
        int8_t *data_col = (int8_t*)malloc(sizeof(int8_t) * in_channels * filter_h * filter_w * o_h * o_w);
        if(data_col == NULL){
            CHECK(false) << "malloc failed.";
        }
        int32_t fn = out_channels * in_channels * filter_h * filter_w;
        int8_t *int8_filter = (int8_t*)malloc(sizeof(int8_t) * fn);
        if(int8_filter == NULL){
            free(data_col);
            CHECK(false);
        }

        for(int32_t i = 0; i < fn; i++){
            int8_filter[i] = static_cast<int8_t>(w_data[i]);
        }

        for(int i = 0; i < n_batch; i++){
            bool flag = false;
            im2col_cpu(x_data + i * in_channels * x_h * x_w, in_channels, x_h, x_w, filter_h, filter_w, padding[0], padding[1],
                    stride_h, stride_w, dilation_h, dilation_w, data_col, flag);
            const int M = out_channels;
            const int K = in_channels * filter_h * filter_w;
            const int N = o_h * o_w;
<<<<<<< HEAD
            flag = false;
=======
            // flag = true;
>>>>>>> 9022ed29
            if(flag){
                matrix_mul(int8_filter, data_col, b_data, y_data + i * out_channels * o_h * o_w,
                    M, K, N);
            }else{
                transpose_int8_avx256(int8_filter, data_col, b_data, y_data + i * out_channels * o_h * o_w,
                    M, K, N);
            }
        }
        free(data_col);
        free(int8_filter);
    }

 });

inline int32_t broadcast_i_index(int64_t* oshape, uint64_t o_index, int64_t* ishape, int idim){
    if(idim == 1 && ishape[0] == 1) return 0;
    uint64_t index = 0;
    uint64_t allIndex = 0;
    for(int i = 0; i < idim; i++){
        int idx = idim - 1 - i;
        int ovar = o_index % oshape[idx];
        if(ovar < ishape[idx]){
            index += i == 0 ? ovar : allIndex * ovar;
        }
        allIndex = (i == 0 ? ishape[idim-1] : allIndex * ishape[idx]);
        o_index /= oshape[idx];
    }
    return index;
}

CVM_REGISTER_GLOBAL("cvm.runtime.cvm.broadcast_add")
    .set_body([](CVMArgs args, CVMRetValue *ret){
#ifdef CVM_PROFILING
        double start = omp_get_wtime();
#endif
        VERIFY(args.num_args == 4);
        DLTensor *args0 = args[0];
        DLTensor *args1 = args[1];
        DLTensor *args2 = args[2];
        int32_t *a = static_cast<int32_t*>(args0->data);
        int32_t *b = static_cast<int32_t*>(args1->data);
        int32_t *c = static_cast<int32_t*>(args2->data);

        if(args1->ndim == 1){
            for(uint64_t i = 0; i < getSize(args0); ++i){
                c[i] = a[i] + b[0];
            }
        }else{
#pragma omp parallel for
            for(uint64_t i = 0; i < getSize(args0); ++i){
                uint64_t o_index = i;//broadcast_o_index(args2->shape, args2->ndim, o_index);
                int64_t a_index = broadcast_i_index(args2->shape, o_index, args0->shape, args0->ndim);
                int64_t b_index = broadcast_i_index(args2->shape, o_index, args1->shape, args1->ndim);
                c[i] = a[a_index] + b[b_index];
            }
        }
#ifdef CVM_PROFILING
        cvm_op_broadcast_cnt += omp_get_wtime() - start;
#endif
    });

CVM_REGISTER_GLOBAL("cvm.runtime.cvm.broadcast_sub")
    .set_body([](CVMArgs args, CVMRetValue *ret){
        VERIFY(args.num_args == 4);
        DLTensor *args0 = args[0];
        DLTensor *args1 = args[1];
        DLTensor *args2 = args[2];
        int32_t *a = static_cast<int32_t*>(args0->data);
        int32_t *b = static_cast<int32_t*>(args1->data);
        int32_t *c = static_cast<int32_t*>(args2->data);
        if(args1->ndim == 1){
            for(uint64_t i = 0; i < getSize(args0); ++i){
                c[i] = a[i] - b[0];
            }
        }else{
#pragma omp parallel for
            for(uint64_t i = 0; i < getSize(args0); ++i){
                uint64_t o_index = i;//broadcast_o_index(args2->shape, args2->ndim, o_index);
                uint64_t a_index = broadcast_i_index(args2->shape, o_index, args0->shape, args0->ndim);
                uint64_t b_index = broadcast_i_index(args2->shape, o_index, args1->shape, args1->ndim);
                c[i] = a[a_index] - b[b_index];
            }
        }
    });

CVM_REGISTER_GLOBAL("cvm.runtime.cvm.broadcast_mul")
    .set_body([](CVMArgs args, CVMRetValue *ret){
        VERIFY(args.num_args == 4);
        DLTensor *args0 = args[0];
        DLTensor *args1 = args[1];
        DLTensor *args2 = args[2];
        int32_t *a = static_cast<int32_t*>(args0->data);
        int32_t *b = static_cast<int32_t*>(args1->data);
        int32_t *c = static_cast<int32_t*>(args2->data);
        if(args1->ndim == 1){
#pragma omp parallel for
            for(uint64_t i = 0; i < getSize(args0); ++i){
                c[i] = a[i] * b[0];
            }
        }else{
#pragma omp parallel for
            for(uint64_t i = 0; i < getSize(args0); ++i){
                uint64_t o_index = i;//broadcast_o_index(args2->shape, args2->ndim, o_index);
                uint64_t a_index = broadcast_i_index(args2->shape, o_index, args0->shape, args0->ndim);
                uint64_t b_index = broadcast_i_index(args2->shape, o_index, args1->shape, args1->ndim);
                c[i] = a[a_index] * b[b_index];
            }
        }
    });
CVM_REGISTER_GLOBAL("cvm.runtime.cvm.broadcast_div")
    .set_body([](CVMArgs args, CVMRetValue *ret){
        VERIFY(args.num_args == 4);
        DLTensor *args0 = args[0];
        DLTensor *args1 = args[1];
        DLTensor *args2 = args[2];
        int32_t *a = static_cast<int32_t*>(args0->data);
        int32_t *b = static_cast<int32_t*>(args1->data);
        int32_t *c = static_cast<int32_t*>(args2->data);
        if(args1->ndim == 1){
            for(uint64_t i = 0; i < getSize(args0); ++i){
                c[i] = a[i] / b[0];
            }
        }else{
#pragma omp parallel for
            for(uint64_t i = 0; i < getSize(args0); ++i){
                uint64_t o_index = i;//broadcast_o_index(args2->shape, args2->ndim, o_index);
                uint64_t a_index = broadcast_i_index(args2->shape, o_index, args0->shape, args0->ndim);
                uint64_t b_index = broadcast_i_index(args2->shape, o_index, args1->shape, args1->ndim);
                VERIFY(b[b_index] != 0);
                c[i] = a[a_index] / b[b_index];
            }
        }
    });
CVM_REGISTER_GLOBAL("cvm.runtime.cvm.broadcast_right_shift")
    .set_body([](CVMArgs args, CVMRetValue *ret){
        VERIFY(args.num_args == 4);
        DLTensor *args0 = args[0];
        DLTensor *args1 = args[1];
        DLTensor *args2 = args[2];
        int32_t *a = static_cast<int32_t*>(args0->data);
        int32_t *b = static_cast<int32_t*>(args1->data);
        int32_t *c = static_cast<int32_t*>(args2->data);

        if(args1->ndim == 1){
            for(uint64_t i = 0; i < getSize(args0); ++i){
                c[i] = a[i] >> b[0];
            }
        }else{
#pragma omp parallel for
            for(uint64_t i = 0; i < getSize(args0); ++i){
                uint64_t o_index = i;//broadcast_o_index(args2->shape, args2->ndim, o_index);
                uint64_t a_index = broadcast_i_index(args2->shape, o_index, args0->shape, args0->ndim);
                uint64_t b_index = broadcast_i_index(args2->shape, o_index, args1->shape, args1->ndim);
                c[i] = a[a_index] >> b[b_index];
            }
        }
    });
CVM_REGISTER_GLOBAL("cvm.runtime.cvm.broadcast_left_shift")
    .set_body([](CVMArgs args, CVMRetValue *ret){
        VERIFY(args.num_args == 4);
        DLTensor *args0 = args[0];
        DLTensor *args1 = args[1];
        DLTensor *args2 = args[2];
        int32_t *a = static_cast<int32_t*>(args0->data);
        int32_t *b = static_cast<int32_t*>(args1->data);
        int32_t *c = static_cast<int32_t*>(args2->data);
        if(args1->ndim == 1){
            for(uint64_t i = 0; i < getSize(args0); ++i){
                c[i] = a[i] << b[0];
            }
        }else{
#pragma omp parallel for
            for(uint64_t i = 0; i < getSize(args0); ++i){
                uint64_t o_index = i;//broadcast_o_index(args2->shape, args2->ndim, o_index);
                uint64_t a_index = broadcast_i_index(args2->shape, o_index, args0->shape, args0->ndim);
                uint64_t b_index = broadcast_i_index(args2->shape, o_index, args1->shape, args1->ndim);
                c[i] = a[a_index] << b[b_index];
            }
        }
    });

/*
* strides (2, 2)
* pool_size [3, 3]
* ceil_mode False
* padding (1, 1)
*/
CVM_REGISTER_GLOBAL("cvm.runtime.cvm.max_pool2d")
    .set_body([](CVMArgs args, CVMRetValue *ret){
#ifdef CVM_PROFILING
        double start = omp_get_wtime();
#endif
    VERIFY(args.num_args == 3);
	DLTensor *x = args[0];
	DLTensor *y = args[1];
	void *_attr = args[2];
    auto *attr = static_cast<cvm::NodeAttrs*>(_attr);
    auto &param = cvm::get<cvm::top::MaxPool2DParam>(attr->parsed);
	int strides[2] = {(int)param.strides[0], (int)param.strides[1]};
	int pool_size[2] = {(int)param.pool_size[0], (int)param.pool_size[1]};
	int padding[2] = {(int)param.padding[0], (int)param.padding[1]};

    int stride_h = strides[0];
    int stride_w = strides[1];

    int32_t* x_data = (int32_t*)x->data;
    int32_t* y_data = (int32_t*)y->data;

    int filter_h = pool_size[0];
    int filter_w = pool_size[1];

    int n_batch = static_cast<int>(x->shape[0]);
    int in_channels = static_cast<int>(x->shape[1]);
    int out_channels = in_channels;
    int x_h = static_cast<int>(x->shape[2]);
    int x_w = static_cast<int>(x->shape[3]);
//  int o_h = (x_h + 2 * padding[0] - filter_h) / strides[0] + 1;
//  int o_w = (x_w + 2 * padding[1] - filter_w) / strides[1] + 1;
    int o_h = static_cast<int>(y->shape[2]);
    int o_w = static_cast<int>(y->shape[3]);
#define GETX(n, c, h, w) x_data[(n) * in_channels * x_h * x_w + (c) * x_h * x_w + (h) * x_w + (w)]
#define GETW(o, i, h, w) w_data[(o) * in_channels * filter_h * filter_w + (i) * filter_h * filter_w + (h) * filter_w + (w)]
#define GETY(n, c, h, w) y_data[(n) * out_channels * o_h * o_w + (c) * o_h * o_w + (h) * o_w + (w)]
    auto calc_func = [&](int n, int k, int p, int q) {
    int y_sum = int(1)<<31;
    for (int r = 0; r < filter_h; ++r) {
      for (int s = 0; s < filter_w; ++s) {
        auto tp = p * stride_h + r - padding[0];
        auto tq = q * stride_w + s - padding[1];
        int32_t x_tmp = 0;
        if (!(tp < 0 || tq < 0 || tp >= x_h || tq >= x_w))
          x_tmp = GETX(n, k, tp, tq);
        y_sum = std::max(x_tmp, y_sum);
      }
    }
    return y_sum;

  };
    for (int n = 0; n < n_batch; ++n) {
        for (int k = 0; k < out_channels; ++k) {
            for (int p = 0; p < o_h; ++p) {
                for (int q = 0; q < o_w; ++q) {
                    GETY(n, k, p, q) = calc_func(n, k, p, q);
                }
            }
        }
    }
#ifdef CVM_PROFILING
        cvm_op_maxpool_cnt += omp_get_wtime() - start;
#endif

});

/*
* axis (2, 3)
*/
CVM_REGISTER_GLOBAL("cvm.runtime.cvm.sum")
    .set_body([](CVMArgs args, CVMRetValue *ret){
        VERIFY(args.num_args == 3);
		DLTensor *x = args[0];
		DLTensor *y = args[1];
        //TODO(@kaihuo) unused axis, check
        //void *_attr = args[2];
        // auto *attr = static_cast<cvm::NodeAttrs*>(_attr);
        //auto &param = cvm::get<cvm::top::ReduceParam>(attr->parsed);
		// int axis[2] = {(int)param.axis[0], (int)param.axis[1]};
		int32_t *x_data = static_cast<int32_t*>(x->data);
		int32_t *y_data = static_cast<int32_t*>(y->data);
		int n_batch = static_cast<int>(x->shape[0]);
		int channels = static_cast<int>(x->shape[1]);
		int x_h = static_cast<int>(x->shape[2]);
		int x_w = static_cast<int>(x->shape[3]);
		for(int i = 0; i < n_batch; i++){
			for(int j = 0; j < channels; j++){
				int32_t sum = 0;
				for(int h = 0; h < x_h; h++){
					for(int w = 0; w < x_w; w++){
						sum += x_data[i * channels * x_h * x_w + j * x_h * x_w + h * x_w + w];
					}
				}
				y_data[i*channels + j] = sum;
			}
		}
    });


CVM_REGISTER_GLOBAL("cvm.runtime.cvm.elemwise_add")
    .set_body([](CVMArgs args, CVMRetValue *ret){
        VERIFY(args.num_args == 4);
        DLTensor *args0 = args[0];
        DLTensor *args1 = args[1];
        DLTensor *args2 = args[2];
        int32_t *a = static_cast<int32_t*>(args0->data);
        int32_t *b = static_cast<int32_t*>(args1->data);
        int32_t *c = static_cast<int32_t*>(args2->data);

#pragma omp parallel for
        for(uint64_t i = 0; i < getSize(args0); i++){
            c[i] = a[i] + b[i];
        }
    });

CVM_REGISTER_GLOBAL("cvm.runtime.cvm.reshape")
    .set_body([](CVMArgs args, CVMRetValue *ret){
        VERIFY(args.num_args == 3);
         DLTensor *x = args[0];
		 DLTensor *y = args[1];
         // TODO(kaihuo) CHECK
		 // void *_attr = args[2];
         // auto *attr = static_cast<cvm::NodeAttrs*>(_attr);
         // auto &param = cvm::get<cvm::top::ReshapeParam>(attr->parsed);
		 if(x->data == y->data) return;
		 std::memcpy(y->data, x->data, getSize(x) * sizeof(int32_t));
    });

/*\brief:
 * x, input data
 * y, output data
 * precision, clip precision
 */
CVM_REGISTER_GLOBAL("cvm.runtime.cvm.cvm_clip")
    .set_body([](CVMArgs args, CVMRetValue *ret){
         VERIFY(args.num_args == 3);

#ifdef CVM_PROFILING
    double start = omp_get_wtime();
#endif
         DLTensor *x = args[0];
         DLTensor *y = args[1];
         int32_t *x_data = static_cast<int32_t*>(x->data);
         int32_t *y_data = static_cast<int32_t*>(y->data);

         void *_attr = args[2];
         auto *attr = static_cast<cvm::NodeAttrs*>(_attr);
         auto &param = cvm::get<cvm::top::CVMClipParam>(attr->parsed);
	     int32_t precision = param.precision;
         VERIFY(precision > 0) << "precision must greater zero";
         int32_t min = -((1 << (precision-1))-1);
         int32_t max = -min;

#pragma omp parallel for
         for(uint64_t i = 0; i < getSize(x); i++){
             int& tmp = x_data[i];
             if (tmp > max)
                 tmp = max;
             if (tmp < min)
                 tmp = min;
             y_data[i] = tmp;
         }
#ifdef CVM_PROFILING
    cvm_op_clip_cnt += omp_get_wtime() - start;
#endif
    });

/*
 * a, input data
 * c, output data
 * precision, clip precision
 * b, shift b
 * */
CVM_REGISTER_GLOBAL("cvm.runtime.cvm.cvm_right_shift")
    .set_body([](CVMArgs args, CVMRetValue *ret){
        VERIFY(args.num_args == 3);
        DLTensor *a = args[0];
        DLTensor *c = args[1];

#ifdef CVM_PROFILING
    double start = omp_get_wtime();
#endif
        void *_attr = args[2];
        auto *attr = static_cast<cvm::NodeAttrs*>(_attr);
        auto &param = cvm::get<cvm::top::CVMRightShiftParam>(attr->parsed);
        int32_t precision = param.precision;
        int32_t b = param.shift_bit;
        int32_t* a_data = static_cast<int32_t*>(a->data);
        int32_t* c_data = static_cast<int32_t*>(c->data);
        VERIFY_GT(precision, 0) << "precision must greater zero";
        int32_t min = -((1 << (precision-1)) - 1);
        int32_t max = -min;
        auto size = getSize(a);

        //TODO(kaihuo) check if b == 0 exists in symbol file
        if (b == 0) {
            memcpy(c_data, a_data, size * sizeof(int32_t));
        } else if (b == 1) {
            #pragma omp parallel for
            for(uint64_t i = 0; i < size; i++){
                int32_t shift_a = (a_data[i] + 1) >> 1;
                if (shift_a > max)
                    shift_a = max;
                if (shift_a < min)
                    shift_a = min;
                c_data[i] = shift_a;
            }
        } else {
            b -= 1;
            #pragma omp parallel
            {
            #pragma omp for
            for(uint64_t i = 0; i < size; i++){
                c_data[i] = a_data[i] >> b;
                ++c_data[i];
                c_data[i] >>= 1;
            }
            #pragma omp for
            for(uint64_t i = 0; i < size; i++){
                auto& shift_a = c_data[i];
                if (shift_a > max)
                    shift_a = max;
                if (shift_a < min)
                    shift_a = min;
                c_data[i] = shift_a;
            }
            }
        }

#ifdef CVM_PROFILING
    cvm_op_rightshift_cnt += omp_get_wtime() - start;
#endif
    });
CVM_REGISTER_GLOBAL("cvm.runtime.cvm.cvm_left_shift")
    .set_body([](CVMArgs args, CVMRetValue *ret){
        VERIFY(args.num_args == 3);
#ifdef CVM_PROFILING
    double start = omp_get_wtime();
#endif
        DLTensor *a = args[0];
        DLTensor *c = args[1];
        void *_attr = args[2];
        auto *attr = static_cast<cvm::NodeAttrs*>(_attr);
        auto &param = cvm::get<cvm::top::CVMLeftShiftParam>(attr->parsed);
        int32_t precision = param.precision;
        int32_t b = param.shift_bit;std::string str_precision = args[2];
        int32_t* a_data = static_cast<int32_t*>(a->data);
        int32_t* c_data = static_cast<int32_t*>(c->data);
        VERIFY_GT(precision, 0) << "precision must greater zero";
        int32_t min = -((1 << (precision-1)) - 1);
        int32_t max = -min;

        for(uint64_t i = 0; i < getSize(a); i++){
            int32_t shift_a = a_data[i];
            if(b == 0) c_data[i] = shift_a;
            else {
                shift_a = a_data[i] << b;
                c_data[i] = std::max(std::min(shift_a, max), min);
            }
        }
#ifdef CVM_PROFILING
    // cvm_op_requant_cnt += omp_get_wtime() - start;
#endif
    });
CVM_REGISTER_GLOBAL("cvm.runtime.cvm.log2")
    .set_body([](CVMArgs args, CVMRetValue *ret){
        VERIFY(args.num_args == 3);
//        std::string x_str = args[0];
        DLTensor *dlx = args[0];
        DLTensor *y = args[1];
        int32_t *y_data = static_cast<int32_t*>(y->data);
        int32_t *x = static_cast<int32_t*>(dlx->data);
        VERIFY(x[0] != 0);
        for(int i = 0; i < 64; i++){
            int64_t tmp = (int64_t)1 << i;
            if(x[0] < tmp){
                y_data[0] = i;
                return;
            }
        }
        y_data[0] = 64;
    });
CVM_REGISTER_GLOBAL("cvm.runtime.cvm.__div_scalar__")
    .set_body([](CVMArgs args, CVMRetValue *ret){
        VERIFY(args.num_args == 3);
        DLTensor *dlx = args[0];
        DLTensor *y = args[1];
        void *_attr = args[2];
        auto *attr = static_cast<cvm::NodeAttrs*>(_attr);
        auto &param = cvm::get<cvm::top::ScalarParam>(attr->parsed);
        int32_t *y_data = static_cast<int32_t*>(y->data);
        int32_t scalar = param.scalar;
        VERIFY(scalar != 0);
        int32_t* x = static_cast<int32_t*>(dlx->data);
        for(uint64_t i = 0; i < getSize(dlx); i++){
            y_data[i] = x[i] / scalar;
        }
    });
CVM_REGISTER_GLOBAL("cvm.runtime.cvm.abs")
    .set_body([](CVMArgs args, CVMRetValue *ret){
        VERIFY(args.num_args == 3);
        DLTensor *dlx = args[0];
        DLTensor *y = args[1];
        int32_t *y_data = static_cast<int32_t*>(y->data);
        int32_t* x = static_cast<int32_t*>(dlx->data);
        for(uint64_t i = 0; i < getSize(dlx); i++){
            y_data[i] = std::abs(x[i]);
        }
    });
CVM_REGISTER_GLOBAL("cvm.runtime.cvm.max")
    .set_body([](CVMArgs args, CVMRetValue *ret){
        VERIFY(args.num_args == 3);
        DLTensor *dlx = args[0];
        DLTensor *y = args[1];
        int32_t *y_data = static_cast<int32_t*>(y->data);
        int32_t* x = static_cast<int32_t*>(dlx->data);
        int max = x[0];
        for(uint64_t i = 1; i < getSize(dlx); i++){
            if(max < x[i]) max = x[i];
        }
        y_data[0] = max;
    });
CVM_REGISTER_GLOBAL("cvm.runtime.cvm.broadcast_max")
    .set_body([](CVMArgs args, CVMRetValue *ret){
        VERIFY(args.num_args == 4);
        DLTensor *a = args[0];
        DLTensor *b = args[1];
        DLTensor *c = args[2];
        int32_t *a_data = static_cast<int32_t*>(a->data);
        int32_t* b_data = static_cast<int32_t*>(b->data);
        int32_t* c_data = static_cast<int32_t*>(c->data);
        if(b->ndim == 1){
#pragma omp parallel for
            for(uint64_t i = 0; i < getSize(a); i++){
                c_data[i] = a_data[i] > b_data[0] ? a_data[i] : b_data[0];
            }
        }else{
#pragma omp parallel for
        for(uint64_t i = 0; i < getSize(a); i++){
            uint64_t o_index = i;//broadcast_o_index(c->shape, c->ndim, o_index);
            uint64_t a_index = broadcast_i_index(c->shape, o_index, a->shape, a->ndim);
            uint64_t b_index = broadcast_i_index(c->shape, o_index, b->shape, b->ndim);
            //c_data[i] = (a_data[i] > b_data[i] ? a_data[i] : b_data[i]);
            c_data[i] = a_data[a_index] > b_data[b_index] ? a_data[a_index] : b_data[b_index];
        }
        }
    });

CVM_REGISTER_GLOBAL("cvm.runtime.cvm.concatenate")
.set_body([](CVMArgs args, CVMRetValue *ret){

#ifdef CVM_PROFILING
        double start = omp_get_wtime();
#endif
        int len = args.num_args;
        VERIFY(len >= 4);
        DLTensor *input0 = args[0];
        void *_attr = args[--len];
        auto *attr = static_cast<cvm::NodeAttrs*>(_attr);
        auto &param = cvm::get<cvm::top::ConcatenateParam>(attr->parsed);
        DLTensor *out = args[--len];
        int32_t axis = param.axis;
        int32_t ndim = static_cast<int32_t>(input0->ndim);
        VERIFY(-ndim <= axis && axis < ndim);
        if(axis < 0) axis += ndim;
        VERIFY(axis < input0->ndim) << "axis out of bounds.";
        //TODO(kaihuo) check shape of all inputs
        int n_batch = input0->shape[0];
        // std::cerr << "n_batch " << n_batch << "\n";
        if (axis == 1 && n_batch == 1) {
            int32_t *out_data = static_cast<int32_t*>(out->data);
            uint64_t offset = 0;
            for(int k = 0; k < len; k++){
                DLTensor* input = args[k];
                int input_size_current = 1;
                //std::cerr << "\n";
                for (int i = 0; i < input->ndim; ++i) {
                    input_size_current *= input->shape[i];
                //    std::cerr << input->shape[i] << " " ;
                }
                //std::cerr << "\n";
                //std::cerr << "k = " << k << " " << input_size_current << "\n";
                memcpy(out_data + offset, input->data, sizeof(int32_t) * input_size_current);
                offset += input_size_current;
            }
        } else {
            int32_t *out_data = static_cast<int32_t*>(out->data);
            for(uint64_t i = 0; i < getSize(out); i++){
                uint64_t o_i = i, in_i = 0, in_i2 = 0, shapeSize = 0;
                for(int j = out->ndim-1; j >= 0; j--){
                    uint64_t col = o_i % out->shape[j];
                    o_i /= out->shape[j];
                    uint64_t tmpcol = col;
                    if(j == axis){
                        uint64_t allShapeSize = 0;
                        for(int k = 0; k < len; k++){
                            tmpcol = col - allShapeSize;
                            DLTensor *input = args[k];
                            allShapeSize += input->shape[axis];
                            if(col < allShapeSize){
                                in_i = k;
                                break;
                            }
                        }
                    }
                    in_i2 += (j == out->ndim-1 ? tmpcol : tmpcol * shapeSize);
                    DLTensor* input = args[in_i];
                    shapeSize = (j == out->ndim-1 ? input->shape[j] : shapeSize * input->shape[j]);
                }
                DLTensor *input = args[in_i];
                int32_t *input_data = static_cast<int32_t*>(input->data);
                out_data[i] = input_data[in_i2];
            }
        }
#ifdef CVM_PROFILING
        cvm_op_concat_cnt += omp_get_wtime() - start;
#endif
});

CVM_REGISTER_GLOBAL("cvm.runtime.cvm.repeat")
.set_body([](CVMArgs args, CVMRetValue *ret){
    DLTensor *x = args[0];
    DLTensor *y = args[1];
    int32_t *x_data = static_cast<int32_t*>(x->data);
    int32_t *y_data = static_cast<int32_t*>(y->data);
    std::string str_axis = args[2];
    std::string str_repeat = args[3];
    int axis = std::atoi(str_axis.c_str());
    // int repeat = std::atoi(str_repeat.c_str());
    int ndim = x->ndim;
    if(axis < 0) axis = axis + ndim;

    for(uint64_t i = 0; i < getSize(y); i++){
        uint64_t o_i = i, in_i = 0, shapeSize = 0;
        for(int j = ndim-1; j >= 0; j--){
            int col = o_i % y->shape[j];
            o_i /= y->shape[j];
            int tmpcol = col;
            if(j == axis) tmpcol = col % x->shape[axis];
            in_i += (j == ndim-1 ? tmpcol : tmpcol * shapeSize);
            shapeSize = (j == ndim-1 ? x->shape[j] : shapeSize * x->shape[j]);
        }
        y_data[i] = x_data[in_i];
    }
});
CVM_REGISTER_GLOBAL("cvm.runtime.cvm.negative")
.set_body([](CVMArgs args, CVMRetValue *ret){
    DLTensor *x = args[0];
    DLTensor *y = args[1];
    int32_t *x_data = static_cast<int32_t*>(x->data);
    int32_t *y_data = static_cast<int32_t*>(y->data);

    for(uint64_t i = 0; i < getSize(x); i++){
        y_data[i] = -x_data[i];
    }
});
CVM_REGISTER_GLOBAL("cvm.runtime.cvm.slice_like")
.set_body([](CVMArgs args, CVMRetValue *ret){
    DLTensor *x = args[0];
//    DLTensor *shape = args[1];
    DLTensor *y = args[2];
    std::string str_axis = args[3];
    int32_t *x_data = static_cast<int32_t*>(x->data);
    // TODO(kaihuo) check
//  int32_t *shape_like = static_cast<int32_t*>(shape->data);
    int32_t *y_data = static_cast<int32_t*>(y->data);
    int ndim = x->ndim;

   for(uint64_t i = 0; i < getSize(y); i++){
       uint64_t o_i = i, in_i = 0, shapeSize = 0;
       for(int j = ndim-1; j >= 0; j--){
           int col = o_i % y->shape[j];
           o_i /= y->shape[j];
           in_i += (j == ndim-1 ? col : col * shapeSize);
           shapeSize = (j == ndim-1 ? x->shape[j] : shapeSize * x->shape[j]);
       }
       y_data[i] = x_data[in_i];
   }
});

CVM_REGISTER_GLOBAL("cvm.runtime.cvm.tile")
.set_body([](CVMArgs args, CVMRetValue *ret){
    DLTensor *x = args[0];
    // DLTensor *repos = args[1];
    DLTensor *y = args[2];

    int32_t *x_data = static_cast<int32_t*>(x->data);
    // int32_t *repos_data = static_cast<int32_t*>(repos->data);
    int32_t *y_data = static_cast<int32_t*>(y->data);

    int32_t yndim = y->ndim;
    // TODO(kaihuo) check
    // int32_t rndim = repos->ndim;
    int32_t xndim = x->ndim;
    uint64_t tmp_y_size = 1;
    for(int i = 0; i < xndim; i++){
        tmp_y_size *= y->shape[i + yndim - xndim];
    }

    for(uint64_t i = 0; i < tmp_y_size; i++){
       uint64_t o_i = i, in_i = 0, shapeSize = 0;
       for(int j = xndim-1; j >= 0; j--){
            int yj = j + yndim - xndim;
            int col = o_i % y->shape[yj];
            o_i /= y->shape[yj];
            col = col % x->shape[j];
            in_i += (j == xndim-1 ? col : col * shapeSize);
            shapeSize = (j == xndim-1 ? x->shape[j] : shapeSize * x->shape[j]);
       }
       y_data[i] = x_data[in_i];
    }

    uint64_t othery = 1;
    for(int i = 0; i < yndim-xndim; i++){
        othery *= y->shape[i];
    }
    for(size_t i = 1; i < othery; i++){
        memcpy(y_data + i*tmp_y_size, y_data, tmp_y_size * sizeof(int32_t));
    }
});
CVM_REGISTER_GLOBAL("cvm.runtime.cvm.expand_dims")
.set_body([](CVMArgs args, CVMRetValue *ret){
    DLTensor *ishape = args[0];
    int32_t axis = static_cast<int32_t>(args[1]);
    DLTensor *oshape = args[2];
    int32_t *ishape_data = static_cast<int32_t*>(ishape->data);
    int32_t *oshape_data = static_cast<int32_t*>(oshape->data);
    // TODO(kaihuo) check axis is -1
    for(uint64_t i = 0; i < getSize(oshape); i++){
        if(i < axis){
            oshape_data[i] = ishape_data[i];
        }else if(i == axis){
            oshape_data[i] = 1;
        }else{
            oshape_data[i] = ishape_data[i-1];
        }
    }
});

CVM_REGISTER_GLOBAL("cvm.runtime.cvm.transpose")
.set_body([](CVMArgs args, CVMRetValue *ret){
    int num_args = args.num_args;
    VERIFY(num_args == 3 || num_args == 4);
    DLTensor *x = args[0];
    DLTensor *axes = nullptr; //args[1];
    DLTensor *y = nullptr; //args[2];
    if(num_args == 2){
        y = args[1];
    }else{
        axes = args[1];
        y = args[2];
    }

    int32_t *x_data = static_cast<int32_t*>(x->data);
    int32_t *y_data = static_cast<int32_t*>(y->data);
    int32_t *axes_data = axes == nullptr ? nullptr : static_cast<int32_t*>(axes->data);
    int ndim = y->ndim;
    for(uint64_t i = 0; i < getSize(y); i++){
        uint64_t o_i = i, in_i = 0, shapeSize = 0;
        for(int j = ndim-1; j >= 0; j--){
            uint64_t col = o_i % y->shape[j];
            o_i /= y->shape[j];
            int xj = j;//axes != nullptr ? axes[j] : j;
            if(axes != nullptr){
                xj = axes_data[j];
            }else{
                if(j == ndim-1) xj = 0;
                if(j == 0) xj = ndim-1;
            }
            int xi = 1;
            for(int tx = ndim-1; tx > xj; tx--){
                xi *= x->shape[tx];
            }
            in_i += col * xi;
        }
        y_data[i] = x_data[in_i];
    }
});

CVM_REGISTER_GLOBAL("cvm.runtime.cvm.slice_axis")
.set_body([](CVMArgs args, CVMRetValue *ret){
    DLTensor *x = args[0];
    DLTensor *y = args[1];

    int32_t axis;
    int32_t begin;
    int32_t end;

    int32_t *x_data = static_cast<int32_t*>(x->data);
    int32_t *y_data = static_cast<int32_t*>(y->data);

    int ndim = y->ndim;
    if(axis < 0) axis += ndim;
    if(begin < 0) begin += x->shape[axis];
    if(end < 0) end += x->shape[axis];

    for(uint64_t i = 0; i < getSize(y); i++){
        uint64_t o_i = i, in_i = 0, shapeSize = 0;
        for(int j = ndim-1; j >= 0; j--){
            uint64_t col = o_i % y->shape[j];
            o_i /= y->shape[j];
            if (j == axis){
                col += begin;
            }
            in_i += (j == ndim-1 ? col : col * shapeSize);
            shapeSize = (j == ndim-1 ? x->shape[j] : shapeSize * x->shape[j]);
        }
        y_data[i] = x_data[in_i];
    }
});
/**
 * box_nms:
 */

#define FORMAT_CORNER 1
#define FORMAT_CENTER 2
uint32_t iou(const int32_t *rect1, const int32_t *rect2, const int32_t format){
    uint32_t x1_min = format == FORMAT_CORNER ? rect1[0] : rect1[0] - rect1[2]/2;
    uint32_t y1_min = format == FORMAT_CORNER ? rect1[1] : rect1[1] - rect1[3]/2;
    uint32_t x1_max = format == FORMAT_CORNER ? rect1[2] : x1_min + rect1[2];
    uint32_t y1_max = format == FORMAT_CORNER ? rect1[3] : y1_min + rect1[3];

    uint32_t x2_min = format == FORMAT_CORNER ? rect2[0] : rect2[0] - rect2[2]/2;
    uint32_t y2_min = format == FORMAT_CORNER ? rect2[1] : rect2[1] - rect2[3]/2;
    uint32_t x2_max = format == FORMAT_CORNER ? rect2[2] : x2_min + rect2[2];
    uint32_t y2_max = format == FORMAT_CORNER ? rect2[3] : y2_min + rect2[3];

    uint64_t sum_area = (x1_max-x1_min) * (y1_max-y1_min) + (x2_max-x2_min) * (y2_max-y2_min);

    if(x1_min > x2_max || x1_max < x2_min || y1_min > y2_max || y1_max < y2_min) return 0;
    uint32_t w = std::min(x1_max, x2_max) - std::max(x1_min, x2_min);
    uint32_t h = std::min(y1_max, y2_max) - std::max(y1_min, y2_min);
    uint64_t overlap_area = h*w;
    return static_cast<uint32_t>(overlap_area*100 / (sum_area - overlap_area));
}
CVM_REGISTER_GLOBAL("cvm.runtime.cvm.box_nms")
.set_body([](CVMArgs args, CVMRetValue *ret){
    DLTensor *x = args[0];
    DLTensor *y = args[1];
    void* _attr = args[2];

    int32_t overlap_thresh;
    int32_t valid_thresh;
    int32_t topk;
    int32_t coord_start;
    int32_t score_index;
    int32_t id_index;
    int32_t backgroud_id;
    int32_t force_suppress;
    int32_t in_format;
    int32_t out_format;

    int32_t *x_data = static_cast<int32_t*>(x->data);
    int32_t *y_data = static_cast<int32_t*>(y->data);

    int batch = 1;
    for(int i = 0; i < x->ndim - 2; i++){
        batch *= x->shape[i];
    }
    int n = x->shape[x->ndim-2];
    int k = x->shape[x->ndim-1];

    std::vector<int32_t*> rows(n);
    for (int i = 0; i < n; i++) {
        rows[i] = x_data + i * k;
    }
    std::sort(rows.begin(), rows.end(), [&score_index](const int32_t* a, const int32_t* b){
        return a[score_index] > b[score_index];
    });

    std::vector<bool> removed(n, false);
    int32_t y_index = 0;
    for(int i = 0; i < n; i++){
        int32_t *row1 = rows[i];
        if(row1[score_index] < valid_thresh) removed[i] = true;
        if(removed[i] == false){
            std::memcpy(&y_data[y_index], row1, k*sizeof(int32_t));
            y_index += k;
        }
        for(int j = i+1; j < n && !removed[i]; j++){
            int32_t* row2 = rows[j];
            if(iou(row1+coord_start, row2+coord_start, in_format) > overlap_thresh){
                removed[j] = true;
            }
        }
    }
    uint64_t ysize = getSize(y);
    if(y_index < ysize){
        std::memset(&y_data[y_index], -1, (ysize - y_index) * sizeof(int32_t));
    }
});
/*********************************cuda op*********************************************/
#ifdef CVM_RUNTIME_CUDA
CVM_REGISTER_GLOBAL("cvm.runtime.cvm_cuda.elemwise_add")
.set_body([](cvm::runtime::CVMArgs args, cvm::runtime::CVMRetValue *rv){
    VERIFY(args.num_args == 4);
    DLTensor *a = args[0];
    DLTensor *b = args[1];
    DLTensor *c = args[2];
    int32_t *a_data = static_cast<int32_t*>(a->data);
    int32_t *b_data = static_cast<int32_t*>(b->data);
    int32_t *c_data = static_cast<int32_t*>(c->data);
    uint64_t n = getSize(a);
    const char *errorStr = cuda_elemwise_add(a_data, b_data, c_data, n, DEBUG_OP);
    VERIFY_EQ(errorStr == NULL, true) << errorStr;
});

CVM_REGISTER_GLOBAL("cvm.runtime.cvm_cuda.conv2d")
.set_body([](CVMArgs args, CVMRetValue* rv){
    VERIFY(args.num_args == 5 || args.num_args == 4);
    DLTensor *x = args[0];
    VERIFY(x->ndim == 4);
    DLTensor *w = args[1];
    VERIFY(w->ndim == 4);
	DLTensor *b = nullptr;
    DLTensor *y = nullptr;
    void *_attr;

    if(args.num_args == 5){
      b = args[2];
      y = args[3];
      _attr = args[4];
    } else {
      y = args[2];
      _attr = args[3];
    }
    auto *attr = static_cast<cvm::NodeAttrs*>(_attr);
    auto &param = cvm::get<cvm::top::Conv2DParam>(attr->parsed);
    int groups = param.groups;
	int dilation[2] = {static_cast<int>(param.dilation[0]), static_cast<int>(param.dilation[1])};
	//int kernel_size[2] = {static_cast<int>(param.kernel_size[0]), static_cast<int>(param.kernel_size[1])};
	int padding[2] = {static_cast<int>(param.padding[0]), static_cast<int>(param.padding[1])};
	int strides[2] = {static_cast<int>(param.strides[0]), static_cast<int>(param.strides[1])};

    int stride_h = strides[0];
    int stride_w = strides[1];
    int dilation_h = dilation[0];
    int dilation_w = dilation[1];

    int32_t* x_data = (int32_t*)x->data;
    int32_t* w_data = (int32_t*)w->data;
    int32_t* y_data = (int32_t*)y->data;
	int32_t* b_data = b != nullptr ? (int32_t*)b->data : nullptr;

    int out_channels = static_cast<int>(w->shape[0]);
    int filter_c = static_cast<int>(w->shape[1]);
    int filter_h = static_cast<int>(w->shape[2]);
    int filter_w = static_cast<int>(w->shape[3]);
    filter_h = (filter_h - 1) * dilation[0] + 1;
    filter_w = (filter_w - 1) * dilation[1] + 1;

    int n_batch = static_cast<int>(x->shape[0]);
    int in_channels = static_cast<int>(x->shape[1]);
    int x_h = static_cast<int>(x->shape[2]);
    int x_w = static_cast<int>(x->shape[3]);
	int o_h = (x_h + 2 * padding[0] - filter_h) / strides[0] + 1;
	int o_w = (x_w + 2 * padding[1] - filter_w) / strides[1] + 1;
    if(n_batch < 1 || in_channels < 1 || x_h < 1 || x_w < 1 || filter_c < 1 || filter_h < 1 || filter_w < 1 ||
            padding[0] < 0 || padding[1] < 0 || stride_h < 1 || stride_w < 1 || dilation_h < 1 || dilation_w < 1 ||
             out_channels < 1 || o_h < 1 || o_w < 1){
        VERIFY(false) << "error args";
    }

    if(groups == 1){
        const char* errorStr = cuda_conv2d(
                x_data, n_batch, in_channels, x_h, x_w,
                w_data, out_channels, in_channels, filter_h, filter_w,
                b_data,
                padding[0], padding[1],
                strides[0], strides[1],
                dilation[0], dilation[1],
                groups,
                y_data, n_batch, out_channels, o_h, o_w, x->ctx.device_id, DEBUG_OP);
        VERIFY_EQ(errorStr == NULL, true) << errorStr;
    }else{
        const char* errorStr = cuda_depthwise_conv2d(
                x_data, n_batch, in_channels, x_h, x_w,
                w_data, out_channels, in_channels, filter_h, filter_w,
                b_data,
                padding[0], padding[1],
                strides[0], strides[1],
                dilation[0], dilation[1],
                groups,
                y_data, n_batch, out_channels, o_h, o_w, x->ctx.device_id, DEBUG_OP);
        VERIFY_EQ(errorStr == NULL, true) << errorStr;

    }
 });

CVM_REGISTER_GLOBAL("cvm.runtime.cvm_cuda.dense")
.set_body([](CVMArgs args, CVMRetValue* rv) {
        int ndim = args.num_args;
        VERIFY(ndim == 5 || ndim == 4);
        DLTensor *x = args[0];
        DLTensor *w = args[1];
        DLTensor *b = nullptr;
        DLTensor *y = nullptr;
        int32_t* db = nullptr;
        if(ndim == 5){
        b = args[2];
        VERIFY(b->ndim == 1) << "dense requires 1-D bias";
        y = args[3];
        db = static_cast<int32_t*>(b->data);
        } else{
        y = args[2];
        }
        VERIFY(x->ndim == 2) << "dense requires 2-D data";
        VERIFY(w->ndim == 2) << "dense reuqires 2-D weight";

        auto dx = static_cast<int32_t*>(x->data);
        auto dy = static_cast<int32_t*>(y->data);
        auto dw = static_cast<int32_t*>(w->data);
        const char* errorStr = cuda_dense(
                dx, dw, dy,
                static_cast<int32_t>(x->shape[0]),
                static_cast<int32_t>(x->shape[1]),
                static_cast<int32_t>(y->shape[1]),
                db,
                DEBUG_OP);
        VERIFY_EQ(errorStr == NULL, true) << errorStr;
});

CVM_REGISTER_GLOBAL("cvm.runtime.cvm_cuda.clip").set_body([](CVMArgs args, CVMRetValue* rv) {
   VERIFY(args.num_args == 3);
   DLTensor *x = args[0];
   DLTensor *y = args[1];
   void *_attr = args[2];
   auto *attr = static_cast<cvm::NodeAttrs*>(_attr);
   auto& param = cvm::get<cvm::top::ClipParam>(attr->parsed);
   int max = param.a_max;
   int min = param.a_min;

   const char *errorStr = cuda_clip(
           static_cast<int32_t*>(x->data),
           static_cast<int32_t*>(y->data),
           getSize(x),
           max, min, DEBUG_OP);
   VERIFY_EQ(errorStr == NULL, true) << errorStr;
 });

 CVM_REGISTER_GLOBAL("cvm.runtime.cvm_cuda.relu").set_body([](CVMArgs args, CVMRetValue* rv) {
   VERIFY(args.num_args == 3);
   DLTensor *x = args[0];
   DLTensor *y = args[1];
   const char* errorStr = cuda_relu(
           static_cast<int32_t*>(x->data),
           static_cast<int32_t*>(y->data),
           getSize(x),
           DEBUG_OP);
    VERIFY_EQ(errorStr == NULL, true) << errorStr;
 });
CVM_REGISTER_GLOBAL("cvm.runtime.cvm_cuda.flatten").set_body([]
(CVMArgs args, CVMRetValue* rv){
     VERIFY(args.num_args == 3);
     DLTensor *x = args[0];
     DLTensor *y = args[1];

     const char* errorStr = cuda_flatten(
            static_cast<int32_t*>(x->data),
            static_cast<int32_t*>(y->data),
            getSize(x),
            DEBUG_OP);
     VERIFY_EQ(errorStr == NULL, true) << errorStr;
});
CVM_REGISTER_GLOBAL("cvm.runtime.cvm_cuda.broadcast_add")
    .set_body([](CVMArgs args, CVMRetValue *ret){
        VERIFY(args.num_args == 4);
        DLTensor *args0 = args[0];
        DLTensor *args1 = args[1];
        DLTensor *args2 = args[2];
        int32_t *a = static_cast<int32_t*>(args0->data);
        int32_t *b = static_cast<int32_t*>(args1->data);
        int32_t *c = static_cast<int32_t*>(args2->data);
        int64_t *ashape = static_cast<int64_t*>(args0->shape);
        int32_t adim = static_cast<int32_t>(args0->ndim);
        int64_t *bshape = static_cast<int64_t*>(args1->shape);
        int32_t bdim = static_cast<int32_t>(args1->ndim);
        int64_t *cshape = static_cast<int64_t*>(args2->shape);
        int32_t cdim = static_cast<int32_t>(args2->ndim);


        const char* errorStr = cuda_broadcast_add(a, b, c, getSize(args0),
		ashape, adim,
		bshape, bdim,
		cshape, cdim, DEBUG_OP);
        VERIFY_EQ(errorStr == NULL, true) << errorStr;
    });

CVM_REGISTER_GLOBAL("cvm.runtime.cvm_cuda.broadcast_sub")
    .set_body([](CVMArgs args, CVMRetValue *ret){
        VERIFY(args.num_args == 4);
        DLTensor *args0 = args[0];
        DLTensor *args1 = args[1];
        DLTensor *args2 = args[2];
        int32_t *a = static_cast<int32_t*>(args0->data);
        int32_t *b = static_cast<int32_t*>(args1->data);
        int32_t *c = static_cast<int32_t*>(args2->data);
        int64_t *ashape = static_cast<int64_t*>(args0->shape);
        int32_t adim = static_cast<int32_t>(args0->ndim);
        int64_t *bshape = static_cast<int64_t*>(args1->shape);
        int32_t bdim = static_cast<int32_t>(args1->ndim);
        int64_t *cshape = static_cast<int64_t*>(args2->shape);
        int32_t cdim = static_cast<int32_t>(args2->ndim);


        const char* errorStr = cuda_broadcast_sub(a, b, c, getSize(args0),
		ashape, adim,
		bshape, bdim,
		cshape, cdim, DEBUG_OP);

        VERIFY_EQ(errorStr == NULL, true) << errorStr;
    });
CVM_REGISTER_GLOBAL("cvm.runtime.cvm_cuda.broadcast_mul")
    .set_body([](CVMArgs args, CVMRetValue *ret){
        VERIFY(args.num_args == 4);
        DLTensor *args0 = args[0];
        DLTensor *args1 = args[1];
        DLTensor *args2 = args[2];
        int32_t *a = static_cast<int32_t*>(args0->data);
        int32_t *b = static_cast<int32_t*>(args1->data);
        int32_t *c = static_cast<int32_t*>(args2->data);
        int64_t *ashape = static_cast<int64_t*>(args0->shape);
        int32_t adim = static_cast<int32_t>(args0->ndim);
        int64_t *bshape = static_cast<int64_t*>(args1->shape);
        int32_t bdim = static_cast<int32_t>(args1->ndim);
        int64_t *cshape = static_cast<int64_t*>(args2->shape);
        int32_t cdim = static_cast<int32_t>(args2->ndim);


        const char* errorStr = cuda_broadcast_mul(a, b, c, getSize(args0),
		ashape, adim,
		bshape, bdim,
		cshape, cdim, DEBUG_OP);

        VERIFY_EQ(errorStr == NULL, true) << errorStr;
    });
CVM_REGISTER_GLOBAL("cvm.runtime.cvm_cuda.broadcast_div")
    .set_body([](CVMArgs args, CVMRetValue *ret){
        VERIFY(args.num_args == 4);
        DLTensor *args0 = args[0];
        DLTensor *args1 = args[1];
        DLTensor *args2 = args[2];
        int32_t *a = static_cast<int32_t*>(args0->data);
        int32_t *b = static_cast<int32_t*>(args1->data);
        int32_t *c = static_cast<int32_t*>(args2->data);
        int64_t *ashape = static_cast<int64_t*>(args0->shape);
        int32_t adim = static_cast<int32_t>(args0->ndim);
        int64_t *bshape = static_cast<int64_t*>(args1->shape);
        int32_t bdim = static_cast<int32_t>(args1->ndim);
        int64_t *cshape = static_cast<int64_t*>(args2->shape);
        int32_t cdim = static_cast<int32_t>(args2->ndim);


        const char* errorStr = cuda_broadcast_div(a, b, c, getSize(args0),
		ashape, adim,
		bshape, bdim,
		cshape, cdim, DEBUG_OP);

        VERIFY_EQ(errorStr == NULL, true) << errorStr;
    });
CVM_REGISTER_GLOBAL("cvm.runtime.cvm_cuda.broadcast_right_shift")
    .set_body([](CVMArgs args, CVMRetValue *ret){
        VERIFY(args.num_args == 4);
        DLTensor *args0 = args[0];
        DLTensor *args1 = args[1];
        DLTensor *args2 = args[2];
        int32_t *a = static_cast<int32_t*>(args0->data);
        int32_t *b = static_cast<int32_t*>(args1->data);
        int32_t *c = static_cast<int32_t*>(args2->data);
        int64_t *ashape = static_cast<int64_t*>(args0->shape);
        int32_t adim = static_cast<int32_t>(args0->ndim);
        int64_t *bshape = static_cast<int64_t*>(args1->shape);
        int32_t bdim = static_cast<int32_t>(args1->ndim);
        int64_t *cshape = static_cast<int64_t*>(args2->shape);
        int32_t cdim = static_cast<int32_t>(args2->ndim);

        const char* errorStr = cuda_broadcast_right_shift(a, b, c, getSize(args0),
		ashape, adim,
		bshape, bdim,
		cshape, cdim, DEBUG_OP);

        VERIFY_EQ(errorStr == NULL, true) << errorStr;
    });
CVM_REGISTER_GLOBAL("cvm.runtime.cvm_cuda.broadcast_left_shift")
    .set_body([](CVMArgs args, CVMRetValue *ret){
        VERIFY(args.num_args == 4);
        DLTensor *args0 = args[0];
        DLTensor *args1 = args[1];
        DLTensor *args2 = args[2];
        int32_t *a = static_cast<int32_t*>(args0->data);
        int32_t *b = static_cast<int32_t*>(args1->data);
        int32_t *c = static_cast<int32_t*>(args2->data);
        int64_t *ashape = static_cast<int64_t*>(args0->shape);
        int32_t adim = static_cast<int32_t>(args0->ndim);
        int64_t *bshape = static_cast<int64_t*>(args1->shape);
        int32_t bdim = static_cast<int32_t>(args1->ndim);
        int64_t *cshape = static_cast<int64_t*>(args2->shape);
        int32_t cdim = static_cast<int32_t>(args2->ndim);

        const char* errorStr = cuda_broadcast_left_shift(a, b, c, getSize(args0),
		ashape, adim,
		bshape, bdim,
		cshape, cdim, DEBUG_OP);

        VERIFY_EQ(errorStr == NULL, true) << errorStr;
    });

/*
* strides (2, 2)
* pool_size [3, 3]
* ceil_mode False
* padding (1, 1)
*/
CVM_REGISTER_GLOBAL("cvm.runtime.cvm_cuda.max_pool2d")
    .set_body([](CVMArgs args, CVMRetValue *ret){
            VERIFY(args.num_args == 3);
            DLTensor *x = args[0];
            DLTensor *y = args[1];
            void *_attr = args[2];
            auto *attr = static_cast<cvm::NodeAttrs*>(_attr);
            auto &param = cvm::get<cvm::top::MaxPool2DParam>(attr->parsed);
            int strides[2] = {static_cast<int>(param.strides[0]), static_cast<int>(param.strides[1])};
            int pool_size[2] = {static_cast<int>(param.pool_size[0]), static_cast<int>(param.pool_size[1])};
            int padding[2] = {static_cast<int>(param.padding[0]), static_cast<int>(param.padding[1])};

            int stride_h = strides[0];
            int stride_w = strides[1];

            int32_t* x_data = (int32_t*)x->data;
            int32_t* y_data = (int32_t*)y->data;

            int filter_h = pool_size[0];
            int filter_w = pool_size[1];

            int n_batch = static_cast<int>(x->shape[0]);
            int in_channels = static_cast<int>(x->shape[1]);
            int out_channels = in_channels;
            int x_h = static_cast<int>(x->shape[2]);
            int x_w = static_cast<int>(x->shape[3]);
            //  int o_h = (x_h + 2 * padding[0] - filter_h) / strides[0] + 1;
            //  int o_w = (x_w + 2 * padding[1] - filter_w) / strides[1] + 1;
            int o_h = static_cast<int>(y->shape[2]);
            int o_w = static_cast<int>(y->shape[3]);
            const char* errorStr = cuda_max_pool(
                    x_data, n_batch, in_channels, x_h, x_w,
                    filter_h, filter_w,
                    padding[0], padding[1],
                    stride_h, stride_w,
                    y_data, n_batch, out_channels, o_h, o_w, x->ctx.device_id, DEBUG_OP);
            VERIFY_EQ(errorStr == NULL, true) << errorStr;
});

/*
* axis (2, 3)
*/
CVM_REGISTER_GLOBAL("cvm.runtime.cvm_cuda.sum")
    .set_body([](CVMArgs args, CVMRetValue *ret){
        VERIFY(args.num_args == 3);
		DLTensor *x = args[0];
		DLTensor *y = args[1];
        void *_attr = args[2];
        auto *attr = static_cast<cvm::NodeAttrs*>(_attr);
        //auto &param = cvm::get<cvm::top::ReduceParam>(attr->parsed);
		//int axis[2] = {param.axis[0], param.axis[1]};

		int32_t *x_data = static_cast<int32_t*>(x->data);
		int32_t *y_data = static_cast<int32_t*>(y->data);
		int n_batch = static_cast<int>(x->shape[0]);
		int channels = static_cast<int>(x->shape[1]);
		int x_h = static_cast<int>(x->shape[2]);
		int x_w = static_cast<int>(x->shape[3]);
        const char* errorStr = cuda_sum(x_data, n_batch, channels, x_h, x_w, y_data, DEBUG_OP);
        VERIFY_EQ(errorStr == NULL, true) << errorStr;
    });

CVM_REGISTER_GLOBAL("cvm.runtime.cvm_cuda.reshape")
    .set_body([](CVMArgs args, CVMRetValue *ret){
        VERIFY(args.num_args == 3);
         DLTensor *x = args[0];
		 DLTensor *y = args[1];
//         std::string newshape = args[2];
         const char* errorStr = cuda_reshape(
                 static_cast<int32_t*>(x->data),
                 static_cast<int32_t*>(y->data),
                 getSize(x),
                 DEBUG_OP);
         VERIFY_EQ(errorStr == NULL, true) << errorStr;
    });
/*\brief:
 * x, input data
 * y, output data
 * precision, clip precision
 */
CVM_REGISTER_GLOBAL("cvm.runtime.cvm_cuda.cvm_clip")
    .set_body([](CVMArgs args, CVMRetValue *ret){
        VERIFY(args.num_args == 3);
         DLTensor *x = args[0];
         DLTensor *y = args[1];
         int32_t *x_data = static_cast<int32_t*>(x->data);
         int32_t *y_data = static_cast<int32_t*>(y->data);
         void *_attr = args[2];
         auto *attr = static_cast<cvm::NodeAttrs*>(_attr);
         auto &param = cvm::get<cvm::top::CVMClipParam>(attr->parsed);
	     int32_t precision = param.precision;
         VERIFY(precision > 0) << "precision must greater zero";
         const char* errorStr = cuda_cvm_clip(
                 x_data,
                 precision,
                 y_data,
                 getSize(x),
                 DEBUG_OP);
         VERIFY(errorStr == NULL) << errorStr;
    });

/*
 * a, input data
 * c, output data
 * precision, clip precision
 * b, shift b
 * */
CVM_REGISTER_GLOBAL("cvm.runtime.cvm_cuda.cvm_right_shift")
    .set_body([](CVMArgs args, CVMRetValue *ret){
        VERIFY(args.num_args == 3);
        DLTensor *a = args[0];
        DLTensor *c = args[1];
        void *_attr = args[2];
        auto *attr = static_cast<cvm::NodeAttrs*>(_attr);
        auto &param = cvm::get<cvm::top::CVMRightShiftParam>(attr->parsed);
        int32_t precision = param.precision;
        int32_t b = param.shift_bit;
        int32_t* a_data = static_cast<int32_t*>(a->data);
        int32_t* c_data = static_cast<int32_t*>(c->data);
        VERIFY_GT(precision, 0) << "precision must greater zero";
        const char* errorStr = cuda_cvm_right_shift(
                a_data,
                b,
                precision,
                c_data,
                getSize(a),
                DEBUG_OP);
        VERIFY(errorStr == NULL) << errorStr;

    });
CVM_REGISTER_GLOBAL("cvm.runtime.cvm_cuda.cvm_left_shift")
    .set_body([](CVMArgs args, CVMRetValue *ret){
        VERIFY(args.num_args == 3);
        DLTensor *a = args[0];
        DLTensor *c = args[1];
        void *_attr = args[2];
        auto *attr = static_cast<cvm::NodeAttrs*>(_attr);
        auto &param = cvm::get<cvm::top::CVMLeftShiftParam>(attr->parsed);
        int32_t precision = param.precision;
        int32_t b = param.shift_bit;std::string str_precision = args[2];
        int32_t* a_data = static_cast<int32_t*>(a->data);
        int32_t* c_data = static_cast<int32_t*>(c->data);
        VERIFY_GT(precision, 0) << "precision must greater zero";
        const char* errorStr = cuda_cvm_left_shift(
                a_data,
                b,
                precision,
                c_data,
                getSize(a),
                DEBUG_OP);
        VERIFY(errorStr == NULL) << errorStr;
    });
CVM_REGISTER_GLOBAL("cvm.runtime.cvm_cuda.log2")
    .set_body([](CVMArgs args, CVMRetValue *ret){
//        std::string x_str = args[0];
        VERIFY(args.num_args == 3);
        DLTensor *dlx = args[0];
        DLTensor *y = args[1];
        int32_t *y_data = static_cast<int32_t*>(y->data);
        int32_t *x = static_cast<int32_t*>(dlx->data);
        const char* errorStr = cuda_log(x, y_data, DEBUG_OP);
        VERIFY(errorStr == NULL) << errorStr;
    });
CVM_REGISTER_GLOBAL("cvm.runtime.cvm_cuda.abs")
    .set_body([](CVMArgs args, CVMRetValue *ret){
        VERIFY(args.num_args == 3);
        DLTensor *dlx = args[0];
        DLTensor *y = args[1];
        int32_t *y_data = static_cast<int32_t*>(y->data);
        int32_t* x = static_cast<int32_t*>(dlx->data);
        const char* errorStr = cuda_abs(x, y_data, getSize(dlx), DEBUG_OP);
        VERIFY(errorStr == NULL) << errorStr;
    });

CVM_REGISTER_GLOBAL("cvm.runtime.cvm_cuda.max")
    .set_body([](CVMArgs args, CVMRetValue *ret){
        VERIFY(args.num_args == 3);
        DLTensor *dlx = args[0];
        DLTensor *y = args[1];
        int32_t *y_data = static_cast<int32_t*>(y->data);
        int32_t* x = static_cast<int32_t*>(dlx->data);
        const char* errorStr = cuda_max(x, y_data, getSize(dlx), DEBUG_OP);
        VERIFY(errorStr == NULL) << errorStr;
    });

CVM_REGISTER_GLOBAL("cvm.runtime.cvm_cuda.broadcast_max")
    .set_body([](CVMArgs args, CVMRetValue *ret){
        VERIFY(args.num_args == 4);
        DLTensor *a = args[0];
        DLTensor *b = args[1];
        DLTensor *c = args[2];
        int32_t *a_data = static_cast<int32_t*>(a->data);
        int32_t* b_data = static_cast<int32_t*>(b->data);
        int32_t* c_data = static_cast<int32_t*>(c->data);
        int64_t *ashape = static_cast<int64_t*>(a->shape);
        int32_t adim = static_cast<int32_t>(a->ndim);
        int64_t *bshape = static_cast<int64_t*>(b->shape);
        int32_t bdim = static_cast<int32_t>(b->ndim);
        int64_t *cshape = static_cast<int64_t*>(c->shape);
        int32_t cdim = static_cast<int32_t>(c->ndim);

        const char* errorStr = cuda_broadcast_max(a_data, b_data, c_data, getSize(a),
		ashape, adim,
		bshape, bdim,
		cshape, cdim, DEBUG_OP);
        VERIFY(errorStr == NULL) << errorStr;
    });

CVM_REGISTER_GLOBAL("cvm.runtime.cvm_cuda.concatenate")
.set_body([](CVMArgs args, CVMRetValue *ret){
        int len = args.num_args;
        VERIFY(len >= 4);
        DLTensor *input0 = args[0];
        void *_attr = args[--len];
        auto *attr = static_cast<cvm::NodeAttrs*>(_attr);
        auto &param = cvm::get<cvm::top::ConcatenateParam>(attr->parsed);
        DLTensor *output = args[--len];
        int32_t axis = param.axis;
        int32_t ndim = static_cast<int32_t>(input0->ndim);
        VERIFY(-ndim <= axis && axis < ndim);
        if(axis < 0) axis += ndim;
        VERIFY(axis < input0->ndim) << "axis out of bounds.";

        int32_t *out_data = static_cast<int32_t*>(output->data);
        int64_t preSize = 0;
        for(int i = 0; i < len; i++){
            DLTensor *input  = args[i];
            const char* errorStr = cuda_concatenate(
                    static_cast<int32_t*>(input->data),
                    input->shape,
                    input->ndim,
                    getSize(input),
                    out_data,
                    output->shape,
                    output->ndim,
                    getSize(output),
                    preSize,
                    preSize + input->shape[axis],
                    axis,
                    DEBUG_OP
            );
            VERIFY(errorStr == NULL) << errorStr;
            preSize += input->shape[axis];
        }
});
#endif // end of CVM_RUNTIME_CUDA
}
}
<|MERGE_RESOLUTION|>--- conflicted
+++ resolved
@@ -27,8 +27,6 @@
 namespace cvm {
 namespace runtime {
 
-<<<<<<< HEAD
-=======
 double transpose_int8_avx256_transpose_cnt = 0;
 double transpose_int8_avx256_gemm_cnt = 0;
 double im2col_cnt = 0;
@@ -41,13 +39,7 @@
 
 #define CVM_PROFILING
 
-#define CVM_RUNTIME_CUDA
->>>>>>> 9022ed29
 #define DEBUG_OP false
-inline void parseToIntPair(std::string str, int* ret){
-    char a,b;
-    sscanf(str.c_str(), "%c%d,%d%c", &a,ret, ret + 1, &b);
-}
 
 inline uint64_t getSize(DLTensor *dlTensor){
     uint64_t size = 1;
@@ -533,11 +525,6 @@
             const int M = out_channels;
             const int K = in_channels * filter_h * filter_w;
             const int N = o_h * o_w;
-<<<<<<< HEAD
-            flag = false;
-=======
-            // flag = true;
->>>>>>> 9022ed29
             if(flag){
                 matrix_mul(int8_filter, data_col, b_data, y_data + i * out_channels * o_h * o_w,
                     M, K, N);
@@ -657,6 +644,7 @@
         int32_t *b = static_cast<int32_t*>(args1->data);
         int32_t *c = static_cast<int32_t*>(args2->data);
         if(args1->ndim == 1){
+            VERIFY(b[0] != 0);
             for(uint64_t i = 0; i < getSize(args0); ++i){
                 c[i] = a[i] / b[0];
             }
