--- conflicted
+++ resolved
@@ -1638,165 +1638,5 @@
 #endif
 
 });
-
-
-<<<<<<< HEAD
-CVM_REGISTER_GLOBAL("cvm.runtime.cvm_cuda.repeat")
-.set_body([](CVMArgs args, CVMRetValue *ret){
-    DLTensor *x = args[0];
-    DLTensor *y = args[1];
-    int32_t *x_data = static_cast<int32_t*>(x->data);
-    int32_t *y_data = static_cast<int32_t*>(y->data);
-    std::string str_axis = args[2];
-    std::string str_repeat = args[3];
-    int axis = std::atoi(str_axis.c_str());
-    // int repeat = std::atoi(str_repeat.c_str());
-    int ndim = x->ndim;
-    if(axis < 0) axis = axis + ndim;
-});
-
-CVM_REGISTER_GLOBAL("cvm.runtime.cvm_cuda.negative")
-.set_body([](CVMArgs args, CVMRetValue *ret){
-    DLTensor *x = args[0];
-    DLTensor *y = args[1];
-    int32_t *x_data = static_cast<int32_t*>(x->data);
-    int32_t *y_data = static_cast<int32_t*>(y->data);
-
-});
-
-CVM_REGISTER_GLOBAL("cvm.runtime.cvm_cuda.tile")
-.set_body([](CVMArgs args, CVMRetValue *ret){
-    DLTensor *x = args[0];
-    // DLTensor *repos = args[1];
-    DLTensor *y = args[2];
-
-    int32_t *x_data = static_cast<int32_t*>(x->data);
-    // int32_t *repos_data = static_cast<int32_t*>(repos->data);
-    int32_t *y_data = static_cast<int32_t*>(y->data);
-
-    int32_t yndim = y->ndim;
-    // TODO(kaihuo) check
-    // int32_t rndim = repos->ndim;
-    int32_t xndim = x->ndim;
-});
-
-CVM_REGISTER_GLOBAL("cvm.runtime.cvm_cuda.expand_dims")
-.set_body([](CVMArgs args, CVMRetValue *ret){
-    DLTensor *ishape = args[0];
-    int32_t axis = static_cast<int32_t>(args[1]);
-    DLTensor *oshape = args[2];
-    int32_t *ishape_data = static_cast<int32_t*>(ishape->data);
-    int32_t *oshape_data = static_cast<int32_t*>(oshape->data);
-    // TODO(kaihuo) check axis is -1
-});
-
-CVM_REGISTER_GLOBAL("cvm.runtime.cvm_cuda.transpose")
-.set_body([](CVMArgs args, CVMRetValue *ret){
-    int num_args = args.num_args;
-    VERIFY(num_args == 4 || num_args == 5);
-    DLTensor *x = args[0];
-    DLTensor *axes = nullptr; //args[1];
-    DLTensor *y = nullptr; //args[2];
-    if(num_args == 2){
-        y = args[1];
-    }else{
-        axes = args[1];
-        y = args[2];
-    }
-
-    int32_t *x_data = static_cast<int32_t*>(x->data);
-    int32_t *y_data = static_cast<int32_t*>(y->data);
-    int32_t *axes_data = axes == nullptr ? nullptr : static_cast<int32_t*>(axes->data);
-    int ndim = y->ndim;
-});
-
-CVM_REGISTER_GLOBAL("cvm.runtime.cvm_cuda.slice")
-.set_body([](CVMArgs args, CVMRetValue *ret){
-    DLTensor *x = args[0];
-    DLTensor *begin = args[1];
-    DLTensor *end = args[2];
-    DLTensor *step = args[3];
-    DLTensor *y = args[4];
-
-    int32_t *x_data = static_cast<int32_t*>(x->data);
-    int32_t *y_data = static_cast<int32_t*>(y->data);
-    int32_t *begin_data = static_cast<int32_t*>(begin->data);
-    int32_t *end_data = static_cast<int32_t*>(end->data);
-    int32_t *step_data = static_cast<int32_t*>(step->data);
-
-    int ndim = y->ndim;
-});
-
-CVM_REGISTER_GLOBAL("cvm.runtime.cvm_cuda.get_valid_counts")
-.set_body([](cvm::runtime::CVMArgs args, cvm::runtime::CVMRetValue *rv){
-    DLTensor *x = args[0];
-    DLTensor *valid_count = args[1];
-    DLTensor *y = args[2];
-    void* _attr = args[3];
-
-    int32_t score_threshold; //TODO get from attr
-
-    VERIFY(x->ndim == 3);
-    int32_t batchs = x->shape[0];
-    int32_t n = x->shape[1];
-    int32_t k = x->shape[2];
-
-    int32_t *x_data = static_cast<int32_t*>(x->data);
-    int32_t *valid_count_data = static_cast<int32_t*>(valid_count->data);
-    int32_t *y_data = static_cast<int32_t*>(y->data);
-
-});
-
-CVM_REGISTER_GLOBAL("cvm.runtime.cvm_cuda.non_max_suppression")
-.set_body([](cvm::runtime::CVMArgs args, cvm::runtime::CVMRetValue *rv){
-    DLTensor *x = args[0];
-    DLTensor *valid_count = args[1];
-    DLTensor *y = args[2];
-    void* _attr = args[3];
-
-    //TODO get from attr
-    int32_t max_output_size;
-    int32_t iou_threshold;
-    int32_t topk;
-    int32_t coord_start;
-    int32_t score_index;
-    int32_t id_index;
-    bool force_suppress;
-    bool return_indices;
-    bool invalid_to_bottom;
-
-    int32_t *x_data = static_cast<int32_t*>(x->data);
-    int32_t *valid_count_data = static_cast<int32_t*>(valid_count->data);
-    int32_t *y_data = static_cast<int32_t*>(y->data);
-
-   // int batch = 1;
-   // for(int i = 0; i < x->ndim - 2; i++){
-   //     batch *= x->shape[i];
-   // }
-   // int n = x->shape[x->ndim-2];
-   // int k = x->shape[x->ndim-1];
-    int32_t batchs = x->shape[0];
-    int32_t n = x->shape[1];
-    int32_t k = x->shape[2];
-
-});
-
-CVM_REGISTER_GLOBAL("cvm.runtime.cvm_cuda.bias_add")
-.set_body([](cvm::runtime::CVMArgs args, cvm::runtime::CVMRetValue *rv){
-    DLTensor *x = args[0];
-    DLTensor *bias = args[1];
-    DLTensor *y = args[2];
-    int32_t axis; //TODO get from attr
-    int32_t ndim = x->ndim;
-    VERIFY(axis > 0 && axis < ndim);
-
-    const int32_t *x_data = static_cast<int32_t*>(x->data);
-    const int32_t *bias_data = static_cast<int32_t*>(bias->data);
-    int32_t *y_data = static_cast<int32_t*>(y->data);
-
-});
-#endif // end of CVM_RUNTIME_CUDA
-=======
->>>>>>> 79945915
 }
 }
