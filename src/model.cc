--- conflicted
+++ resolved
@@ -17,14 +17,7 @@
 
 using std::string;
 
-<<<<<<< HEAD
-const int SUCCEED = 0;
-const int ERROR_LOGIC = 1;
-const int ERROR_RUNTIME = 2;
-
-=======
 #define PRINT(e) // printf("ERROR: %s\n", e);
->>>>>>> 100e5a0e
 #define API_BEGIN() try {
 // TODO(wlt): all returned runtime_error
 #define API_END() } \
@@ -350,15 +343,9 @@
 using cvm::runtime::CVMModel;
 
 int CVMAPILoadModel(const char *graph_json, int graph_strlen,
-<<<<<<< HEAD
-                          const char *param_bytes, int param_strlen,
-                          void **net,
-                          int device_type, int device_id) {
-=======
                     const char *param_bytes, int param_strlen,
                     void **net,
                     int device_type, int device_id) {
->>>>>>> 100e5a0e
   API_BEGIN();
   string graph(graph_json, graph_strlen);
   string params(param_bytes, param_strlen);
@@ -371,10 +358,6 @@
     delete model;
     return ERROR_LOGIC;
   }
-<<<<<<< HEAD
-=======
-  std::cout << "LoadModel" << std::endl;
->>>>>>> 100e5a0e
   *net = (void *)model;
   API_END();
 }
@@ -389,11 +372,7 @@
 
 int CVMAPIInference(void *net,
                     char *input_data, int input_len,
-<<<<<<< HEAD
-                    StringHandler output_data) {
-=======
                     char *output_data) {
->>>>>>> 100e5a0e
   API_BEGIN();
   CHECK_3_NOT_NULL(net, input_data, output_data);
 
@@ -407,11 +386,7 @@
   API_END();
 }
 
-<<<<<<< HEAD
-int CVMAPIGetVersion(void *net, StringHandler version) {
-=======
 int CVMAPIGetVersion(void *net, char *version) {
->>>>>>> 100e5a0e
   API_BEGIN();
   CHECK_2_NOT_NULL(net, version);
 
@@ -420,11 +395,7 @@
   API_END();
 }
 
-<<<<<<< HEAD
-int CVMAPIGetPreprocessMethod(void *net, StringHandler method) {
-=======
 int CVMAPIGetPreprocessMethod(void *net, char *method) {
->>>>>>> 100e5a0e
   API_BEGIN();
   CHECK_2_NOT_NULL(net, method);
 
@@ -433,11 +404,7 @@
   API_END();
 }
 
-<<<<<<< HEAD
-int CVMAPIGetInputLength(void *net, IntHandler size) {
-=======
 int CVMAPIGetInputLength(void *net, int *size) {
->>>>>>> 100e5a0e
   API_BEGIN();
   CHECK_2_NOT_NULL(net, size);
   CVMModel* model = static_cast<CVMModel*>(net);
@@ -445,11 +412,7 @@
   API_END();
 }
 
-<<<<<<< HEAD
-int CVMAPIGetOutputLength(void *net, IntHandler size) {
-=======
 int CVMAPIGetOutputLength(void *net, unsigned long long *size) {
->>>>>>> 100e5a0e
   API_BEGIN();
   CHECK_2_NOT_NULL(net, size);
   CVMModel* model = static_cast<CVMModel*>(net);
@@ -457,11 +420,7 @@
   API_END();
 }
 
-<<<<<<< HEAD
-int CVMAPIGetOutputTypeSize(void *net, IntHandler size) {
-=======
 int CVMAPIGetOutputTypeSize(void *net, unsigned long long *size) {
->>>>>>> 100e5a0e
   API_BEGIN();
   CHECK_2_NOT_NULL(net, size);
   CVMModel* model = static_cast<CVMModel*>(net);
@@ -469,11 +428,7 @@
   API_END();
 }
 
-<<<<<<< HEAD
-int CVMAPIGetInputTypeSize(void *net, IntHandler size) {
-=======
 int CVMAPIGetInputTypeSize(void *net, unsigned long long *size) {
->>>>>>> 100e5a0e
   API_BEGIN();
   CHECK_2_NOT_NULL(net, size);
   CVMModel* model = static_cast<CVMModel*>(net);
@@ -481,11 +436,7 @@
   API_END();
 }
 
-<<<<<<< HEAD
-int CVMAPIGetStorageSize(void *net, IntHandler gas) {
-=======
 int CVMAPIGetStorageSize(void *net, unsigned long long *gas) {
->>>>>>> 100e5a0e
   API_BEGIN();
   CHECK_2_NOT_NULL(net, gas);
   CVMModel* model = static_cast<CVMModel*>(net);
@@ -493,11 +444,7 @@
   API_END();
 }
 
-<<<<<<< HEAD
-int CVMAPIGetGasFromModel(void *net, IntHandler gas) {
-=======
 int CVMAPIGetGasFromModel(void *net, unsigned long long *gas) {
->>>>>>> 100e5a0e
   API_BEGIN();
   CHECK_2_NOT_NULL(net, gas);
   CVMModel* model = static_cast<CVMModel*>(net);
@@ -505,11 +452,7 @@
   API_END();
 }
 
-<<<<<<< HEAD
-int CVMAPIGetGasFromGraphFile(const char *graph_json, IntHandler gas) {
-=======
 int CVMAPIGetGasFromGraphFile(const char *graph_json, unsigned long long *gas) {
->>>>>>> 100e5a0e
   API_BEGIN();
   string json_data(graph_json);
   auto f = cvm::runtime::Registry::Get("cvm.runtime.estimate_ops");
