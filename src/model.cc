#include <cvm/c_api.h>
#include <cvm/model.h>
#include <cvm/dlpack.h>
#include <cvm/runtime/module.h>
#include <cvm/runtime/registry.h>
#include <cvm/runtime/packed_func.h>

#include <fstream>
#include <iterator>
#include <algorithm>
#include <stdio.h>
#include <math.h>
#include <string.h>

#include <time.h>

using std::string;

namespace cvm {
namespace runtime {

std::mutex CVMModel::mtx;

CVMModel::CVMModel(const string& graph, DLContext _ctx):
  in_shape(NULL), out_shape(NULL)
{
  CVMModel::mtx.lock();
  lck = new std::lock_guard<std::mutex>(CVMModel::mtx, std::adopt_lock);
  model_id = rand();
  loaded = false;
  ctx = _ctx;
  const PackedFunc* module_creator = Registry::Get("cvm.runtime.create");
  if (module_creator != nullptr) {
    try {
      module = (*module_creator)(
        graph,
        static_cast<int>(ctx.device_type),
        static_cast<int>(ctx.device_id)
      );
    } catch (std::exception &e) {
      return;
    }
    auto setup = module.GetFunction("setup");
    if (setup()) {
      return;
    }
    loaded = true;
  } else {
    return;
  }
  set_input = module.GetFunction("set_input");
  get_output = module.GetFunction("get_output");
  load_params = module.GetFunction("load_params");
  run = module.GetFunction("run");
  get_ops = module.GetFunction("get_ops");
  auto get_input_shape = module.GetFunction("get_input_shape");
  DLTensor* t = new DLTensor();
  get_input_shape("data", t);
  in_ndim = t->ndim;
  in_shape = new int64_t[in_ndim];
  memcpy(in_shape, t->shape, in_ndim * sizeof(int64_t));
  in_size = 1;
  for (int i = 0; i < in_ndim; ++i) in_size *= in_shape[i];

  auto get_output_shape = module.GetFunction("get_output_shape");
  get_output_shape(0, t);
  out_ndim = t->ndim;
  out_shape = new int64_t[out_ndim];
  memcpy(out_shape, t->shape, out_ndim * sizeof(int64_t));
  out_size = 1;
  for (int i = 0; i < out_ndim; ++i) out_size *= out_shape[i];

  delete t->shape;
  delete t;
}

CVMModel::~CVMModel() {
  if (in_shape) delete in_shape;
  if (out_shape) delete out_shape;
  delete lck;
}

int64_t CVMModel::GetOps() {
  int64_t ret;
  if (get_ops(&ret)) return -1;
  return ret;
}

DLTensor* CVMModel::PlanInput() {
  DLTensor* ret;
  CVMArrayAlloc(in_shape, in_ndim, dtype_code, dtype_bits, dtype_lanes, kDLCPU, 0, &ret);
  return ret;
}

DLTensor* CVMModel::PlanInput(char *input) {
  DLTensor* ret = nullptr;
  CVMArrayAlloc(in_shape, in_ndim, dtype_code, dtype_bits, dtype_lanes, kDLCPU, 0, &ret);
  auto data = static_cast<int*>(ret->data);
  for (int i = 0; i < in_size; ++i) {
    data[i] = input[i];
  }
  return ret;
}

DLTensor* CVMModel::PlanOutput() {
  DLTensor* ret;
  CVMArrayAlloc(out_shape, out_ndim, dtype_code, dtype_bits, dtype_lanes, kDLCPU, 0, &ret);
  return ret;
}

void CVMModel::SaveTensor(DLTensor* output, char* mem) {
  auto data = static_cast<int*>(output->data);
  for (int i = 0; i < out_size; ++i) {
    mem[i] = static_cast<int8_t>(data[i]);
  }
}

int CVMModel::LoadParams(const string &params) {
  if (params.size() == 0) return -1;
  CVMByteArray arr;
  arr.data = params.c_str();
  arr.size = params.length();
  return load_params(arr);
}

int CVMModel::SetInput_(string index, DLTensor* input) {
  return input == nullptr ? -1 : set_input(index, input);
}

int CVMModel::GetOutput_(int index, DLTensor* output) {
  return output == nullptr ? -1 : get_output(index, output);
}

int CVMModel::Run_() {
  return run();
}

int CVMModel::Run(DLTensor*& input, DLTensor*& output) {
  int ret = SetInput_("data", input) ||
    Run_() ||
    GetOutput_(0, output);
  return ret;
}

int CVMModel::GetInputLength() {
  return static_cast<int>(in_size);
}

int CVMModel::GetOutputLength() {
  return static_cast<int>(out_size);
}

int CVMModel::LoadParamsFromFile(string filepath) {
  std::ifstream input_stream(filepath, std::ios::binary);
  std::string params = string((std::istreambuf_iterator<char>(input_stream)), std::istreambuf_iterator<char>());
  input_stream.close();
  return LoadParams(params);
}

}
}

string LoadFromFile(string filepath) {
  std::ifstream input_stream(filepath, std::ios::in);
  string str = string((std::istreambuf_iterator<char>(input_stream)), std::istreambuf_iterator<char>());
  input_stream.close();
  return str;
}

string LoadFromBinary(string filepath) {
  std::ifstream input_stream(filepath, std::ios::binary);
  string str = string((std::istreambuf_iterator<char>(input_stream)), std::istreambuf_iterator<char>());
  input_stream.close();
  return str;
}

using cvm::runtime::CVMModel;

void* CVMAPILoadModel(const char *graph_fname, const char *model_fname) {
  string graph, params;
  try {
    graph = LoadFromFile(string(graph_fname));
  } catch (std::exception &e) {
    return NULL;
  }
<<<<<<< HEAD
  CVMModel* model = new CVMModel(graph, DLContext{kDLGPU, 0});
=======
  CVMModel* model = new CVMModel(graph, DLContext{kDLCPU, 1});
>>>>>>> b90e0bbd
  try {
    params = LoadFromBinary(string(model_fname));
  } catch (std::exception &e) {
    return NULL;
  }
  if (!model->loaded || model->LoadParams(params)) {
    delete model;
    return NULL;
  }
  return (void*)model;
}

void CVMAPIFreeModel(void* model_) {
  CVMModel* model = static_cast<CVMModel*>(model_);
  if (model_) delete model;
}

int CVMAPIGetInputLength(void* model_) {
  CVMModel* model = (CVMModel*)model_;
  int ret = model->GetInputLength();
  return ret;
}

int CVMAPIGetOutputLength(void* model_) {
  CVMModel* model = (CVMModel*)model_;
  if (model == nullptr)
      return 0;
  int ret = model->GetOutputLength();
  return ret;
}

long long CVMAPIGetGasFromModel(void *model_) {
  CVMModel* model = (CVMModel*)model_;
  long long ret = -1;
  if (model != nullptr) {
    ret = static_cast<long long>(model->GetOps());
  }
  return ret;
}

long long CVMAPIGetGasFromGraphFile(char *graph_fname) {
  string json_data;
  try {
    std::ifstream json_in(string(graph_fname), std::ios::in);
    json_data = string((std::istreambuf_iterator<char>(json_in)), std::istreambuf_iterator<char>());
    json_in.close();
  } catch (std::exception &e) {
    return -1;
  }
  auto f = cvm::runtime::Registry::Get("cvm.runtime.estimate_ops");
  if (f == nullptr) return -1;
  int ret;
  ret = (*f)(json_data);
  return ret;
}

int CVMAPIInfer(void* model_, char *input_data, char *output_data) {
  int ret = 0;
  if (input_data == nullptr) {
    std::cerr << "input_data error" << std::endl;
    ret = -1;
  } else if (output_data == nullptr) {
    std::cerr << "output error" << std::endl;
    ret = -1;
  } else {
    CVMModel* model = (CVMModel*)model_;
    DLTensor* input = model->PlanInput(input_data);
    DLTensor* output = model->PlanOutput();
    if (input == nullptr || output == nullptr) {
      std::cerr << "input == nullptr || output == nullptr" << std::endl;
      ret = -1;
    } else {
      ret = model->Run(input, output);
      if (ret == 0) {
        model->SaveTensor(output, output_data);
        if (input)
          CVMArrayFree(input);
        if (output)
          CVMArrayFree(output);
      }
    }
  }
  return ret;
}
<|MERGE_RESOLUTION|>--- conflicted
+++ resolved
@@ -183,11 +183,7 @@
   } catch (std::exception &e) {
     return NULL;
   }
-<<<<<<< HEAD
   CVMModel* model = new CVMModel(graph, DLContext{kDLGPU, 0});
-=======
-  CVMModel* model = new CVMModel(graph, DLContext{kDLCPU, 1});
->>>>>>> b90e0bbd
   try {
     params = LoadFromBinary(string(model_fname));
   } catch (std::exception &e) {
