--- conflicted
+++ resolved
@@ -198,16 +198,12 @@
 	}
 
 	// Run the sync cycle, and disable fast sync if we've went past the pivot block
-<<<<<<< HEAD
-	if err := pm.downloader.Synchronise(peer.id, pHead, pTd, mode); err != nil && err != vm.ErrCvmRuntime {
-=======
 	if err := pm.downloader.Synchronise(peer.id, pHead, pTd, mode); err != nil {
 		if err != vm.ErrBuiltInTorrentFS {
 			//log.Warn("Failed synchronize blocks", "peer", peer.id, "head", pHead, "td", pTd, "mode", mode, "err", err)
 		} else {
 			log.Warn("Waiting for off chain file downloading", "peer", peer.id, "head", pHead, "td", pTd, "mode", mode, "err", err)
 		}
->>>>>>> c486f6e8
 		return
 	}
 
