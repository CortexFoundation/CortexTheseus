// Copyright 2015 The CortexFoundation Authors
// This file is part of the CortexFoundation library.
//
// The CortexFoundation library is free software: you can redistribute it and/or modify
// it under the terms of the GNU Lesser General Public License as published by
// the Free Software Foundation, either version 3 of the License, or
// (at your option) any later version.
//
// The CortexFoundation library is distributed in the hope that it will be useful,
// but WITHOUT ANY WARRANTY; without even the implied warranty of
// MERCHANTABILITY or FITNESS FOR A PARTICULAR PURPOSE. See the
// GNU Lesser General Public License for more details.
//
// You should have received a copy of the GNU Lesser General Public License
// along with the CortexFoundation library. If not, see <http://www.gnu.org/licenses/>.

// Package downloader contains the manual full chain synchronisation.
package downloader

import (
	"errors"
	"fmt"
	"math/big"
	"sync"
	"sync/atomic"
	"time"

	cortex "github.com/CortexFoundation/CortexTheseus"
	"github.com/CortexFoundation/CortexTheseus/common"
	"github.com/CortexFoundation/CortexTheseus/core/vm"
	"github.com/CortexFoundation/CortexTheseus/core/rawdb"
	"github.com/CortexFoundation/CortexTheseus/core/types"
	"github.com/CortexFoundation/CortexTheseus/db"
	"github.com/CortexFoundation/CortexTheseus/event"
	"github.com/CortexFoundation/CortexTheseus/log"
	"github.com/CortexFoundation/CortexTheseus/metrics"
	"github.com/CortexFoundation/CortexTheseus/params"
)

var (
	MaxHashFetch    = 512 // Amount of hashes to be fetched per retrieval request
	MaxBlockFetch   = 128 // Amount of blocks to be fetched per retrieval request
	MaxHeaderFetch  = 192 // Amount of block headers to be fetched per retrieval request
	MaxSkeletonSize = 128 // Number of header fetches to need for a skeleton assembly
	MaxBodyFetch    = 128 // Amount of block bodies to be fetched per retrieval request
	MaxReceiptFetch = 256 // Amount of transaction receipts to allow fetching per request
	MaxStateFetch   = 384 // Amount of node state values to allow fetching per request

	MaxForkAncestry  = 3 * params.EpochDuration // Maximum chain reorganisation
	rttMinEstimate   = 2 * time.Second          // Minimum round-trip time to target for download requests
	rttMaxEstimate   = 20 * time.Second         // Maximum round-trip time to target for download requests
	rttMinConfidence = 0.1                      // Worse confidence factor in our estimated RTT value
	ttlScaling       = 3                        // Constant scaling factor for RTT -> TTL conversion
	ttlLimit         = time.Minute              // Maximum TTL allowance to prevent reaching crazy timeouts

	qosTuningPeers   = 5    // Number of peers to tune based on (best peers)
	qosConfidenceCap = 10   // Number of peers above which not to modify RTT confidence
	qosTuningImpact  = 0.25 // Impact that a new tuning target has on the previous value

	maxQueuedHeaders  = 32 * 1024 // [ctxc/62] Maximum number of headers to queue for import (DOS protection)
	maxHeadersProcess = 2048      // Number of header download results to import at once into the chain
	maxResultsProcess = 2048      // Number of content download results to import at once into the chain

	reorgProtThreshold   = 48 // Threshold number of recent blocks to disable mini reorg protection
	reorgProtHeaderDelay = 2  // Number of headers to delay delivering to cover mini reorgs

	fsHeaderCheckFrequency = 100             // Verification frequency of the downloaded headers during fast sync
	fsHeaderSafetyNet      = 2048            // Number of headers to discard in case a chain violation is detected
	fsHeaderForceVerify    = 24              // Number of headers to verify before and after the pivot to accept it
	fsHeaderContCheck      = 3 * time.Second // Time interval to check for header continuations during state download
	fsMinFullBlocks        = 64              // Number of blocks to retrieve fully even in fast sync
)

var (
	errBusy                    = errors.New("busy")
	errUnknownPeer             = errors.New("peer is unknown or unhealthy")
	errBadPeer                 = errors.New("action from bad peer ignored")
	errStallingPeer            = errors.New("peer is stalling")
	errUnsyncedPeer            = errors.New("unsynced peer")
	errNoPeers                 = errors.New("no peers to keep download active")
	errTimeout                 = errors.New("timeout")
	errEmptyHeaderSet          = errors.New("empty header set by peer")
	errPeersUnavailable        = errors.New("no peers available or all tried for download")
	errInvalidAncestor         = errors.New("retrieved ancestor is invalid")
	errBuiltInTorrentFS        = errors.New("retrieved inference op with file syncing")
	errInvalidChain            = errors.New("retrieved hash chain is invalid")
	errInvalidBlock            = errors.New("retrieved block is invalid")
	errInvalidBody             = errors.New("retrieved block body is invalid")
	errInvalidReceipt          = errors.New("retrieved receipt is invalid")
	errCancelBlockFetch        = errors.New("block download canceled (requested)")
	errCancelHeaderFetch       = errors.New("block header download canceled (requested)")
	errCancelBodyFetch         = errors.New("block body download canceled (requested)")
	errCancelReceiptFetch      = errors.New("receipt download canceled (requested)")
	errCancelStateFetch        = errors.New("state data download canceled (requested)")
	errCancelHeaderProcessing  = errors.New("header processing canceled (requested)")
	errCancelContentProcessing = errors.New("content processing canceled (requested)")
	errNoSyncActive            = errors.New("no sync active")
	errTooOld                  = errors.New("peer doesn't speak recent enough protocol version (need version >= 62)")
)

type Downloader struct {
	mode SyncMode       // Synchronisation mode defining the strategy used (per sync cycle)
	mux  *event.TypeMux // Event multiplexer to announce sync operation events

	checkpoint uint64 // Checkpoint block number to enforce head against (e.g. fast sync)
	genesis    uint64

	queue   *queue   // Scheduler for selecting the hashes to download
	peers   *peerSet // Set of active peers from which download can proceed
	stateDB ctxcdb.Database

	rttEstimate   uint64 // Round trip time to target for download requests
	rttConfidence uint64 // Confidence in the estimated RTT (unit: millionths to allow atomic ops)

	// Statistics
	syncStatsChainOrigin uint64 // Origin block number where syncing started at
	syncStatsChainHeight uint64 // Highest block number known when syncing started
	syncStatsState       stateSyncStats
	syncStatsLock        sync.RWMutex // Lock protecting the sync stats fields

	blockchain BlockChain

	// Callbacks
	dropPeer peerDropFn // Drops a peer for misbehaving

	// Status
	synchroniseMock func(id string, hash common.Hash) error // Replacement for synchronise during testing
	synchronising   int32
	notified        int32
	committed       int32

	// Channels
	headerCh      chan dataPack        // [ctxc/62] Channel receiving inbound block headers
	bodyCh        chan dataPack        // [ctxc/62] Channel receiving inbound block bodies
	receiptCh     chan dataPack        // [ctxc/63] Channel receiving inbound receipts
	bodyWakeCh    chan bool            // [ctxc/62] Channel to signal the block body fetcher of new tasks
	receiptWakeCh chan bool            // [ctxc/63] Channel to signal the receipt fetcher of new tasks
	headerProcCh  chan []*types.Header // [ctxc/62] Channel to feed the header processor new tasks

	// for stateFetcher
	stateSyncStart chan *stateSync
	trackStateReq  chan *stateReq
	stateCh        chan dataPack // [ctxc/63] Channel receiving inbound node state data

	// Cancellation and termination
	cancelPeer string         // Identifier of the peer currently being used as the master (cancel on drop)
	cancelCh   chan struct{}  // Channel to cancel mid-flight syncs
	cancelLock sync.RWMutex   // Lock to protect the cancel channel and peer in delivers
	cancelWg   sync.WaitGroup // Make sure all fetcher goroutines have exited.

	quitCh   chan struct{} // Quit channel to signal termination
	quitLock sync.RWMutex  // Lock to prevent double closes

	// Testing hooks
	syncInitHook     func(uint64, uint64)  // Method to call upon initiating a new sync run
	bodyFetchHook    func([]*types.Header) // Method to call upon starting a block body fetch
	receiptFetchHook func([]*types.Header) // Method to call upon starting a receipt fetch
	chainInsertHook  func([]*fetchResult)  // Method to call upon inserting a chain of blocks (possibly in multiple invocations)
}

type BlockChain interface {
	// HasHeader verifies a header's presence in the local chain.
	HasHeader(common.Hash, uint64) bool

	// GetHeaderByHash retrieves a header from the local chain.
	GetHeaderByHash(common.Hash) *types.Header

	// CurrentHeader retrieves the head header from the local chain.
	CurrentHeader() *types.Header

	// GetTd returns the total difficulty of a local block.
	GetTd(common.Hash, uint64) *big.Int

	// InsertHeaderChain inserts a batch of headers into the local chain.
	InsertHeaderChain([]*types.Header, int) (int, error)

	// Rollback removes a few recently added elements from the local chain.
	Rollback([]common.Hash)

	// HasBlock verifies a block's presence in the local chain.
	HasBlock(common.Hash, uint64) bool

	// GetBlockByHash retrieves a block from the local chain.
	GetBlockByHash(common.Hash) *types.Block

	// CurrentBlock retrieves the head block from the local chain.
	CurrentBlock() *types.Block

	// CurrentFastBlock retrieves the head fast block from the local chain.
	CurrentFastBlock() *types.Block

	// FastSyncCommitHead directly commits the head block to a certain entity.
	FastSyncCommitHead(common.Hash) error

	// InsertChain inserts a batch of blocks into the local chain.
	InsertChain(types.Blocks) (int, error)

	// InsertReceiptChain inserts a batch of receipts into the local chain.
	InsertReceiptChain(types.Blocks, []types.Receipts) (int, error)
}

// New creates a new downloader to fetch hashes and blocks from remote peers.
func New(mode SyncMode, checkpoint uint64, stateDb ctxcdb.Database, mux *event.TypeMux, chain BlockChain, dropPeer peerDropFn) *Downloader {

	dl := &Downloader{
		mode:           mode,
		stateDB:        stateDb,
		mux:            mux,
		checkpoint:     checkpoint,
		queue:          newQueue(),
		peers:          newPeerSet(),
		rttEstimate:    uint64(rttMaxEstimate),
		rttConfidence:  uint64(1000000),
		blockchain:     chain,
		dropPeer:       dropPeer,
		headerCh:       make(chan dataPack, 1),
		bodyCh:         make(chan dataPack, 1),
		receiptCh:      make(chan dataPack, 1),
		bodyWakeCh:     make(chan bool, 1),
		receiptWakeCh:  make(chan bool, 1),
		headerProcCh:   make(chan []*types.Header, 1),
		quitCh:         make(chan struct{}),
		stateCh:        make(chan dataPack),
		stateSyncStart: make(chan *stateSync),
		syncStatsState: stateSyncStats{
			processed: rawdb.ReadFastTrieProgress(stateDb),
		},
		trackStateReq: make(chan *stateReq),
	}
	go dl.qosTuner()
	go dl.stateFetcher()
	return dl
}

// Progress retrieves the synchronisation boundaries, specifically the origin
// block where synchronisation started at (may have failed/suspended); the block
// or header sync is currently at; and the latest known block which the sync targets.
//
// In addition, during the state download phase of fast synchronisation the number
// of processed and the total number of known states are also returned. Otherwise
// these are zero.
func (d *Downloader) Progress() cortex.SyncProgress {
	// Lock the current stats and return the progress
	d.syncStatsLock.RLock()
	defer d.syncStatsLock.RUnlock()

	current := uint64(0)
	switch d.mode {
	case FullSync:
		current = d.blockchain.CurrentBlock().NumberU64()
	case FastSync:
		current = d.blockchain.CurrentFastBlock().NumberU64()
	}
	return cortex.SyncProgress{
		StartingBlock: d.syncStatsChainOrigin,
		CurrentBlock:  current,
		HighestBlock:  d.syncStatsChainHeight,
		PulledStates:  d.syncStatsState.processed,
		KnownStates:   d.syncStatsState.processed + d.syncStatsState.pending,
	}
}

// Synchronising returns whether the downloader is currently retrieving blocks.
func (d *Downloader) Synchronising() bool {
	return atomic.LoadInt32(&d.synchronising) > 0
}

// RegisterPeer injects a new download peer into the set of block source to be
// used for fetching hashes and blocks from.
func (d *Downloader) RegisterPeer(id string, version int, peer Peer) error {
	logger := log.New("peer", id)
	logger.Trace("Registering sync peer")
	if err := d.peers.Register(newPeerConnection(id, version, peer, logger)); err != nil {
		logger.Error("Failed to register sync peer", "err", err)
		return err
	}
	d.qosReduceConfidence()

	return nil
}

// UnregisterPeer remove a peer from the known list, preventing any action from
// the specified peer. An effort is also made to return any pending fetches into
// the queue.
func (d *Downloader) UnregisterPeer(id string) error {
	// Unregister the peer from the active peer set and revoke any fetch tasks
	logger := log.New("peer", id)
	logger.Trace("Unregistering sync peer")
	if err := d.peers.Unregister(id); err != nil {
		logger.Error("Failed to unregister sync peer", "err", err)
		return err
	}
	d.queue.Revoke(id)

	// If this peer was the master peer, abort sync immediately
	//d.cancelLock.RLock()
	//master := id == d.cancelPeer
	//d.cancelLock.RUnlock()

	//if master {
	//	d.cancel()
	//}
	return nil
}

// Synchronise tries to sync up our local block chain with a remote peer, both
// adding various sanity checks as well as wrapping it with various log entries.
func (d *Downloader) Synchronise(id string, head common.Hash, td *big.Int, mode SyncMode) error {
	err := d.synchronise(id, head, td, mode)
	switch err {
	case nil:
	case errBusy:

	case errTimeout, errBadPeer, errStallingPeer, errUnsyncedPeer,
		errEmptyHeaderSet, errPeersUnavailable, errTooOld,
		errInvalidAncestor, errInvalidChain:
		log.Warn("Synchronisation failed, dropping peer", "peer", id, "err", err)
		if d.dropPeer == nil {
			// The dropPeer method is nil when `--copydb` is used for a local copy.
			// Timeouts can occur if e.g. compaction hits at the wrong time, and can be ignored
			log.Warn("Downloader wants to drop peer, but peerdrop-function is not set", "peer", id)
		} else {
			d.dropPeer(id)
		}
<<<<<<< HEAD
	case vm.ErrCvmRuntime:
		log.Warn("Synchronisation failed with built-in torrent fs error", "peer", id)
=======
	//case vm.ErrBuiltInTorrentFS:
	//	log.Warn("Synchronisation failed with built-in torrent fs error", "peer", id)
>>>>>>> c486f6e8
	default:
		log.Warn("Synchronisation failed, retrying", "err", err)
	}
	return err
}

// synchronise will select the peer and use it for synchronising. If an empty string is given
// it will use the best peer possible and synchronize if its TD is higher than our own. If any of the
// checks fail an error will be returned. This method is synchronous
func (d *Downloader) synchronise(id string, hash common.Hash, td *big.Int, mode SyncMode) error {
	// Mock out the synchronisation if testing
	if d.synchroniseMock != nil {
		return d.synchroniseMock(id, hash)
	}
	// Make sure only one goroutine is ever allowed past this point at once
	if !atomic.CompareAndSwapInt32(&d.synchronising, 0, 1) {
		return errBusy
	}
	defer atomic.StoreInt32(&d.synchronising, 0)

	// Post a user notification of the sync (only once per session)
	if atomic.CompareAndSwapInt32(&d.notified, 0, 1) {
		log.Info("Block synchronisation started")
	}
	// Reset the queue, peer set and wake channels to clean any internal leftover state
	d.queue.Reset()
	d.peers.Reset()

	for _, ch := range []chan bool{d.bodyWakeCh, d.receiptWakeCh} {
		select {
		case <-ch:
		default:
		}
	}
	for _, ch := range []chan dataPack{d.headerCh, d.bodyCh, d.receiptCh} {
		for empty := false; !empty; {
			select {
			case <-ch:
			default:
				empty = true
			}
		}
	}
	for empty := false; !empty; {
		select {
		case <-d.headerProcCh:
		default:
			empty = true
		}
	}
	// Create cancel channel for aborting mid-flight and mark the master peer
	d.cancelLock.Lock()
	d.cancelCh = make(chan struct{})
	d.cancelPeer = id
	d.cancelLock.Unlock()

	defer d.Cancel() // No matter what, we can't leave the cancel channel open

	// Set the requested sync mode, unless it's forbidden
	d.mode = mode

	// Retrieve the origin peer and initiate the downloading process
	p := d.peers.Peer(id)
	if p == nil {
		return errUnknownPeer
	}
	return d.syncWithPeer(p, hash, td)
}

// syncWithPeer starts a block synchronization based on the hash chain from the
// specified peer and head hash.
func (d *Downloader) syncWithPeer(p *peerConnection, hash common.Hash, td *big.Int) (err error) {
	d.mux.Post(StartEvent{})
	defer func() {
		// reset on error
		if err != nil {
			d.mux.Post(FailedEvent{err})
		} else {
			d.mux.Post(DoneEvent{})
		}
	}()
	if p.version < 62 {
		return errTooOld
	}

	log.Debug("Synchronising with the network", "peer", p.id, "eth", p.version, "head", hash, "td", td, "mode", d.mode)
	defer func(start time.Time) {
		log.Debug("Synchronisation terminated", "elapsed", time.Since(start))
	}(time.Now())

	// Look up the sync boundaries: the common ancestor and the target block
	latest, err := d.fetchHeight(p)
	if err != nil {
		return err
	}
	height := latest.Number.Uint64()

	origin, err := d.findAncestor(p, height)
	if err != nil {
		return err
	}
	d.syncStatsLock.Lock()
	if d.syncStatsChainHeight <= origin || d.syncStatsChainOrigin > origin {
		d.syncStatsChainOrigin = origin
	}
	d.syncStatsChainHeight = height
	d.syncStatsLock.Unlock()

	// Ensure our origin point is below any fast sync pivot point
	pivot := uint64(0)
	if d.mode == FastSync {
		if height <= uint64(fsMinFullBlocks) {
			origin = 0
		} else {
			pivot = height - uint64(fsMinFullBlocks)
			if pivot <= origin {
				origin = pivot - 1
			}
		}
	}
	d.committed = 1
	if d.mode == FastSync && pivot != 0 {
		d.committed = 0
	}
	// Initiate the sync using a concurrent header and content retrieval algorithm
	d.queue.Prepare(origin+1, d.mode)
	if d.syncInitHook != nil {
		d.syncInitHook(origin, height)
	}

	fetchers := []func() error{
		func() error { return d.fetchHeaders(p, origin+1, pivot) }, // Headers are always retrieved
		func() error { return d.fetchBodies(origin + 1) },          // Bodies are retrieved during normal and fast sync
		func() error { return d.fetchReceipts(origin + 1) },        // Receipts are retrieved during fast sync
		func() error { return d.processHeaders(origin+1, pivot, td) },
	}
	if d.mode == FastSync {
		fetchers = append(fetchers, func() error { return d.processFastSyncContent(latest) })
	} else if d.mode == FullSync {
		fetchers = append(fetchers, d.processFullSyncContent)
	}
	return d.spawnSync(fetchers)
}

// spawnSync runs d.process and all given fetcher functions to completion in
// separate goroutines, returning the first error that appears.
func (d *Downloader) spawnSync(fetchers []func() error) error {
	errc := make(chan error, len(fetchers))
	d.cancelWg.Add(len(fetchers))
	for _, fn := range fetchers {
		fn := fn
		go func() { defer d.cancelWg.Done(); errc <- fn() }()
	}
	// Wait for the first error, then terminate the others.
	var err error
	for i := 0; i < len(fetchers); i++ {
		if i == len(fetchers)-1 {
			// Close the queue when all fetchers have exited.
			// This will cause the block processor to end when
			// it has processed the queue.
			d.queue.Close()
		}
		if err = <-errc; err != nil {
			break
		}
	}
	d.queue.Close()
	d.Cancel()
	return err
}

// cancel aborts all of the operations and resets the queue. However, cancel does
// not wait for the running download goroutines to finish. This method should be
// used when cancelling the downloads from inside the downloader.
func (d *Downloader) cancel() {
	// Close the current cancel channel
	d.cancelLock.Lock()
	if d.cancelCh != nil {
		select {
		case <-d.cancelCh:
			// Channel was already closed
		default:
			close(d.cancelCh)
		}
	}
	d.cancelLock.Unlock()
}

// Cancel aborts all of the operations and waits for all download goroutines to
// finish before returning.
func (d *Downloader) Cancel() {
	d.cancel()
	d.cancelWg.Wait()
}

// Terminate interrupts the downloader, canceling all pending operations.
// The downloader cannot be reused after calling Terminate.
func (d *Downloader) Terminate() {
	// Close the termination channel (make sure double close is allowed)
	d.quitLock.Lock()
	select {
	case <-d.quitCh:
	default:
		close(d.quitCh)
	}
	d.quitLock.Unlock()

	// Cancel any pending download requests
	d.Cancel()
}

// fetchHeight retrieves the head header of the remote peer to aid in estimating
// the total time a pending synchronisation would take.
func (d *Downloader) fetchHeight(p *peerConnection) (*types.Header, error) {
	p.log.Debug("Retrieving remote chain height")

	// Request the advertised remote head block and wait for the response
	head, _ := p.peer.Head()
	go p.peer.RequestHeadersByHash(head, 1, 0, false)

	ttl := d.requestTTL()
	timeout := time.After(ttl)
	for {
		select {
		case <-d.cancelCh:
			return nil, errCancelBlockFetch

		case packet := <-d.headerCh:
			// Discard anything not from the origin peer
			if packet.PeerId() != p.id {
				log.Debug("Received headers from incorrect peer", "peer", packet.PeerId())
				break
			}
			// Make sure the peer actually gave something valid
			headers := packet.(*headerPack).headers
			if len(headers) != 1 {
				p.log.Debug("Multiple headers for single request", "headers", len(headers))
				return nil, errBadPeer
			}
			head := headers[0]
			if d.mode == FastSync && head.Number.Uint64() < d.checkpoint {
				p.log.Warn("Remote head below checkpoint", "number", head.Number, "hash", head.Hash())
				return nil, errUnsyncedPeer
			}
			p.log.Debug("Remote head header identified", "number", head.Number, "hash", head.Hash())
			return head, nil

		case <-timeout:
			p.log.Debug("Waiting for head header timed out", "elapsed", ttl)
			return nil, errTimeout

		case <-d.bodyCh:
		case <-d.receiptCh:
			// Out of bounds delivery, ignore
		}
	}
}

// findAncestor tries to locate the common ancestor link of the local chain and
// a remote peers blockchain. In the general case when our node was in sync and
// on the correct chain, checking the top N links should already get us a match.
// In the rare scenario when we ended up on a long reorganisation (i.e. none of
// the head links match), we do a binary search to find the common ancestor.
func (d *Downloader) findAncestor(p *peerConnection, height uint64) (uint64, error) {
	// Figure out the valid ancestor range to prevent rewrite attacks
	floor, ceil := int64(-1), uint64(0)

	if d.mode == FullSync {
		ceil = d.blockchain.CurrentBlock().NumberU64()
	} else if d.mode == FastSync {
		ceil = d.blockchain.CurrentFastBlock().NumberU64()
	}
	if ceil >= MaxForkAncestry {
		floor = int64(ceil - MaxForkAncestry)
	}
	p.log.Debug("Looking for common ancestor", "local", ceil, "remote", height)

	// Request the topmost blocks to short circuit binary ancestor lookup
	head := ceil
	if head > height {
		head = height
	}
	from := int64(head) - int64(MaxHeaderFetch)
	if from < 0 {
		from = 0
	}
	// Span out with 15 block gaps into the future to catch bad head reports
	limit := 2 * MaxHeaderFetch / 16
	count := 1 + int((int64(ceil)-from)/16)
	if count > limit {
		count = limit
	}
	go p.peer.RequestHeadersByNumber(uint64(from), count, 15, false)

	// Wait for the remote response to the head fetch
	number, hash := uint64(0), common.Hash{}

	ttl := d.requestTTL()
	timeout := time.After(ttl)

	for finished := false; !finished; {
		select {
		case <-d.cancelCh:
			return 0, errCancelHeaderFetch

		case packet := <-d.headerCh:
			// Discard anything not from the origin peer
			if packet.PeerId() != p.id {
				log.Debug("Received headers from incorrect peer", "peer", packet.PeerId())
				break
			}
			// Make sure the peer actually gave something valid
			headers := packet.(*headerPack).headers
			if len(headers) == 0 {
				p.log.Warn("Empty head header set")
				return 0, errEmptyHeaderSet
			}
			// Make sure the peer's reply conforms to the request
			for i := 0; i < len(headers); i++ {
				if number := headers[i].Number.Int64(); number != from+int64(i)*16 {
					p.log.Warn("Head headers broke chain ordering", "index", i, "requested", from+int64(i)*16, "received", number)
					return 0, errInvalidChain
				}
			}
			// Check if a common ancestor was found
			finished = true
			for i := len(headers) - 1; i >= 0; i-- {
				// Skip any headers that underflow/overflow our requested set
				if headers[i].Number.Int64() < from || headers[i].Number.Uint64() > ceil {
					continue
				}
				// Otherwise check if we already know the header or not
				if d.mode == FullSync && d.blockchain.HasBlock(headers[i].Hash(), headers[i].Number.Uint64()) {
					number, hash = headers[i].Number.Uint64(), headers[i].Hash()

					// If every header is known, even future ones, the peer straight out lied about its head
					if number > height && i == limit-1 {
						p.log.Warn("Lied about chain head", "reported", height, "found", number, "hash", hash)
						return 0, errStallingPeer
					}
					break
				}
			}

		case <-timeout:
			p.log.Debug("Waiting for head header timed out", "elapsed", ttl)
			return 0, errTimeout

		case <-d.bodyCh:
		case <-d.receiptCh:
			// Out of bounds delivery, ignore
		}
	}
	// If the head fetch already found an ancestor, return
	if hash != (common.Hash{}) {
		if int64(number) <= floor {
			p.log.Warn("Ancestor below allowance", "number", number, "hash", hash, "allowance", floor)
			return 0, errInvalidAncestor
		}
		p.log.Debug("Found common ancestor", "number", number, "hash", hash)
		return number, nil
	}
	// Ancestor not found, we need to binary search over our chain
	start, end := uint64(0), head
	if floor > 0 {
		start = uint64(floor)
	}
	for start+1 < end {
		// Split our chain interval in two, and request the hash to cross check
		check := (start + end) / 2

		ttl := d.requestTTL()
		timeout := time.After(ttl)

		go p.peer.RequestHeadersByNumber(check, 1, 0, false)

		// Wait until a reply arrives to this request
		for arrived := false; !arrived; {
			select {
			case <-d.cancelCh:
				return 0, errCancelHeaderFetch

			case packer := <-d.headerCh:
				// Discard anything not from the origin peer
				if packer.PeerId() != p.id {
					log.Debug("Received headers from incorrect peer", "peer", packer.PeerId())
					break
				}
				// Make sure the peer actually gave something valid
				headers := packer.(*headerPack).headers
				if len(headers) != 1 {
					p.log.Debug("Multiple headers for single request", "headers", len(headers))
					return 0, errBadPeer
				}
				arrived = true

				// Modify the search interval based on the response
				if d.mode == FullSync && !d.blockchain.HasBlock(headers[0].Hash(), headers[0].Number.Uint64()) {
					end = check
					break
				}
				header := d.blockchain.GetHeaderByHash(headers[0].Hash()) // Independent of sync mode, header surely exists

				if header == nil || header.Number.Uint64() != check {
					//p.log.Debug("Received non requested header", "number", header.Number, "hash", header.Hash(), "request", check)
					return 0, errBadPeer
				}
				start = check

			case <-timeout:
				p.log.Debug("Waiting for search header timed out", "elapsed", ttl)
				return 0, errTimeout

			case <-d.bodyCh:
			case <-d.receiptCh:
				// Out of bounds delivery, ignore
			}
		}
	}
	// Ensure valid ancestry and return
	if int64(start) <= floor {
		p.log.Warn("Ancestor below allowance", "number", start, "hash", hash, "allowance", floor)
		return 0, errInvalidAncestor
	}
	p.log.Debug("Found common ancestor", "number", start, "hash", hash)
	return start, nil
}

// fetchHeaders keeps retrieving headers concurrently from the number
// requested, until no more are returned, potentially throttling on the way. To
// facilitate concurrency but still protect against malicious nodes sending bad
// headers, we construct a header chain skeleton using the "origin" peer we are
// syncing with, and fill in the missing headers using anyone else. Headers from
// other peers are only accepted if they map cleanly to the skeleton. If no one
// can fill in the skeleton - not even the origin peer - it's assumed invalid and
// the origin is dropped.
func (d *Downloader) fetchHeaders(p *peerConnection, from uint64, pivot uint64) error {
	p.log.Debug("Directing header downloads", "origin", from)
	defer p.log.Debug("Header download terminated")

	// Create a timeout timer, and the associated header fetcher
	skeleton := true            // Skeleton assembly phase or finishing up
	request := time.Now()       // time of the last skeleton fetch request
	timeout := time.NewTimer(0) // timer to dump a non-responsive active peer
	<-timeout.C                 // timeout channel should be initially empty
	defer timeout.Stop()

	var ttl time.Duration
	getHeaders := func(from uint64) {
		request = time.Now()

		ttl = d.requestTTL()
		timeout.Reset(ttl)

		if skeleton {
			p.log.Trace("Fetching skeleton headers", "count", MaxHeaderFetch, "from", from)
			go p.peer.RequestHeadersByNumber(from+uint64(MaxHeaderFetch)-1, MaxSkeletonSize, MaxHeaderFetch-1, false)
		} else {
			p.log.Trace("Fetching full headers", "count", MaxHeaderFetch, "from", from)
			go p.peer.RequestHeadersByNumber(from, MaxHeaderFetch, 0, false)
		}
	}
	// Start pulling the header chain skeleton until all is done
	ancestor := from
	getHeaders(from)

	for {
		select {
		case <-d.cancelCh:
			return errCancelHeaderFetch

		case packet := <-d.headerCh:
			// Make sure the active peer is giving us the skeleton headers
			if packet.PeerId() != p.id {
				log.Debug("Received skeleton from incorrect peer", "peer", packet.PeerId())
				break
			}
			headerReqTimer.UpdateSince(request)
			timeout.Stop()

			// If the skeleton's finished, pull any remaining head headers directly from the origin
			if packet.Items() == 0 && skeleton {
				skeleton = false
				getHeaders(from)
				continue
			}
			// If no more headers are inbound, notify the content fetchers and return
			if packet.Items() == 0 {
				// Don't abort header fetches while the pivot is downloading
				if atomic.LoadInt32(&d.committed) == 0 && pivot <= from {
					p.log.Debug("No headers, waiting for pivot commit")
					select {
					case <-time.After(fsHeaderContCheck):
						getHeaders(from)
						continue
					case <-d.cancelCh:
						return errCancelHeaderFetch
					}
				}
				// Pivot done (or not in fast sync) and no more headers, terminate the process
				p.log.Debug("No more headers available")
				select {
				case d.headerProcCh <- nil:
					return nil
				case <-d.cancelCh:
					return errCancelHeaderFetch
				}
			}
			headers := packet.(*headerPack).headers

			// If we received a skeleton batch, resolve internals concurrently
			if skeleton {
				filled, proced, err := d.fillHeaderSkeleton(from, headers)
				if err != nil {
					p.log.Debug("Skeleton chain invalid", "err", err)
					return errInvalidChain
				}
				headers = filled[proced:]
				from += uint64(proced)
			} else {
				// If we're closing in on the chain head, but haven't yet reached it, delay
				// the last few headers so mini reorgs on the head don't cause invalid hash
				// chain errors.
				if n := len(headers); n > 0 {
					// Retrieve the current head we're at
					head := uint64(0)
					head = d.blockchain.CurrentFastBlock().NumberU64()
					if full := d.blockchain.CurrentBlock().NumberU64(); head < full {
						head = full
					}
					if head < ancestor {
						head = ancestor
					}
					// If the head is way older than this batch, delay the last few headers
					if head+uint64(reorgProtThreshold) < headers[n-1].Number.Uint64() {
						delay := reorgProtHeaderDelay
						if delay > n {
							delay = n
						}
						headers = headers[:n-delay]
					}
				}
			}
			// Insert all the new headers and fetch the next batch
			if len(headers) > 0 {
				p.log.Trace("Scheduling new headers", "count", len(headers), "from", from)
				select {
				case d.headerProcCh <- headers:
				case <-d.cancelCh:
					return errCancelHeaderFetch
				}
				from += uint64(len(headers))
				getHeaders(from)
			} else {
				// No headers delivered, or all of them being delayed, sleep a bit and retry
				p.log.Trace("All headers delayed, waiting")
				select {
				case <-time.After(fsHeaderContCheck):
					getHeaders(from)
					continue
				case <-d.cancelCh:
					return errCancelHeaderFetch
				}
			}
			//getHeaders(from)

		case <-timeout.C:
			if d.dropPeer == nil {
				// The dropPeer method is nil when `--copydb` is used for a local copy.
				// Timeouts can occur if e.g. compaction hits at the wrong time, and can be ignored
				p.log.Warn("Downloader wants to drop peer, but peerdrop-function is not set", "peer", p.id)
				break
			}
			// Header retrieval timed out, consider the peer bad and drop
			p.log.Debug("Header request timed out", "elapsed", ttl)
			headerTimeoutMeter.Mark(1)
			d.dropPeer(p.id)

			// Finish the sync gracefully instead of dumping the gathered data though
			for _, ch := range []chan bool{d.bodyWakeCh, d.receiptWakeCh} {
				select {
				case ch <- false:
				case <-d.cancelCh:
				}
			}
			select {
			case d.headerProcCh <- nil:
			case <-d.cancelCh:
			}
			return errBadPeer
		}
	}
}

// fillHeaderSkeleton concurrently retrieves headers from all our available peers
// and maps them to the provided skeleton header chain.
//
// Any partial results from the beginning of the skeleton is (if possible) forwarded
// immediately to the header processor to keep the rest of the pipeline full even
// in the case of header stalls.
//
// The method returns the entire filled skeleton and also the number of headers
// already forwarded for processing.
func (d *Downloader) fillHeaderSkeleton(from uint64, skeleton []*types.Header) ([]*types.Header, int, error) {
	log.Debug("Filling up skeleton", "from", from)
	d.queue.ScheduleSkeleton(from, skeleton)

	var (
		deliver = func(packet dataPack) (int, error) {
			pack := packet.(*headerPack)
			return d.queue.DeliverHeaders(pack.peerID, pack.headers, d.headerProcCh)
		}
		expire   = func() map[string]int { return d.queue.ExpireHeaders(d.requestTTL()) }
		throttle = func() bool { return false }
		reserve  = func(p *peerConnection, count int) (*fetchRequest, bool, error) {
			return d.queue.ReserveHeaders(p, count), false, nil
		}
		fetch    = func(p *peerConnection, req *fetchRequest) error { return p.FetchHeaders(req.From, MaxHeaderFetch) }
		capacity = func(p *peerConnection) int { return p.HeaderCapacity(d.requestRTT()) }
		setIdle  = func(p *peerConnection, accepted int) { p.SetHeadersIdle(accepted) }
	)
	err := d.fetchParts(errCancelHeaderFetch, d.headerCh, deliver, d.queue.headerContCh, expire,
		d.queue.PendingHeaders, d.queue.InFlightHeaders, throttle, reserve,
		nil, fetch, d.queue.CancelHeaders, capacity, d.peers.HeaderIdlePeers, setIdle, "headers")

	log.Debug("Skeleton fill terminated", "err", err)

	filled, proced := d.queue.RetrieveHeaders()
	return filled, proced, err
}

// fetchBodies iteratively downloads the scheduled block bodies, taking any
// available peers, reserving a chunk of blocks for each, waiting for delivery
// and also periodically checking for timeouts.
func (d *Downloader) fetchBodies(from uint64) error {
	log.Debug("Downloading block bodies", "origin", from)

	var (
		deliver = func(packet dataPack) (int, error) {
			pack := packet.(*bodyPack)
			return d.queue.DeliverBodies(pack.peerID, pack.transactions, pack.uncles)
		}
		expire   = func() map[string]int { return d.queue.ExpireBodies(d.requestTTL()) }
		fetch    = func(p *peerConnection, req *fetchRequest) error { return p.FetchBodies(req) }
		capacity = func(p *peerConnection) int { return p.BlockCapacity(d.requestRTT()) }
		setIdle  = func(p *peerConnection, accepted int) { p.SetBodiesIdle(accepted) }
	)
	err := d.fetchParts(errCancelBodyFetch, d.bodyCh, deliver, d.bodyWakeCh, expire,
		d.queue.PendingBlocks, d.queue.InFlightBlocks, d.queue.ShouldThrottleBlocks, d.queue.ReserveBodies,
		d.bodyFetchHook, fetch, d.queue.CancelBodies, capacity, d.peers.BodyIdlePeers, setIdle, "bodies")

	log.Debug("Block body download terminated", "err", err)
	return err
}

// fetchReceipts iteratively downloads the scheduled block receipts, taking any
// available peers, reserving a chunk of receipts for each, waiting for delivery
// and also periodically checking for timeouts.
func (d *Downloader) fetchReceipts(from uint64) error {
	log.Debug("Downloading transaction receipts", "origin", from)

	var (
		deliver = func(packet dataPack) (int, error) {
			pack := packet.(*receiptPack)
			return d.queue.DeliverReceipts(pack.peerID, pack.receipts)
		}
		expire   = func() map[string]int { return d.queue.ExpireReceipts(d.requestTTL()) }
		fetch    = func(p *peerConnection, req *fetchRequest) error { return p.FetchReceipts(req) }
		capacity = func(p *peerConnection) int { return p.ReceiptCapacity(d.requestRTT()) }
		setIdle  = func(p *peerConnection, accepted int) { p.SetReceiptsIdle(accepted) }
	)
	err := d.fetchParts(errCancelReceiptFetch, d.receiptCh, deliver, d.receiptWakeCh, expire,
		d.queue.PendingReceipts, d.queue.InFlightReceipts, d.queue.ShouldThrottleReceipts, d.queue.ReserveReceipts,
		d.receiptFetchHook, fetch, d.queue.CancelReceipts, capacity, d.peers.ReceiptIdlePeers, setIdle, "receipts")

	log.Debug("Transaction receipt download terminated", "err", err)
	return err
}

// fetchParts iteratively downloads scheduled block parts, taking any available
// peers, reserving a chunk of fetch requests for each, waiting for delivery and
// also periodically checking for timeouts.
//
// As the scheduling/timeout logic mostly is the same for all downloaded data
// types, this method is used by each for data gathering and is instrumented with
// various callbacks to handle the slight differences between processing them.
//
// The instrumentation parameters:
//  - errCancel:   error type to return if the fetch operation is cancelled (mostly makes logging nicer)
//  - deliveryCh:  channel from which to retrieve downloaded data packets (merged from all concurrent peers)
//  - deliver:     processing callback to deliver data packets into type specific download queues (usually within `queue`)
//  - wakeCh:      notification channel for waking the fetcher when new tasks are available (or sync completed)
//  - expire:      task callback method to abort requests that took too long and return the faulty peers (traffic shaping)
//  - pending:     task callback for the number of requests still needing download (detect completion/non-completability)
//  - inFlight:    task callback for the number of in-progress requests (wait for all active downloads to finish)
//  - throttle:    task callback to check if the processing queue is full and activate throttling (bound memory use)
//  - reserve:     task callback to reserve new download tasks to a particular peer (also signals partial completions)
//  - fetchHook:   tester callback to notify of new tasks being initiated (allows testing the scheduling logic)
//  - fetch:       network callback to actually send a particular download request to a physical remote peer
//  - cancel:      task callback to abort an in-flight download request and allow rescheduling it (in case of lost peer)
//  - capacity:    network callback to retrieve the estimated type-specific bandwidth capacity of a peer (traffic shaping)
//  - idle:        network callback to retrieve the currently (type specific) idle peers that can be assigned tasks
//  - setIdle:     network callback to set a peer back to idle and update its estimated capacity (traffic shaping)
//  - kind:        textual label of the type being downloaded to display in log mesages
func (d *Downloader) fetchParts(errCancel error, deliveryCh chan dataPack, deliver func(dataPack) (int, error), wakeCh chan bool,
	expire func() map[string]int, pending func() int, inFlight func() bool, throttle func() bool, reserve func(*peerConnection, int) (*fetchRequest, bool, error),
	fetchHook func([]*types.Header), fetch func(*peerConnection, *fetchRequest) error, cancel func(*fetchRequest), capacity func(*peerConnection) int,
	idle func() ([]*peerConnection, int), setIdle func(*peerConnection, int), kind string) error {

	// Create a ticker to detect expired retrieval tasks
	ticker := time.NewTicker(100 * time.Millisecond)
	defer ticker.Stop()

	update := make(chan struct{}, 1)

	// Prepare the queue and fetch block parts until the block header fetcher's done
	finished := false
	for {
		select {
		case <-d.cancelCh:
			return errCancel

		case packet := <-deliveryCh:
			// If the peer was previously banned and failed to deliver its pack
			// in a reasonable time frame, ignore its message.
			if peer := d.peers.Peer(packet.PeerId()); peer != nil {
				// Deliver the received chunk of data and check chain validity
				accepted, err := deliver(packet)
				if err == errInvalidChain {
					return err
				}
				// Unless a peer delivered something completely else than requested (usually
				// caused by a timed out request which came through in the end), set it to
				// idle. If the delivery's stale, the peer should have already been idled.
				if err != errStaleDelivery {
					setIdle(peer, accepted)
				}
				// Issue a log to the user to see what's going on
				switch {
				case err == nil && packet.Items() == 0:
					peer.log.Trace("Requested data not delivered", "type", kind)
				case err == nil:
					peer.log.Trace("Delivered new batch of data", "type", kind, "count", packet.Stats())
				default:
					peer.log.Trace("Failed to deliver retrieved data", "type", kind, "err", err)
				}
			}
			// Blocks assembled, try to update the progress
			select {
			case update <- struct{}{}:
			default:
			}

		case cont := <-wakeCh:
			// The header fetcher sent a continuation flag, check if it's done
			if !cont {
				finished = true
			}
			// Headers arrive, try to update the progress
			select {
			case update <- struct{}{}:
			default:
			}

		case <-ticker.C:
			// Sanity check update the progress
			select {
			case update <- struct{}{}:
			default:
			}

		case <-update:
			// Short circuit if we lost all our peers
			if d.peers.Len() == 0 {
				return errNoPeers
			}
			// Check for fetch request timeouts and demote the responsible peers
			for pid, fails := range expire() {
				if peer := d.peers.Peer(pid); peer != nil {
					// If a lot of retrieval elements expired, we might have overestimated the remote peer or perhaps
					// ourselves. Only reset to minimal throughput but don't drop just yet. If even the minimal times
					// out that sync wise we need to get rid of the peer.
					//
					// The reason the minimum threshold is 2 is because the downloader tries to estimate the bandwidth
					// and latency of a peer separately, which requires pushing the measures capacity a bit and seeing
					// how response times reacts, to it always requests one more than the minimum (i.e. min 2).
					if fails > 2 {
						peer.log.Trace("Data delivery timed out", "type", kind)
						setIdle(peer, 0)
					} else {
						peer.log.Debug("Stalling delivery, dropping", "type", kind)
						if d.dropPeer == nil {
							// The dropPeer method is nil when `--copydb` is used for a local copy.
							// Timeouts can occur if e.g. compaction hits at the wrong time, and can be ignored
							peer.log.Warn("Downloader wants to drop peer, but peerdrop-function is not set", "peer", pid)
						} else {
							d.dropPeer(pid)
							// If this peer was the master peer, abort sync immediately
							d.cancelLock.RLock()
							master := pid == d.cancelPeer
							d.cancelLock.RUnlock()

							if master {
								d.cancel()
								return errTimeout
							}
						}
					}
				}
			}
			// If there's nothing more to fetch, wait or terminate
			if pending() == 0 {
				if !inFlight() && finished {
					log.Debug("Data fetching completed", "type", kind)
					return nil
				}
				break
			}
			// Send a download request to all idle peers, until throttled
			progressed, throttled, running := false, false, inFlight()
			idles, total := idle()

			for _, peer := range idles {
				// Short circuit if throttling activated
				if throttle() {
					throttled = true
					break
				}
				// Short circuit if there is no more available task.
				if pending() == 0 {
					break
				}
				// Reserve a chunk of fetches for a peer. A nil can mean either that
				// no more headers are available, or that the peer is known not to
				// have them.
				request, progress, err := reserve(peer, capacity(peer))
				if err != nil {
					return err
				}
				if progress {
					progressed = true
				}
				if request == nil {
					continue
				}
				if request.From > 0 {
					peer.log.Trace("Requesting new batch of data", "type", kind, "from", request.From)
				} else {
					peer.log.Trace("Requesting new batch of data", "type", kind, "count", len(request.Headers), "from", request.Headers[0].Number)
				}
				// Fetch the chunk and make sure any errors return the hashes to the queue
				if fetchHook != nil {
					fetchHook(request.Headers)
				}
				if err := fetch(peer, request); err != nil {
					// Although we could try and make an attempt to fix this, this error really
					// means that we've double allocated a fetch task to a peer. If that is the
					// case, the internal state of the downloader and the queue is very wrong so
					// better hard crash and note the error instead of silently accumulating into
					// a much bigger issue.
					panic(fmt.Sprintf("%v: %s fetch assignment failed", peer, kind))
				}
				running = true
			}
			// Make sure that we have peers available for fetching. If all peers have been tried
			// and all failed throw an error
			if !progressed && !throttled && !running && len(idles) == total && pending() > 0 {
				return errPeersUnavailable
			}
		}
	}
}

// processHeaders takes batches of retrieved headers from an input channel and
// keeps processing and scheduling them into the header chain and downloader's
// queue until the stream ends or a failure occurs.
func (d *Downloader) processHeaders(origin uint64, pivot uint64, td *big.Int) error {
	// Keep a count of uncertain headers to roll back
	rollback := []*types.Header{}
	defer func() {
		if len(rollback) > 0 {
			// Flatten the headers and roll them back
			hashes := make([]common.Hash, len(rollback))
			for i, header := range rollback {
				hashes[i] = header.Hash()
			}
			lastFastBlock := d.blockchain.CurrentFastBlock().Number()
			lastBlock := d.blockchain.CurrentBlock().Number()

			curFastBlock, curBlock := common.Big0, common.Big0
			curFastBlock = d.blockchain.CurrentFastBlock().Number()
			curBlock = d.blockchain.CurrentBlock().Number()
			log.Warn("Rolled back headers", "count", len(hashes),
				"fast", fmt.Sprintf("%d->%d", lastFastBlock, curFastBlock),
				"block", fmt.Sprintf("%d->%d", lastBlock, curBlock))
		}
	}()

	// Wait for batches of headers to process
	gotHeaders := false

	for {
		select {
		case <-d.cancelCh:
			return errCancelHeaderProcessing

		case headers := <-d.headerProcCh:
			// Terminate header processing if we synced up
			if len(headers) == 0 {
				// Notify everyone that headers are fully processed
				for _, ch := range []chan bool{d.bodyWakeCh, d.receiptWakeCh} {
					select {
					case ch <- false:
					case <-d.cancelCh:
					}
				}
				// If no headers were retrieved at all, the peer violated its TD promise that it had a
				// better chain compared to ours. The only exception is if its promised blocks were
				// already imported by other means (e.g. fecher):
				//
				// R <remote peer>, L <local node>: Both at block 10
				// R: Mine block 11, and propagate it to L
				// L: Queue block 11 for import
				// L: Notice that R's head and TD increased compared to ours, start sync
				// L: Import of block 11 finishes
				// L: Sync begins, and finds common ancestor at 11
				// L: Request new headers up from 11 (R's TD was higher, it must have something)
				// R: Nothing to give
				head := d.blockchain.CurrentBlock()
				if !gotHeaders && td.Cmp(d.blockchain.GetTd(head.Hash(), head.NumberU64())) > 0 {
					return errStallingPeer
				}
				// If fast or light syncing, ensure promised headers are indeed delivered. This is
				// needed to detect scenarios where an attacker feeds a bad pivot and then bails out
				// of delivering the post-pivot blocks that would flag the invalid content.
				//
				// This check cannot be executed "as is" for full imports, since blocks may still be
				// queued for processing when the header download completes. However, as long as the
				// peer gave us something useful, we're already happy/progressed (above check).
				if d.mode == FastSync {
					head := d.blockchain.CurrentHeader()
					if td.Cmp(d.blockchain.GetTd(head.Hash(), head.Number.Uint64())) > 0 {
						return errStallingPeer
					}
				}
				// Disable any rollback and return
				rollback = nil
				return nil
			}
			// Otherwise split the chunk of headers into batches and process them
			gotHeaders = true

			for len(headers) > 0 {
				// Terminate if something failed in between processing chunks
				select {
				case <-d.cancelCh:
					return errCancelHeaderProcessing
				default:
				}
				// Select the next chunk of headers to import
				limit := maxHeadersProcess
				if limit > len(headers) {
					limit = len(headers)
				}
				chunk := headers[:limit]

				// In case of header only syncing, validate the chunk immediately
				if d.mode == FastSync {
					// Collect the yet unknown headers to mark them as uncertain
					unknown := make([]*types.Header, 0, len(headers))
					for _, header := range chunk {
						if !d.blockchain.HasHeader(header.Hash(), header.Number.Uint64()) {
							unknown = append(unknown, header)
						}
					}
					// If we're importing pure headers, verify based on their recentness
					frequency := fsHeaderCheckFrequency
					if chunk[len(chunk)-1].Number.Uint64()+uint64(fsHeaderForceVerify) > pivot {
						frequency = 1
					}
					if n, err := d.blockchain.InsertHeaderChain(chunk, frequency); err != nil {
						// If some headers were inserted, add them too to the rollback list
						if n > 0 {
							rollback = append(rollback, chunk[:n]...)
						}
						log.Debug("Invalid header encountered", "number", chunk[n].Number, "hash", chunk[n].Hash(), "err", err)
						return errInvalidChain
					}
					// All verifications passed, store newly found uncertain headers
					rollback = append(rollback, unknown...)
					if len(rollback) > fsHeaderSafetyNet {
						rollback = append(rollback[:0], rollback[len(rollback)-fsHeaderSafetyNet:]...)
					}
				}
				// Unless we're doing light chains, schedule the headers for associated content retrieval
				if d.mode == FullSync || d.mode == FastSync {
					// If we've reached the allowed number of pending headers, stall a bit
					for d.queue.PendingBlocks() >= maxQueuedHeaders || d.queue.PendingReceipts() >= maxQueuedHeaders {
						select {
						case <-d.cancelCh:
							return errCancelHeaderProcessing
						case <-time.After(time.Second):
						}
					}
					// Otherwise insert the headers for content retrieval
					inserts := d.queue.Schedule(chunk, origin)
					if len(inserts) != len(chunk) {
						log.Debug("Stale headers")
						return errBadPeer
					}
				}
				headers = headers[limit:]
				origin += uint64(limit)
			}

			// Update the highest block number we know if a higher one is found.
			d.syncStatsLock.Lock()
			if d.syncStatsChainHeight < origin {
				d.syncStatsChainHeight = origin - 1
			}
			d.syncStatsLock.Unlock()

			// Signal the content downloaders of the availablility of new tasks
			for _, ch := range []chan bool{d.bodyWakeCh, d.receiptWakeCh} {
				select {
				case ch <- true:
				default:
				}
			}
		}
	}
}

// processFullSyncContent takes fetch results from the queue and imports them into the chain.
func (d *Downloader) processFullSyncContent() error {
	for {
		results := d.queue.Results(true)
		if len(results) == 0 {
			return nil
		}
		if d.chainInsertHook != nil {
			d.chainInsertHook(results)
		}
		if err := d.importBlockResults(results); err != nil {
			return err
		}
	}
}

func (d *Downloader) importBlockResults(results []*fetchResult) error {
	// Check for any early termination requests
	if len(results) == 0 {
		return nil
	}
	select {
	case <-d.quitCh:
		return errCancelContentProcessing
	default:
	}
	// Retrieve the a batch of results to import
	first, last := results[0].Header, results[len(results)-1].Header
	log.Debug("Inserting downloaded chain", "items", len(results),
		"firstnum", first.Number, "firsthash", first.Hash(),
		"lastnum", last.Number, "lasthash", last.Hash(),
	)
	blocks := make([]*types.Block, len(results))
	for i, result := range results {
		blocks[i] = types.NewBlockWithHeader(result.Header).WithBody(result.Transactions, result.Uncles)
	}
	if index, err := d.blockchain.InsertChain(blocks); err != nil {
		//log.Debug("Downloaded item processing failed", "number", results[index].Header.Number, "hash", results[index].Header.Hash(), "err", err)
		if index < len(results) {
			log.Debug("Downloaded item processing failed", "number", results[index].Header.Number, "hash", results[index].Header.Hash(), "err", err)
		} else {
			log.Debug("Downloaded item processing failed on sidechain import", "index", index, "err", err)
		}
		log.Debug("Downloaded item processing failed", "number", results[index].Header.Number, "hash", results[index].Header.Hash(), "err", err)
		if err == vm.ErrCvmRuntime {
			return err
		}
		return errInvalidChain
	}
	return nil
}

// processFastSyncContent takes fetch results from the queue and writes them to the
// database. It also controls the synchronisation of state nodes of the pivot block.
func (d *Downloader) processFastSyncContent(latest *types.Header) error {
	// Start syncing state of the reported head block. This should get us most of
	// the state of the pivot block.
	stateSync := d.syncState(latest.Root)
	defer stateSync.Cancel()
	go func() {
		if err := stateSync.Wait(); err != nil && err != errCancelStateFetch {
			d.queue.Close() // wake up WaitResults
		}
	}()
	// Figure out the ideal pivot block. Note, that this goalpost may move if the
	// sync takes long enough for the chain head to move significantly.
	pivot := uint64(0)
	if height := latest.Number.Uint64(); height > uint64(fsMinFullBlocks) {
		pivot = height - uint64(fsMinFullBlocks)
	}
	// To cater for moving pivot points, track the pivot block and subsequently
	// accumulated download results separately.
	var (
		oldPivot *fetchResult   // Locked in pivot block, might change eventually
		oldTail  []*fetchResult // Downloaded content after the pivot
	)
	for {
		// Wait for the next batch of downloaded data to be available, and if the pivot
		// block became stale, move the goalpost
		results := d.queue.Results(oldPivot == nil) // Block if we're not monitoring pivot staleness
		if len(results) == 0 {
			// If pivot sync is done, stop
			if oldPivot == nil {
				return stateSync.Cancel()
			}
			// If sync failed, stop
			select {
			case <-d.cancelCh:
				return stateSync.Cancel()
			default:
			}
		}
		if d.chainInsertHook != nil {
			d.chainInsertHook(results)
		}
		if oldPivot != nil {
			results = append(append([]*fetchResult{oldPivot}, oldTail...), results...)
		}
		// Split around the pivot block and process the two sides via fast/full sync
		if atomic.LoadInt32(&d.committed) == 0 {
			latest = results[len(results)-1].Header
			if height := latest.Number.Uint64(); height > pivot+2*uint64(fsMinFullBlocks) {
				log.Warn("Pivot became stale, moving", "old", pivot, "new", height-uint64(fsMinFullBlocks))
				pivot = height - uint64(fsMinFullBlocks)
			}
		}
		P, beforeP, afterP := splitAroundPivot(pivot, results)
		if err := d.commitFastSyncData(beforeP, stateSync); err != nil {
			return err
		}
		if P != nil {
			// If new pivot block found, cancel old state retrieval and restart
			if oldPivot != P {
				stateSync.Cancel()

				stateSync = d.syncState(P.Header.Root)
				defer stateSync.Cancel()
				go func() {
					if err := stateSync.Wait(); err != nil && err != errCancelStateFetch {
						d.queue.Close() // wake up WaitResults
					}
				}()
				oldPivot = P
			}
			// Wait for completion, occasionally checking for pivot staleness
			select {
			case <-stateSync.done:
				if stateSync.err != nil {
					return stateSync.err
				}
				if err := d.commitPivotBlock(P); err != nil {
					return err
				}
				oldPivot = nil

			case <-time.After(time.Second):
				oldTail = afterP
				continue
			}
		}

		// Fast sync done, pivot commit done, full import
		if err := d.importBlockResults(afterP); err != nil {
			return err
		}
	}
}

func splitAroundPivot(pivot uint64, results []*fetchResult) (p *fetchResult, before, after []*fetchResult) {
	for _, result := range results {
		num := result.Header.Number.Uint64()
		switch {
		case num < pivot:
			before = append(before, result)
		case num == pivot:
			p = result
		default:
			after = append(after, result)
		}
	}
	return p, before, after
}

func (d *Downloader) commitFastSyncData(results []*fetchResult, stateSync *stateSync) error {
	// Check for any early termination requests
	if len(results) == 0 {
		return nil
	}
	select {
	case <-d.quitCh:
		return errCancelContentProcessing
	case <-stateSync.done:
		if err := stateSync.Wait(); err != nil {
			return err
		}
	default:
	}
	// Retrieve the a batch of results to import
	first, last := results[0].Header, results[len(results)-1].Header
	log.Debug("Inserting fast-sync blocks", "items", len(results),
		"firstnum", first.Number, "firsthash", first.Hash(),
		"lastnumn", last.Number, "lasthash", last.Hash(),
	)
	blocks := make([]*types.Block, len(results))
	receipts := make([]types.Receipts, len(results))
	for i, result := range results {
		blocks[i] = types.NewBlockWithHeader(result.Header).WithBody(result.Transactions, result.Uncles)
		receipts[i] = result.Receipts
	}
	if index, err := d.blockchain.InsertReceiptChain(blocks, receipts); err != nil {
		log.Debug("Downloaded item processing failed", "number", results[index].Header.Number, "hash", results[index].Header.Hash(), "err", err)
		return errInvalidChain
	}
	return nil
}

func (d *Downloader) commitPivotBlock(result *fetchResult) error {
	block := types.NewBlockWithHeader(result.Header).WithBody(result.Transactions, result.Uncles)
	log.Debug("Committing fast sync pivot as new head", "number", block.Number(), "hash", block.Hash())
	if _, err := d.blockchain.InsertReceiptChain([]*types.Block{block}, []types.Receipts{result.Receipts}); err != nil {
		return err
	}
	if err := d.blockchain.FastSyncCommitHead(block.Hash()); err != nil {
		return err
	}
	atomic.StoreInt32(&d.committed, 1)
	return nil
}

// DeliverHeaders injects a new batch of block headers received from a remote
// node into the download schedule.
func (d *Downloader) DeliverHeaders(id string, headers []*types.Header) (err error) {
	return d.deliver(id, d.headerCh, &headerPack{id, headers}, headerInMeter, headerDropMeter)
}

// DeliverBodies injects a new batch of block bodies received from a remote node.
func (d *Downloader) DeliverBodies(id string, transactions [][]*types.Transaction, uncles [][]*types.Header) (err error) {
	return d.deliver(id, d.bodyCh, &bodyPack{id, transactions, uncles}, bodyInMeter, bodyDropMeter)
}

// DeliverReceipts injects a new batch of receipts received from a remote node.
func (d *Downloader) DeliverReceipts(id string, receipts [][]*types.Receipt) (err error) {
	return d.deliver(id, d.receiptCh, &receiptPack{id, receipts}, receiptInMeter, receiptDropMeter)
}

// DeliverNodeData injects a new batch of node state data received from a remote node.
func (d *Downloader) DeliverNodeData(id string, data [][]byte) (err error) {
	return d.deliver(id, d.stateCh, &statePack{id, data}, stateInMeter, stateDropMeter)
}

// deliver injects a new batch of data received from a remote node.
func (d *Downloader) deliver(id string, destCh chan dataPack, packet dataPack, inMeter, dropMeter metrics.Meter) (err error) {
	// Update the delivery metrics for both good and failed deliveries
	inMeter.Mark(int64(packet.Items()))
	defer func() {
		if err != nil {
			dropMeter.Mark(int64(packet.Items()))
		}
	}()
	// Deliver or abort if the sync is canceled while queuing
	d.cancelLock.RLock()
	cancel := d.cancelCh
	d.cancelLock.RUnlock()
	if cancel == nil {
		return errNoSyncActive
	}
	select {
	case destCh <- packet:
		return nil
	case <-cancel:
		return errNoSyncActive
	}
}

// qosTuner is the quality of service tuning loop that occasionally gathers the
// peer latency statistics and updates the estimated request round trip time.
func (d *Downloader) qosTuner() {
	for {
		// Retrieve the current median RTT and integrate into the previoust target RTT
		rtt := time.Duration((1-qosTuningImpact)*float64(atomic.LoadUint64(&d.rttEstimate)) + qosTuningImpact*float64(d.peers.medianRTT()))
		atomic.StoreUint64(&d.rttEstimate, uint64(rtt))

		// A new RTT cycle passed, increase our confidence in the estimated RTT
		conf := atomic.LoadUint64(&d.rttConfidence)
		conf = conf + (1000000-conf)/2
		atomic.StoreUint64(&d.rttConfidence, conf)

		// Log the new QoS values and sleep until the next RTT
		log.Debug("Recalculated downloader QoS values", "rtt", rtt, "confidence", float64(conf)/1000000.0, "ttl", d.requestTTL())
		select {
		case <-d.quitCh:
			return
		case <-time.After(rtt):
		}
	}
}

// qosReduceConfidence is meant to be called when a new peer joins the downloader's
// peer set, needing to reduce the confidence we have in out QoS estimates.
func (d *Downloader) qosReduceConfidence() {
	// If we have a single peer, confidence is always 1
	peers := uint64(d.peers.Len())
	if peers == 0 {
		// Ensure peer connectivity races don't catch us off guard
		return
	}
	if peers == 1 {
		atomic.StoreUint64(&d.rttConfidence, 1000000)
		return
	}
	// If we have a ton of peers, don't drop confidence)
	if peers >= uint64(qosConfidenceCap) {
		return
	}
	// Otherwise drop the confidence factor
	conf := atomic.LoadUint64(&d.rttConfidence) * (peers - 1) / peers
	if float64(conf)/1000000 < rttMinConfidence {
		conf = uint64(rttMinConfidence * 1000000)
	}
	atomic.StoreUint64(&d.rttConfidence, conf)

	rtt := time.Duration(atomic.LoadUint64(&d.rttEstimate))
	log.Debug("Relaxed downloader QoS values", "rtt", rtt, "confidence", float64(conf)/1000000.0, "ttl", d.requestTTL())
}

// requestRTT returns the current target round trip time for a download request
// to complete in.
//
// Note, the returned RTT is .9 of the actually estimated RTT. The reason is that
// the downloader tries to adapt queries to the RTT, so multiple RTT values can
// be adapted to, but smaller ones are preferred (stabler download stream).
func (d *Downloader) requestRTT() time.Duration {
	return time.Duration(atomic.LoadUint64(&d.rttEstimate)) * 9 / 10
}

// requestTTL returns the current timeout allowance for a single download request
// to finish under.
func (d *Downloader) requestTTL() time.Duration {
	var (
		rtt  = time.Duration(atomic.LoadUint64(&d.rttEstimate))
		conf = float64(atomic.LoadUint64(&d.rttConfidence)) / 1000000.0
	)
	ttl := time.Duration(ttlScaling) * time.Duration(float64(rtt)/conf)
	if ttl > ttlLimit {
		ttl = ttlLimit
	}
	return ttl
}<|MERGE_RESOLUTION|>--- conflicted
+++ resolved
@@ -322,13 +322,6 @@
 		} else {
 			d.dropPeer(id)
 		}
-<<<<<<< HEAD
-	case vm.ErrCvmRuntime:
-		log.Warn("Synchronisation failed with built-in torrent fs error", "peer", id)
-=======
-	//case vm.ErrBuiltInTorrentFS:
-	//	log.Warn("Synchronisation failed with built-in torrent fs error", "peer", id)
->>>>>>> c486f6e8
 	default:
 		log.Warn("Synchronisation failed, retrying", "err", err)
 	}
