--- conflicted
+++ resolved
@@ -363,28 +363,6 @@
 }
 
 func (s *Cortex) isLocalBlock(block *types.Block) bool {
-<<<<<<< HEAD
-        author, err := s.engine.Author(block.Header())
-        if err != nil {
-                log.Warn("Failed to retrieve block author", "number", block.NumberU64(), "hash", block.Hash(), "err", err)
-                return false
-        }
-        // Check whether the given address is etherbase.
-        s.lock.RLock()
-        coinbase := s.coinbase
-        s.lock.RUnlock()
-        if author == coinbase {
-                return true
-        }
-        // Check whether the given address is specified by `txpool.local`
-        // CLI flag.
-        for _, account := range s.config.TxPool.Locals {
-                if account == author {
-                        return true
-                }
-        }
-        return false
-=======
 	author, err := s.engine.Author(block.Header())
 	if err != nil {
 		log.Warn("Failed to retrieve block author", "number", block.NumberU64(), "hash", block.Hash(), "err", err)
@@ -405,35 +383,12 @@
 		}
 	}
 	return false
->>>>>>> 036e250e
 }
 
 // shouldPreserve checks whether we should preserve the given block
 // during the chain reorg depending on whether the author of block
 // is a local account.
 func (s *Cortex) shouldPreserve(block *types.Block) bool {
-<<<<<<< HEAD
-        // The reason we need to disable the self-reorg preserving for clique
-        // is it can be probable to introduce a deadlock.
-        //
-        // e.g. If there are 7 available signers
-        //
-        // r1   A
-        // r2     B
-        // r3       C
-        // r4         D
-        // r5   A      [X] F G
-        // r6    [X]
-        //
-        // In the round5, the inturn signer E is offline, so the worst case
-        // is A, F and G sign the block of round5 and reject the block of opponents
-        // and in the round6, the last available signer B is offline, the whole
-        // network is stuck.
-        if _, ok := s.engine.(*clique.Clique); ok {
-                return false
-        }
-        return s.isLocalBlock(block)
-=======
 	// The reason we need to disable the self-reorg preserving for clique
 	// is it can be probable to introduce a deadlock.
 	//
@@ -454,7 +409,6 @@
 		return false
 	}
 	return s.isLocalBlock(block)
->>>>>>> 036e250e
 }
 
 // SetCoinbase sets the mining reward address.
