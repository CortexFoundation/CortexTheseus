--- conflicted
+++ resolved
@@ -126,19 +126,11 @@
 	f.(func(unsafe.Pointer)())(m.model)
 }
 
-<<<<<<< HEAD
-func (m *Model) Predict(imageData []byte) ([]byte, error) {
-	expectedInputLength := m.GetInputLength()
-	if expectedInputLength != len(imageData) {
-		return nil, errors.New(fmt.Sprintf("input size not match, Expected: %d, Have %d",
-																			 expectedInputLength, len(imageData)))
-=======
 func (m *Model) Predict(data []byte) ([]byte, error) {
 	expectedInputLength := m.GetInputLength()
 	if expectedInputLength > len(data) {
 		return nil, errors.New(fmt.Sprintf("input size not match, Expected at least %d, Got %d",
 																			 expectedInputLength, len(data)))
->>>>>>> 61a28c76
 	}
 
 	f, err := m.lib.Lookup("Predict")
