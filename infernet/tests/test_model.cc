--- conflicted
+++ resolved
@@ -218,28 +218,6 @@
 
 void test_models() {
   auto model_roots = {
-<<<<<<< HEAD
-     // "/data/model_storage/dcnet_mnist_v1/data",
-     // "/data/model_storage/mobilenetv1.0_imagenet/data",
-     // "/data/model_storage/resnet50_v1_imagenet/data",
-     // "/data/model_storage/animal10/data",
-     // "/data/model_storage/dcnet_v0_mnist/data",
-     // "/data/model_storage/resnet50_v2/data",
-     // "/data/model_storage/vgg16_gcv/data",
-     // "/data/model_storage/sentiment_trec/data",
-     // "/data/model_storage/vgg19_gcv/data",
-     // "/data/model_storage/squeezenet_gcv1.1/data",
-     // "/data/model_storage/squeezenet_gcv1.0/data",
-     // "/data/model_storage/octconv_resnet26_0.250/data",
-     // "/data/model_storage/yolo3_darknet53_b1/data"
-     // "/tmp/yxnet",
-     // "/data/std_out/resnet50_mxg",
-     // "/data/std_out/inception_v3",
-     // "/data/std_out/cvm_mnist",
-     // "/data/std_out/mobilenet1_0",
-     // "/data/std_out/squeezenet1.0",
-     "/data/std_out/trec",
-=======
      "/data/lz_model_storage/dcnet_mnist_v1/data",
      "/data/lz_model_storage/mobilenetv1.0_imagenet/data",
      "/data/lz_model_storage/resnet50_v1_imagenet/data",
@@ -254,7 +232,6 @@
      "/data/lz_model_storage/yolo3_darknet53_b1/data",
      "/data/lz_model_storage/yolo3_darknet53_b1_top10/data",
      "/data/lz_model_storage/yolo3_darknet53_b1_top10_yolo/data"
->>>>>>> 5a635ca8
   };
   for (auto model_root : model_roots) {
     run_LIF(model_root);
