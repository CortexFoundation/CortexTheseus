#include <cvm/c_api.h>
#include <cvm/model.h>
#include <iostream>
#include <thread>
#include <omp.h>
#include <cvm/runtime/registry.h>
#include <cvm/op.h>
#include "npy.hpp"
using namespace std;

using cvm::runtime::PackedFunc;
using cvm::runtime::Registry;
struct OpArgs {
  std::vector<DLTensor> args;
  std::vector<CVMValue> arg_values;
  std::vector<int> arg_tcodes;
  std::vector<int64_t> shape_data;
};

void test_op_take() {
  CVMValue t_attr;
  const PackedFunc* op = Registry::Get("cvm.runtime.cvm.take");
  cvm::NodeAttrs* attr;
  std::shared_ptr<OpArgs> arg_ptr = std::make_shared<OpArgs>();
  t_attr.v_handle = (void*)attr;
  arg_ptr->arg_values.push_back(t_attr);
  arg_ptr->arg_tcodes.push_back(kHandle);
  cvm::runtime::CVMRetValue rv;
  cvm::runtime::CVMArgs targs(
      arg_ptr->arg_values.data(),
      arg_ptr->arg_tcodes.data(),
      static_cast<int>(arg_ptr->arg_values.size())
      );
  // (*op)(ta);

}

int run_LIF(string model_root) {

<<<<<<< HEAD
    cvm::runtime::transpose_int8_avx256_transpose_cnt = 0;
    cvm::runtime::transpose_int8_avx256_gemm_cnt = 0;
    cvm::runtime::im2col_cnt = 0;
    cvm::runtime::cvm_op_cvm_shift_cnt = 0;
    cvm::runtime::cvm_op_clip_cnt = 0;
    cvm::runtime::cvm_op_dense_cnt = 0;
    cvm::runtime::cvm_op_maxpool_cnt = 0;
    cvm::runtime::cvm_op_broadcast_cnt = 0;
    cvm::runtime::cvm_op_concat_cnt = 0;
    cvm::runtime::cvm_op_upsampling_cnt = 0;
    cvm::runtime::cvm_op_inline_matmul_cnt = 0;
    cvm::runtime::cvm_op_chnwise_conv_cnt = 0;
    cvm::runtime::cvm_op_depthwise_conv_cnt = 0;
    cvm::runtime::cvm_op_chnwise_conv1x1_cnt = 0;

    string json_path = model_root + "/symbol";
    string params_path = model_root + "/params";
    cerr << "load " << json_path << "\n";
    cerr << "load " << params_path << "\n";
    cvm::runtime::CVMModel* model = static_cast<cvm::runtime::CVMModel*>(
        CVMAPILoadModel(json_path.c_str(), params_path.c_str(), 0, 0)
    );
    if (model == nullptr) {
        std::cerr << "model loaded failed\n";
        return -1;
=======
  cvm::runtime::transpose_int8_avx256_transpose_cnt = 0;
  cvm::runtime::transpose_int8_avx256_gemm_cnt = 0;
  cvm::runtime::im2col_cnt = 0;
  cvm::runtime::cvm_op_cvm_shift_cnt = 0;
  cvm::runtime::cvm_op_clip_cnt = 0;
  cvm::runtime::cvm_op_dense_cnt = 0;
  cvm::runtime::cvm_op_maxpool_cnt = 0;
  cvm::runtime::cvm_op_broadcast_cnt = 0;
  cvm::runtime::cvm_op_concat_cnt = 0;
  cvm::runtime::cvm_op_upsampling_cnt = 0;
  cvm::runtime::cvm_op_inline_matmul_cnt = 0;
  cvm::runtime::cvm_op_chnwise_conv_cnt = 0;
  cvm::runtime::cvm_op_depthwise_conv_cnt = 0;
  cvm::runtime::cvm_op_chnwise_conv1x1_cnt = 0;

  string json_path = model_root + "/symbol";
  string params_path = model_root + "/params";
  cerr << "load " << json_path << "\n";
  cerr << "load " << params_path << "\n";
  cvm::runtime::CVMModel* model = static_cast<cvm::runtime::CVMModel*>(
      CVMAPILoadModel(json_path.c_str(), params_path.c_str(), 0, 0)
      );
  if (model == nullptr) {
    std::cerr << "model loaded failed\n";
    return -1;
  }
  cerr << "ops " << CVMAPIGetGasFromModel(model) / 1024 / 1024 << "\n";
  vector<char> input, output;
  int input_size = CVMAPIGetInputLength(model);
  int output_size = CVMAPIGetOutputLength(model);
  input.resize(input_size, 0); // 1 * 1 * 28 * 28);
  output.resize(output_size, 0); //1 * 10);
  if (model_root.find("trec") != string::npos)
  {
    vector<int32_t> input_int32_t;
    std::vector<unsigned long> tshape;
    npy::LoadArrayFromNumpy("/tmp/trec/out/data.npy", tshape, input_int32_t);
    std::cerr << "Loading a int32 data and cast to byte array: "
              << input.size() << " " << input_int32_t.size() << "\n";
    memcpy(input.data(), input_int32_t.data(), input.size());
  }
  if (model_root.find("yolo") != string::npos)
  {
    std::vector<unsigned long> tshape;
    npy::LoadArrayFromNumpy("/tmp/yolo/out/data.npy", tshape, input);
    std::cerr << tshape.size() << "\n";
    for (auto x : tshape) {
      std::cerr << x << " ";
>>>>>>> 2ef51aec
    }
    std::cerr << "\n";
  }
  double start = omp_get_wtime();
  int n_run = 10;
  for (int i = 0; i < n_run; i++) {
    if (i % 10 == 0)
      cerr << "i = " << i << "\n";
    CVMAPIInfer(model, input.data(), output.data());
  }
  CVMAPIFreeModel(model);
  double ellapsed_time = (omp_get_wtime() - start) / n_run;
  cout << "total gemm.trans time: " << cvm::runtime::transpose_int8_avx256_transpose_cnt / n_run << "\n";
  cout << "total  gemm.gemm time: " << cvm::runtime::transpose_int8_avx256_gemm_cnt / n_run << "\n";
  cout << "total     im2col time: " << cvm::runtime::im2col_cnt / n_run<< "\n";
  double sum_time = 0;
  sum_time +=  cvm::runtime::transpose_int8_avx256_transpose_cnt / n_run;
  sum_time +=  cvm::runtime::transpose_int8_avx256_gemm_cnt / n_run;
  sum_time +=  cvm::runtime::im2col_cnt / n_run;
  cout << "total       gemm time: " << (sum_time) << "/" << ellapsed_time
    << " " <<  sum_time / ellapsed_time <<"\n";
  sum_time = cvm::runtime::cvm_op_dense_cnt / n_run;
  cout << "total naivedense time: " << (sum_time) << "/" << ellapsed_time
    << " " <<  sum_time / ellapsed_time <<"\n";
  sum_time = (cvm::runtime::cvm_op_maxpool_cnt) / n_run;
  cout << "total    maxpool time: " <<  sum_time << "/" << ellapsed_time
    << " " <<  sum_time / ellapsed_time <<"\n";
  sum_time = (cvm::runtime::cvm_op_broadcast_cnt) / n_run;
  cout << "total  broadcast time: " <<  sum_time << "/" << ellapsed_time
    << " " <<  sum_time / ellapsed_time <<"\n";


  sum_time =  cvm::runtime::cvm_op_clip_cnt / n_run;
  cout << "total       clip time: " << (sum_time) << "/" << ellapsed_time
    << " " <<  sum_time / ellapsed_time <<"\n";


  sum_time =  cvm::runtime::cvm_op_cvm_shift_cnt / n_run;
  cout << "total rightshift time: " << (sum_time) << "/" << ellapsed_time
    << " " <<  sum_time / ellapsed_time <<"\n";

  sum_time =  cvm::runtime::cvm_op_concat_cnt / n_run;
  cout << "total    concat time: " << (sum_time) << "/" << ellapsed_time
    << " " <<  sum_time / ellapsed_time <<"\n";

  sum_time =  cvm::runtime::cvm_op_upsampling_cnt / n_run;
  cout << "total upsampling time: " << (sum_time) << "/" << ellapsed_time
    << " " <<  sum_time / ellapsed_time <<"\n";

  sum_time =  cvm::runtime::cvm_op_inline_matmul_cnt / n_run;
  cout << "total matmul     time: " << (sum_time) << "/" << ellapsed_time
    << " " <<  sum_time / ellapsed_time <<"\n";

  sum_time =  cvm::runtime::cvm_op_elemwise_cnt / n_run;
  cout << "total elemwise   time: " << (sum_time) << "/" << ellapsed_time
    << " " <<  sum_time / ellapsed_time <<"\n";

  sum_time =  cvm::runtime::cvm_op_chnwise_conv_cnt / n_run;
  cout << "total chn conv2d time: " << (sum_time) << "/" << ellapsed_time
    << " " <<  sum_time / ellapsed_time <<"\n";

  sum_time =  cvm::runtime::cvm_op_depthwise_conv_cnt / n_run;
  cout << "total depth conv2d time: " << (sum_time) << "/" << ellapsed_time
    << " " <<  sum_time / ellapsed_time <<"\n";

  sum_time =  cvm::runtime::cvm_op_chnwise_conv1x1_cnt / n_run;
  cout << "total chnconv2d1x1 time: " << (sum_time) << "/" << ellapsed_time
    << " " <<  sum_time / ellapsed_time <<"\n";

  if (model_root.find("yolo") != string::npos) {
    uint64_t ns =  output.size() / 4 / 4;
    std::cout << "yolo output size = " << ns << "\n";
    int32_t* int32_output = static_cast<int32_t*>((void*)output.data());
    for (auto i = 0; i < std::min(60UL, ns); i++) {
      std::cout << (int32_t)int32_output[i] << " ";
      if ((i + 1) % 6 == 0)
        std::cout << "\n";
    }
    for (auto i = (size_t)(std::max(0, ((int)(ns) - 60))); i < ns; i++) {
      std::cout << (int32_t)int32_output[i] << " ";
      if ((i + 1) % 6 == 0)
        std::cout << "\n";
    }
    std::cout << "\n";
  } else {
    std::cout << "output size = " << output.size() << "\n";
    for (auto i = 0; i < std::min(6UL * 10, output.size()); i++) {
      std::cout << (int32_t)output[i] << " ";
    }
    for (auto i = (size_t)(std::max(0, ((int)(output.size()) - 6 * 10))); i < output.size(); i++) {
      std::cout << (int32_t)output[i] << " ";
    }
    std::cout << "\n";
  }
  return 0;
}
void test_thread() {
  vector<std::thread> threads;
  for (int t = 0; t < 1; ++t) {
    cerr << "threads t = " << t << "\n";
    threads.push_back(thread([&]() {
          string model_root = "/home/tian/model_storage/resnet50_v1/data/";
          // model_root = "/home/kaihuo/cortex_fullnode_storage/cifar_resnet20_v2/data";
          // model_root = "/home/tian/storage/mnist/data/";
          // model_root = "/home/tian/storage/animal10/data";
          // model_root = "/home/kaihuo/cortex_fullnode_storage/imagenet_inceptionV3/data";
          run_LIF(model_root);
          //run_LIF(model_root);
          }));
  }
  for (auto& thread : threads) {
    thread.join();
  }
}

void test_models() {
  auto model_roots = {
    "/home/tian/model_storage/dcnet_mnist_v1/data",
    "/home/tian/model_storage/mobilenetv1.0_imagenet/data",
    "/home/tian/model_storage/resnet50_v1_imagenet/data",
    "/home/tian/model_storage/animal10/data",
    "/home/tian/model_storage/dcnet_v0_mnist/data",
    "/home/tian/model_storage/resnet50_v2/data",
    "/home/tian/model_storage/vgg16_gcv/data",
    "/home/tian/model_storage/sentiment_trec/data",
    "/home/tian/model_storage/vgg19_gcv/data",
    "/home/tian/model_storage/squeezenet_gcv1.1/data",
    "/home/tian/model_storage/squeezenet_gcv1.0/data",
    "/home/tian/model_storage/octconv_resnet26_0.250/data",
    "/home/tian/model_storage/yolo3_darknet53_b1/data"
  };
  for (auto model_root : model_roots) {
    run_LIF(model_root);
  }
}
int main() {
  test_models();
  return 0;
}<|MERGE_RESOLUTION|>--- conflicted
+++ resolved
@@ -36,34 +36,6 @@
 }
 
 int run_LIF(string model_root) {
-
-<<<<<<< HEAD
-    cvm::runtime::transpose_int8_avx256_transpose_cnt = 0;
-    cvm::runtime::transpose_int8_avx256_gemm_cnt = 0;
-    cvm::runtime::im2col_cnt = 0;
-    cvm::runtime::cvm_op_cvm_shift_cnt = 0;
-    cvm::runtime::cvm_op_clip_cnt = 0;
-    cvm::runtime::cvm_op_dense_cnt = 0;
-    cvm::runtime::cvm_op_maxpool_cnt = 0;
-    cvm::runtime::cvm_op_broadcast_cnt = 0;
-    cvm::runtime::cvm_op_concat_cnt = 0;
-    cvm::runtime::cvm_op_upsampling_cnt = 0;
-    cvm::runtime::cvm_op_inline_matmul_cnt = 0;
-    cvm::runtime::cvm_op_chnwise_conv_cnt = 0;
-    cvm::runtime::cvm_op_depthwise_conv_cnt = 0;
-    cvm::runtime::cvm_op_chnwise_conv1x1_cnt = 0;
-
-    string json_path = model_root + "/symbol";
-    string params_path = model_root + "/params";
-    cerr << "load " << json_path << "\n";
-    cerr << "load " << params_path << "\n";
-    cvm::runtime::CVMModel* model = static_cast<cvm::runtime::CVMModel*>(
-        CVMAPILoadModel(json_path.c_str(), params_path.c_str(), 0, 0)
-    );
-    if (model == nullptr) {
-        std::cerr << "model loaded failed\n";
-        return -1;
-=======
   cvm::runtime::transpose_int8_avx256_transpose_cnt = 0;
   cvm::runtime::transpose_int8_avx256_gemm_cnt = 0;
   cvm::runtime::im2col_cnt = 0;
@@ -112,7 +84,6 @@
     std::cerr << tshape.size() << "\n";
     for (auto x : tshape) {
       std::cerr << x << " ";
->>>>>>> 2ef51aec
     }
     std::cerr << "\n";
   }
