import mxnet as mx
from mxnet import ndarray as nd
import numpy as np
import json
<<<<<<< HEAD
def save_dict(params, fn):
    with open(fn, 'w+') as fout:
        fout.write("{")
        is_first = True
        for k, v in params.items():
            if is_first:
                is_first = False
            else:
                fout.write(", ")
            if k == 'step':
                k = 'stride'
            if k == 'axes':
                k = 'axis'
            fout.write("\"%s\": \"%s\"" % (k, v))
        fout.write("}\n")

def test_concatenate():
    print("test concatenate")
    shape = np.random.randint(low=1,high=100, size=(4)).astype("int32")
    print(shape)
    a = np.random.randint(low=-127, high=127, size=shape)
    np.save("/tmp/concatenate/in00.npy", a.astype("int32"));
    b = np.random.randint(low=-127, high=127, size=shape)#np.array([[1,2],[3,4]])
    np.save("/tmp/concatenate/in01.npy", b.astype("int32"));
    params = {'axis': 0}
    save_dict(params, "/tmp/concatenate/attr0.txt")
    c = np.concatenate((a,b), **params)
    np.save("/tmp/concatenate/out0.npy", c.astype("int32"));
    print(c.shape)

    shape = np.random.randint(low=1,high=100, size=(4)).astype("int32")
    print(shape)
    a = np.random.randint(low=-127, high=127, size=shape)
    np.save("/tmp/concatenate/in10.npy", a.astype("int32"));
    b = np.random.randint(low=-127, high=127, size=shape)#np.array([[1,2],[3,4]])
    np.save("/tmp/concatenate/in11.npy", b.astype("int32"));
    params = {'axis': 1}
    c = np.concatenate((a,b), **params)
    save_dict(params, "/tmp/concatenate/attr1.txt")
    np.save("/tmp/concatenate/out1.npy", c.astype("int32"));
    print(c.shape)

    shape = np.random.randint(low=1,high=100, size=(4)).astype("int32")
    print(shape)
    a = np.random.randint(low=-127, high=127, size=shape)
    np.save("/tmp/concatenate/in20.npy", a.astype("int32"));
    b = np.random.randint(low=-127, high=127, size=shape)#np.array([[1,2],[3,4]])
    np.save("/tmp/concatenate/in21.npy", b.astype("int32"));
    params = {'axis': 3}
    c = np.concatenate((a,b), **params)
    save_dict(params, "/tmp/concatenate/attr2.txt")
    np.save("/tmp/concatenate/out2.npy", c.astype("int32"));
    print(c.shape)

    shape = np.random.randint(low=1,high=100, size=(4)).astype("int32")
    print(shape)
    a = np.random.randint(low=-127, high=127, size=shape)
    np.save("/tmp/concatenate/in30.npy", a.astype("int32"));
    b = np.random.randint(low=-127, high=127, size=shape)#np.array([[1,2],[3,4]])
    np.save("/tmp/concatenate/in31.npy", b.astype("int32"));
    params = {'axis': -1}
    c = np.concatenate((a,b), **params)
    save_dict(params, "/tmp/concatenate/attr3.txt")
    np.save("/tmp/concatenate/out3.npy", c.astype("int32"));
=======
import os

def save_dict(params, fn, change=False):
    with open(fn, 'w+') as fout:
        fout.write("{")
        is_first = True
        for k, v in params.items():
            if is_first:
                is_first = False
            else:
                fout.write(", ")
            if k == 'step':
                k = 'stride'
            if k == 'axes' and change == True:
                k = 'axis'
            fout.write("\"%s\": \"%s\"" % (k, v))
        fout.write("}\n")

DIR = "/data/"

def test_concatenate():
    print("test concatenate")
    tmp_dir = DIR + "concatenate/"

    os.makedirs(tmp_dir + "0/", exist_ok=True)
    shape = np.random.randint(low=1,high=100, size=(4)).astype("int32")
    print(shape)
    a = np.random.randint(low=-127, high=127, size=shape)
    np.save(tmp_dir + "0/in_0.npy", a.astype("int32"));
    b = np.random.randint(low=-127, high=127, size=shape)#np.array([[1,2],[3,4]])
    np.save(tmp_dir + "0/in_1.npy", b.astype("int32"));
    params = {'axis': 0}
    save_dict(params, tmp_dir + "0/attr.txt")
    c = np.concatenate((a,b), **params)
    np.save(tmp_dir + "0/out_0.npy", c.astype("int32"));
    print(c.shape)

    os.makedirs(tmp_dir + "1/", exist_ok=True)
    shape = np.random.randint(low=1,high=100, size=(4)).astype("int32")
    print(shape)
    a = np.random.randint(low=-127, high=127, size=shape)
    np.save(tmp_dir + "1/in_0.npy", a.astype("int32"));
    b = np.random.randint(low=-127, high=127, size=shape)#np.array([[1,2],[3,4]])
    np.save(tmp_dir + "1/in_1.npy", b.astype("int32"));
    params = {'axis': 1}
    c = np.concatenate((a,b), **params)
    save_dict(params, tmp_dir + "1/attr.txt")
    np.save(tmp_dir + "1/out_0.npy", c.astype("int32"));
    print(c.shape)

    os.makedirs(tmp_dir + "2/", exist_ok=True)
    shape = np.random.randint(low=1,high=100, size=(4)).astype("int32")
    print(shape)
    a = np.random.randint(low=-127, high=127, size=shape)
    np.save(tmp_dir + "2/in_0.npy", a.astype("int32"));
    b = np.random.randint(low=-127, high=127, size=shape)#np.array([[1,2],[3,4]])
    np.save(tmp_dir +"2/in_1.npy", b.astype("int32"));
    params = {'axis': 3}
    c = np.concatenate((a,b), **params)
    save_dict(params, tmp_dir +"2/attr.txt")
    np.save(tmp_dir +"2/out_0.npy", c.astype("int32"));
    print(c.shape)

    os.makedirs(tmp_dir + "3/", exist_ok=True)
    shape = np.random.randint(low=1,high=100, size=(4)).astype("int32")
    print(shape)
    a = np.random.randint(low=-127, high=127, size=shape)
    np.save(tmp_dir + "3/in_0.npy", a.astype("int32"));
    b = np.random.randint(low=-127, high=127, size=shape)#np.array([[1,2],[3,4]])
    np.save(tmp_dir + "3/in_1.npy", b.astype("int32"));
    params = {'axis': -1}
    c = np.concatenate((a,b), **params)
    save_dict(params, tmp_dir + "3/attr.txt")
    np.save(tmp_dir + "3/out_0.npy", c.astype("int32"));
>>>>>>> 61a28c76
    print(c.shape)

   # c = np.concatenate((a,b), axis=4)
   # np.save("/tmp/concatenate/out4.npy", c.astype("int32"));
   # print(c.shape)

def test_repeat():
    print("test repeat")
<<<<<<< HEAD

    shape = np.random.randint(low=1,high=100, size=(4)).astype("int32")
    print(shape)
    a = np.random.randint(low=-127, high=127, size=shape)
    np.save("/tmp/repeat/in00.npy", a.astype("int32"))
    params = {'axis':0, 'repeats':2}
    b = np.repeat(a,**params)
    save_dict(params, "/tmp/repeat/attr0.txt")
    np.save("/tmp/repeat/out0.npy", b.astype("int32"))
    print(b.shape)

    shape = np.random.randint(low=1,high=100, size=(4)).astype("int32")
    print(shape)
    a = np.random.randint(low=-127, high=127, size=shape)
    np.save("/tmp/repeat/in10.npy", a.astype("int32"))
    params = {'axis':1, 'repeats':3}
    b = np.repeat(a,**params)
    save_dict(params, "/tmp/repeat/attr1.txt")
    np.save("/tmp/repeat/out1.npy", b.astype("int32"))
    print(b.shape)

    shape = np.random.randint(low=1,high=100, size=(4)).astype("int32")
    print(shape)
    a = np.random.randint(low=-127, high=127, size=shape)
    np.save("/tmp/repeat/in20.npy", a.astype("int32"))
    params = {'axis':3, 'repeats':2}
    b = np.repeat(a,**params)
    save_dict(params, "/tmp/repeat/attr2.txt")
    np.save("/tmp/repeat/out2.npy", b.astype("int32"))
    print(b.shape)

    shape = np.random.randint(low=2,high=5, size=(4)).astype("int32")
    print(shape)
    a = np.random.randint(low=-127, high=127, size=shape)
    print(a)
    np.save("/tmp/repeat/in30.npy", a.astype("int32"))
    params = {'axis':-1, 'repeats':3}
    b = np.repeat(a,**params)
    save_dict(params, "/tmp/repeat/attr3.txt")
    np.save("/tmp/repeat/out3.npy", b.astype("int32"))
=======
    tmp_dir = DIR + "repeat/"

    os.makedirs(tmp_dir + "0/", exist_ok=True)
    shape = np.random.randint(low=1,high=50, size=(4)).astype("int32")
    print(shape)
    a = np.random.randint(low=-127, high=127, size=shape)
    np.save(tmp_dir +"0/in_0.npy", a.astype("int32"))
    params = {'axis':0, 'repeats':2}
    b = np.repeat(a,**params)
    save_dict(params, tmp_dir +"0/attr.txt")
    np.save(tmp_dir +"0/out_0.npy", b.astype("int32"))
    print(b.shape)

    os.makedirs(tmp_dir + "1/", exist_ok=True)
    shape = np.random.randint(low=1,high=50, size=(4)).astype("int32")
    print(shape)
    a = np.random.randint(low=-127, high=127, size=shape)
    np.save(tmp_dir +"1/in_0.npy", a.astype("int32"))
    params = {'axis':1, 'repeats':3}
    b = np.repeat(a,**params)
    save_dict(params, tmp_dir +"1/attr.txt")
    np.save(tmp_dir +"1/out_0.npy", b.astype("int32"))
    print(b.shape)

    os.makedirs(tmp_dir + "2/", exist_ok=True)
    shape = np.random.randint(low=1,high=50, size=(4)).astype("int32")
    print(shape)
    a = np.random.randint(low=-127, high=127, size=shape)
    np.save(tmp_dir +"2/in_0.npy", a.astype("int32"))
    params = {'axis':3, 'repeats':2}
    b = np.repeat(a,**params)
    save_dict(params,tmp_dir + "2/attr.txt")
    np.save(tmp_dir +"2/out_0.npy", b.astype("int32"))
    print(b.shape)

    os.makedirs(tmp_dir + "3/", exist_ok=True)
    shape = np.random.randint(low=2,high=5, size=(4)).astype("int32")
    print(shape)
    a = np.random.randint(low=-127, high=127, size=shape)
    np.save(tmp_dir +"3/in_0.npy", a.astype("int32"))
    params = {'axis':-1, 'repeats':3}
    b = np.repeat(a,**params)
    save_dict(params, tmp_dir +"3/attr.txt")
    np.save(tmp_dir +"3/out_0.npy", b.astype("int32"))
>>>>>>> 61a28c76
    print(b.shape)

def test_tile():
    print("test tile")
<<<<<<< HEAD
    shape = np.random.randint(low=1, high=100, size=(4)).astype("int32")
    print(shape)
    a = np.random.randint(low=-127, high=127, size=shape)
    np.save("/tmp/tile/in00.npy", a.astype("int32"))
    params = {'reps':[2]}
    save_dict(params, "/tmp/tile/attr0.txt")
    b = np.tile(a, **params)
    np.save("/tmp/tile/out0.npy", b.astype("int32"))
    print(b.shape)

    shape = np.random.randint(low=1, high=100, size=(4)).astype("int32")
    print(shape)
    a = np.random.randint(low=-127, high=127, size=shape)
    np.save("/tmp/tile/in10.npy", a.astype("int32"))
    params = {'reps':[2, 3]}
    save_dict(params, "/tmp/tile/attr1.txt")
    b = np.tile(a, **params)
    np.save("/tmp/tile/out1.npy", b.astype("int32"))
    print(b.shape)

    shape = np.random.randint(low=1, high=100, size=(4)).astype("int32")
    print(shape)
    a = np.random.randint(low=-127, high=127, size=shape)
    np.save("/tmp/tile/in20.npy", a.astype("int32"))
    params = {'reps':[2, 3, 1]}
    save_dict(params, "/tmp/tile/attr2.txt")
    b = np.tile(a, **params)
    np.save("/tmp/tile/out2.npy", b.astype("int32"))
    print(b.shape)

    shape = np.random.randint(low=1, high=100, size=(4)).astype("int32")
    print(shape)
    a = np.random.randint(low=-127, high=127, size=shape)
    np.save("/tmp/tile/in30.npy", a.astype("int32"))
    params = {'reps':[2, 3, 1, 4]}
    save_dict(params, "/tmp/tile/attr3.txt")
    b = np.tile(a, **params)
    np.save("/tmp/tile/out3.npy", b.astype("int32"))
    print(b.shape)

    shape = np.random.randint(low=1, high=100, size=(4)).astype("int32")
    print(shape)
    a = np.random.randint(low=-127, high=127, size=shape)
    np.save("/tmp/tile/in40.npy", a.astype("int32"))
    params = {'reps':[2, 3, 1, 4, 5]}
    save_dict(params, "/tmp/tile/attr4.txt")
    b = np.tile(a, **params)
    np.save("/tmp/tile/out4.npy", b.astype("int32"))
=======
    tmp_dir = DIR + "tile/"

    os.makedirs(tmp_dir + "0/", exist_ok=True)
    shape = np.random.randint(low=1, high=50, size=(4)).astype("int32")
    print(shape)
    a = np.random.randint(low=-127, high=127, size=shape)
    np.save(tmp_dir +"0/in_0.npy", a.astype("int32"))
    params = {'reps':[2]}
    save_dict(params, tmp_dir +"0/attr.txt")
    b = np.tile(a, **params)
    np.save(tmp_dir +"0/out_0.npy", b.astype("int32"))
    print(b.shape)

    os.makedirs(tmp_dir + "1/", exist_ok=True)
    shape = np.random.randint(low=1, high=50, size=(4)).astype("int32")
    print(shape)
    a = np.random.randint(low=-127, high=127, size=shape)
    np.save(tmp_dir +"1/in_0.npy", a.astype("int32"))
    params = {'reps':[2, 3]}
    save_dict(params, tmp_dir +"1/attr.txt")
    b = np.tile(a, **params)
    np.save(tmp_dir +"1/out_0.npy", b.astype("int32"))
    print(b.shape)

    os.makedirs(tmp_dir + "2/", exist_ok=True)
    shape = np.random.randint(low=1, high=50, size=(4)).astype("int32")
    print(shape)
    a = np.random.randint(low=-127, high=127, size=shape)
    np.save(tmp_dir +"2/in_0.npy", a.astype("int32"))
    params = {'reps':[2, 3, 1]}
    save_dict(params, tmp_dir +"2/attr.txt")
    b = np.tile(a, **params)
    np.save(tmp_dir +"2/out_0.npy", b.astype("int32"))
    print(b.shape)

    os.makedirs(tmp_dir + "3/", exist_ok=True)
    shape = np.random.randint(low=1, high=50, size=(4)).astype("int32")
    print(shape)
    a = np.random.randint(low=-127, high=127, size=shape)
    np.save(tmp_dir +"3/in_0.npy", a.astype("int32"))
    params = {'reps':[2, 3, 1, 4]}
    save_dict(params,tmp_dir + "3/attr.txt")
    b = np.tile(a, **params)
    np.save(tmp_dir +"3/out_0.npy", b.astype("int32"))
    print(b.shape)

    os.makedirs(tmp_dir + "4/", exist_ok=True)
    shape = np.random.randint(low=1, high=50, size=(4)).astype("int32")
    print(shape)
    a = np.random.randint(low=-127, high=127, size=shape)
    np.save(tmp_dir +"4/in_0.npy", a.astype("int32"))
    params = {'reps':[2, 3, 1, 4, 5]}
    save_dict(params,tmp_dir + "4/attr.txt")
    b = np.tile(a, **params)
    np.save(tmp_dir +"4/out_0.npy", b.astype("int32"))
>>>>>>> 61a28c76
    print(b.shape)

def test_transpose():
    print("test transpose")
<<<<<<< HEAD
    shape = np.random.randint(low=1, high=5, size=(4))
    print(shape)
    a = np.random.randint(low=-127, high=127, size=shape)
    np.save("/tmp/transpose/in00.npy", a.astype("int32"))
    params = {'axes':[0,1,2,3]}
    save_dict(params, "/tmp/transpose/attr0.txt");
    b = np.transpose(a, **params)
    print(b.shape)
    np.save("/tmp/transpose/out0.npy", b.astype("int32"))

    shape = np.random.randint(low=1, high=5, size=(4))
    print(shape)
    a = np.random.randint(low=-127, high=127, size=shape)
    np.save("/tmp/transpose/in10.npy", a.astype("int32"))
    params = {'axes':[1,0,2,3]}
    save_dict(params, "/tmp/transpose/attr1.txt");
    b = np.transpose(a, **params)
    print(b.shape)
    np.save("/tmp/transpose/out1.npy", b.astype("int32"))

    shape = np.random.randint(low=1, high=5, size=(4))
    print(shape)
    a = np.random.randint(low=-127, high=127, size=shape)
    np.save("/tmp/transpose/in20.npy", a.astype("int32"))
    params = {'axes':[1,2,0,3]}
    save_dict(params, "/tmp/transpose/attr2.txt");
    b = np.transpose(a, **params)
    print(b.shape)
    np.save("/tmp/transpose/out2.npy", b.astype("int32"))

    shape = np.random.randint(low=1, high=5, size=(4))
    print(shape)
    a = np.random.randint(low=-127, high=127, size=shape)
    np.save("/tmp/transpose/in30.npy", a.astype("int32"))
    params = {'axes':[3,1,2,0]}
    save_dict(params, "/tmp/transpose/attr3.txt");
    b = np.transpose(a, **params)
    print(b.shape)
    np.save("/tmp/transpose/out3.npy", b.astype("int32"))

    shape = np.random.randint(low=1, high=5, size=(4))
    print(shape)
    a = np.random.randint(low=-127, high=127, size=shape)
    np.save("/tmp/transpose/in40.npy", a.astype("int32"))
    params = {}
    save_dict(params, "/tmp/transpose/attr4.txt");
    b = np.transpose(a, **params)
    print(b.shape)
    np.save("/tmp/transpose/out4.npy", b.astype("int32"))
    print(b.flatten())

def test_strided_slice():
    print("test strided slice")
=======
    tmp_dir = DIR + "transpose/"

    os.makedirs(tmp_dir + "0/", exist_ok=True)
    shape = np.random.randint(low=1, high=5, size=(4))
    print(shape)
    a = np.random.randint(low=-127, high=127, size=shape)
    np.save(tmp_dir + "0/in_0.npy", a.astype("int32"))
    params = {'axes':[0,1,2,3]}
    save_dict(params, tmp_dir + "0/attr.txt");
    b = np.transpose(a, **params)
    print(b.shape)
    np.save(tmp_dir + "0/out_0.npy", b.astype("int32"))
    print(a.flatten())
    print(b.flatten())

    os.makedirs(tmp_dir + "1/", exist_ok=True)
    shape = np.random.randint(low=1, high=5, size=(4))
    print(shape)
    a = np.random.randint(low=-127, high=127, size=shape)
    np.save(tmp_dir + "1/in_0.npy", a.astype("int32"))
    params = {'axes':[1,0,2,3]}
    save_dict(params, tmp_dir + "1/attr.txt");
    b = np.transpose(a, **params)
    print(b.shape)
    np.save(tmp_dir + "1/out_0.npy", b.astype("int32"))
    print(a.flatten())
    print(b.flatten())

    os.makedirs(tmp_dir + "2/", exist_ok=True)
    shape = np.random.randint(low=1, high=5, size=(4))
    print(shape)
    a = np.random.randint(low=-127, high=127, size=shape)
    np.save(tmp_dir + "2/in_0.npy", a.astype("int32"))
    params = {'axes':[1,2,0,3]}
    save_dict(params, tmp_dir + "2/attr.txt");
    b = np.transpose(a, **params)
    print(b.shape)
    np.save(tmp_dir + "2/out_0.npy", b.astype("int32"))
    print(a.flatten())
    print(b.flatten())

    os.makedirs(tmp_dir + "3/", exist_ok=True)
    shape = np.random.randint(low=1, high=5, size=(4))
    print(shape)
    a = np.random.randint(low=-127, high=127, size=shape)
    np.save(tmp_dir + "3/in_0.npy", a.astype("int32"))
    params = {'axes':[3,1,2,0]}
    save_dict(params, tmp_dir + "3/attr.txt");
    b = np.transpose(a, **params)
    print(b.shape)
    np.save(tmp_dir + "3/out_0.npy", b.astype("int32"))
    print(a.flatten())
    print(b.flatten())

#    os.makedirs(tmp_dir + "4/", exist_ok=True)
#    shape = np.random.randint(low=1, high=5, size=(4))
#    print(shape)
#    a = np.random.randint(low=-127, high=127, size=shape)
#    np.save(tmp_dir + "4/in_0.npy", a.astype("int32"))
#    params = {}
#    save_dict(params, tmp_dir + "4/attr.txt");
#    b = np.transpose(a, **params)
#    print(b.shape)
#    np.save(tmp_dir + "4/out_0.npy", b.astype("int32"))
#    print(b.flatten())

def test_strided_slice():
    print("test strided slice")
    tmp_dir = DIR + "strided_slice/"

    os.makedirs(tmp_dir + "0/", exist_ok=True)
>>>>>>> 61a28c76
    shape = np.random.randint(low=3, high=4, size=(4))
    print(shape)
    a = np.random.randint(low=-127, high=127, size=shape)
    print(a)
<<<<<<< HEAD
    np.save("/tmp/strided_slice/in00.npy", a.astype("int32"))
    params = {"begin":[2,0], "end":[0,3], "step":[-1,2]}
    save_dict(params, "/tmp/strided_slice/attr0.txt")
    b = nd.slice(nd.array(a), **params)
    np.save("/tmp/strided_slice/out0.npy", b.asnumpy().astype("int32"))
    print(b.shape)
    print(b)

=======
    np.save(tmp_dir + "0/in_0.npy", a.astype("int32"))
    params = {"begin":[2,0], "end":[0,3], "step":[-1,2]}
    save_dict(params, tmp_dir + "0/attr.txt")
    b = nd.slice(nd.array(a), **params)
    np.save(tmp_dir + "0/out_0.npy", b.asnumpy().astype("int32"))
    print(b.shape)
    print(b)

    os.makedirs(tmp_dir + "1/", exist_ok=True)
>>>>>>> 61a28c76
    shape = np.random.randint(low=3, high=4, size=(4))
    print(shape)
    a = np.random.randint(low=-127, high=127, size=shape)
    print(a)
<<<<<<< HEAD
    np.save("/tmp/strided_slice/in10.npy", a.astype("int32"))
    params = {"begin":[0,0], "end":[2,3]}
    save_dict(params, "/tmp/strided_slice/attr1.txt")
    b = nd.slice(nd.array(a), **params)
    np.save("/tmp/strided_slice/out1.npy", b.asnumpy().astype("int32"))
    print(b.shape)

=======
    np.save(tmp_dir + "1/in_0.npy", a.astype("int32"))
    params = {"begin":[0,0], "end":[2,3]}
    save_dict(params, tmp_dir + "1/attr.txt")
    b = nd.slice(nd.array(a), **params)
    np.save(tmp_dir + "1/out_0.npy", b.asnumpy().astype("int32"))
    print(b.shape)

    os.makedirs(tmp_dir + "2/", exist_ok=True)
>>>>>>> 61a28c76
    shape = np.random.randint(low=3, high=4, size=(4))
    print(shape)
    a = np.random.randint(low=-127, high=127, size=shape)
    print(a)
<<<<<<< HEAD
    np.save("/tmp/strided_slice/in20.npy", a.astype("int32"))
    params = {"begin":[0,0,1,1], "end":[1,2,3,3]}
    save_dict(params, "/tmp/strided_slice/attr2.txt")
    b = nd.slice(nd.array(a), **params)
    np.save("/tmp/strided_slice/out2.npy", b.asnumpy().astype("int32"))
=======
    np.save(tmp_dir + "2/in_0.npy", a.astype("int32"))
    params = {"begin":[0,0,1,1], "end":[1,2,3,3]}
    save_dict(params, tmp_dir + "2/attr.txt")
    b = nd.slice(nd.array(a), **params)
    np.save(tmp_dir + "2/out_0.npy", b.asnumpy().astype("int32"))
>>>>>>> 61a28c76
    print(b.shape)

def test_slice_like():
    print("test slice like")
<<<<<<< HEAD
    shape = np.random.randint(low=5, high=10, size=(4))
    print(shape)
    a = np.random.randint(low=-127, high=127, size=shape)
    np.save("/tmp/slice_like/in00.npy", a.astype("int32"))
    b = np.zeros((4,4,4))
    np.save("/tmp/slice_like/in01.npy", b.astype("int32"))
    params = {'axes': [2,1]}
    save_dict(params, "/tmp/slice_like/attr0.txt")
    c = nd.slice_like(nd.array(a), nd.array(b), **params)
    np.save("/tmp/slice_like/out0.npy", b.astype("int32"))
    print(c.shape)

    shape = np.random.randint(low=5, high=10, size=(4))
    print(shape)
    a = np.random.randint(low=-127, high=127, size=shape)
    np.save("/tmp/slice_like/in10.npy", a.astype("int32"))
    b = np.zeros((4,4,4))
    np.save("/tmp/slice_like/in11.npy", b.astype("int32"))
    params = {'axes': [0]}
    save_dict(params, "/tmp/slice_like/attr1.txt")
    c = nd.slice_like(nd.array(a), nd.array(b), **params)
    np.save("/tmp/slice_like/out1.npy", b.astype("int32"))
    print(c.shape)

    shape = np.random.randint(low=5, high=10, size=(4))
    print(shape)
    a = np.random.randint(low=-127, high=127, size=shape)
    np.save("/tmp/slice_like/in20.npy", a.astype("int32"))
    b = np.zeros((4,4,4))
    np.save("/tmp/slice_like/in21.npy", b.astype("int32"))
    params = {'axes': [1,2]}
    save_dict(params, "/tmp/slice_like/attr2.txt")
    c = nd.slice_like(nd.array(a), nd.array(b), **params)
    np.save("/tmp/slice_like/out2.npy", b.astype("int32"))
=======
    tmp_dir = DIR + "slice_like/"

    os.makedirs(tmp_dir + "0/", exist_ok=True)
    shape = np.random.randint(low=5, high=10, size=(4))
    print(shape)
    a = np.random.randint(low=-127, high=127, size=shape)
    np.save(tmp_dir + "0/in_0.npy", a.astype("int32"))
    b = np.zeros((4,4,4))
    np.save(tmp_dir + "0/in_1.npy", b.astype("int32"))
    params = {'axes': [2,1]}
    save_dict(params, tmp_dir + "0/attr.txt", change=True)
    c = nd.slice_like(nd.array(a), nd.array(b), **params)
    np.save(tmp_dir + "0/out_0.npy", c.asnumpy().astype("int32"))
    print(c.shape)

    os.makedirs(tmp_dir + "1/", exist_ok=True)
    shape = np.random.randint(low=5, high=10, size=(4))
    print(shape)
    a = np.random.randint(low=-127, high=127, size=shape)
    np.save(tmp_dir + "1/in_0.npy", a.astype("int32"))
    b = np.zeros((1,2))
    np.save(tmp_dir + "1/in_1.npy", b.astype("int32"))
    params = {'axes': [0,1]}
    save_dict(params, tmp_dir + "1/attr.txt", change=True)
    c = nd.slice_like(nd.array(a), nd.array(b), **params)
    np.save(tmp_dir + "1/out_0.npy", c.asnumpy().astype("int32"))
    print(c.shape)

    os.makedirs(tmp_dir + "2/", exist_ok=True)
    shape = np.random.randint(low=5, high=10, size=(4))
    print(shape)
    a = np.random.randint(low=-127, high=127, size=shape)
    np.save(tmp_dir + "2/in_0.npy", a.astype("int32"))
    b = np.zeros((4,4,4))
    np.save(tmp_dir + "2/in_1.npy", b.astype("int32"))
    params = {'axes': [1,2]}
    save_dict(params, tmp_dir + "2/attr.txt", change=True)
    c = nd.slice_like(nd.array(a), nd.array(b), **params)
    np.save(tmp_dir + "2/out_0.npy", c.asnumpy().astype("int32"))
>>>>>>> 61a28c76
    print(c.shape)

def test_get_valid_counts():
    print("test get_valid_counts")

def test_non_max_suppression():
    print("test non_max_suppression")

def test_take():
    print("test take")
<<<<<<< HEAD
    shape = np.random.randint(low=4, high=10, size=(4))
    print(shape)
    a = np.random.randint(low=-127, high=127, size=shape)
    np.save("/tmp/take/in00.npy", a.astype("int32"))
    indices = [[0,1],[2,3]]
    np.save("/tmp/take/in01.npy", np.array(indices).astype("int32"))
    params = {}
    save_dict(params, "/tmp/take/attr0.txt")
    c = np.take(a, indices, **params)
    np.save("/tmp/take/out0.npy", c.astype("int32"))
    print(c.shape)

    shape = np.random.randint(low=4, high=10, size=(4))
    print(shape)
    a = np.random.randint(low=-127, high=127, size=shape)
    np.save("/tmp/take/in10.npy", a.astype("int32"))
    indices = [0]
    np.save("/tmp/take/in11.npy", np.array(indices).astype("int32"))
    params = {}
    save_dict(params, "/tmp/take/attr1.txt")
    c = np.take(a, indices, **params)
    np.save("/tmp/take/out1.npy", c.astype("int32"))
=======
    tmp_dir = DIR + "take/"

    os.makedirs(tmp_dir + "0/", exist_ok=True)
    shape = np.random.randint(low=4, high=10, size=(4))
    print(shape)
    a = np.random.randint(low=-127, high=127, size=shape)
    np.save(tmp_dir + "0/in_0.npy", a.astype("int32"))
    indices = [[0,1],[2,3]]
    np.save(tmp_dir + "0/in_1.npy", np.array(indices).astype("int32"))
    params = {}
    save_dict(params, tmp_dir + "0/attr.txt")
    c = np.take(a, indices, **params)
    np.save(tmp_dir + "0/out_0.npy", c.astype("int32"))
    print(c.shape)

    os.makedirs(tmp_dir + "1/", exist_ok=True)
    shape = np.random.randint(low=4, high=10, size=(4))
    print(shape)
    a = np.random.randint(low=-127, high=127, size=shape)
    np.save(tmp_dir + "1/in_0.npy", a.astype("int32"))
    indices = [0]
    np.save(tmp_dir + "1/in_1.npy", np.array(indices).astype("int32"))
    params = {}
    save_dict(params, tmp_dir + "1/attr.txt")
    c = np.take(a, indices, **params)
    np.save(tmp_dir + "1/out_0.npy", c.astype("int32"))
    print(c.shape)

    os.makedirs(tmp_dir + "2/", exist_ok=True)
    shape = np.random.randint(low=2, high=4, size=(4))
    print(shape)
    a = np.random.randint(low=-127, high=127, size=shape)
    np.save(tmp_dir + "2/in_0.npy", a.astype("int32"))
    indices = [[10,11],[13,15]]
    np.save(tmp_dir + "2/in_1.npy", np.array(indices).astype("int32"))
    params = {}
    save_dict(params, tmp_dir + "2/attr.txt")
    c = np.take(a, indices, **params)
    np.save(tmp_dir + "2/out_0.npy", c.astype("int32"))
    print(c.shape)

    os.makedirs(tmp_dir + "3/", exist_ok=True)
    shape = np.random.randint(low=10, high=11, size=(4))
    print(shape)
    a = np.random.randint(low=-127, high=127, size=shape)
    np.save(tmp_dir + "3/in_0.npy", a.astype("int32"))
    indices = [[9,9],[9,9]]
    np.save(tmp_dir + "3/in_1.npy", np.array(indices).astype("int32"))
    params = {'axis':1}
    save_dict(params, tmp_dir + "3/attr.txt")
    c = np.take(a, indices, **params)
    np.save(tmp_dir + "3/out_0.npy", c.astype("int32"))
    print(c.shape)

    os.makedirs(tmp_dir + "4/", exist_ok=True)
    shape = np.random.randint(low=10, high=11, size=(4))
    print(shape)
    a = np.random.randint(low=-127, high=127, size=shape)
    np.save(tmp_dir + "4/in_0.npy", a.astype("int32"))
    indices = [1,2,3,4]
    np.save(tmp_dir + "4/in_1.npy", np.array(indices).astype("int32"))
    params = {'axis':-1}
    save_dict(params, tmp_dir + "4/attr.txt")
    c = np.take(a, indices, **params)
    np.save(tmp_dir + "4/out_0.npy", c.astype("int32"))
    print(c.shape)

    os.makedirs(tmp_dir + "5/", exist_ok=True)
    shape = np.random.randint(low=10, high=11, size=(4))
    print(shape)
    a = np.random.randint(low=-127, high=127, size=shape)
    np.save(tmp_dir + "5/in_0.npy", a.astype("int32"))
    indices = [1,2,3,4]
    np.save(tmp_dir + "5/in_1.npy", np.array(indices).astype("int32"))
    params = {'axis':-3}
    save_dict(params, tmp_dir + "5/attr.txt")
    c = np.take(a, indices, **params)
    np.save(tmp_dir + "5/out_0.npy", c.astype("int32"))
>>>>>>> 61a28c76
    print(c.shape)

def test_max_pool():
    print("test max pool")


def test_cvm_lut():
    print("test cvm_lut")

def test_upsampling():
    print("test upsampling")
<<<<<<< HEAD
=======
    tmp_dir = DIR + "upsampling/"

    os.makedirs(tmp_dir + "0/", exist_ok=True)
    shape = np.random.randint(low=3, high=5, size=(4))
    print(shape)
    a = np.random.randint(low=-127, high=127, size=shape)
    np.save(tmp_dir + "0/in_0.npy", a.astype("int32"))
    params = {'method':'NEAREST_NEIGHBOR', 'layout':'NCHW', 'scale': 1}
    save_dict(params, tmp_dir + "0/attr.txt")
    params = {'scale':1, 'sample_type':'nearest'}
    b = nd.UpSampling(nd.array(a), **params)
    np.save(tmp_dir + "0/out_0.npy", b.asnumpy().astype("int32"))
    print (b.shape)

    os.makedirs(tmp_dir + "1/", exist_ok=True)
    shape = np.random.randint(low=10, high=100, size=(4))
    print(shape)
    a = np.random.randint(low=-127, high=127, size=shape)
    np.save(tmp_dir + "1/in_0.npy", a.astype("int32"))
    params = {'method':'NEAREST_NEIGHBOR', 'layout':'NCHW', 'scale': 2}
    save_dict(params, tmp_dir + "1/attr.txt")
    params = {'scale':2, 'sample_type':'nearest'}
    b = nd.UpSampling(nd.array(a), **params)
    np.save(tmp_dir + "1/out_0.npy", b.asnumpy().astype("int32"))
    print (b.shape)

    os.makedirs(tmp_dir + "2/", exist_ok=True)
    shape = np.random.randint(low=10, high=100, size=(4))
    print(shape)
    a = np.random.randint(low=-127, high=127, size=shape)
    np.save(tmp_dir + "2/in_0.npy", a.astype("int32"))
    params = {'method':'NEAREST_NEIGHBOR', 'layout':'NCHW', 'scale': 3}
    save_dict(params, tmp_dir + "2/attr.txt")
    params = {'scale':3, 'sample_type':'nearest'}
    b = nd.UpSampling(nd.array(a), **params)
    np.save(tmp_dir + "2/out_0.npy", b.asnumpy().astype("int32"))
    print (b.shape)
>>>>>>> 61a28c76

def test_squeeze():
    print("test squeeze")

def test_expand_dims():
    print("test expand dims")

def test_negative():
    print("test negative")

def test_max():
    print("test max")
<<<<<<< HEAD
    shape = np.random.randint(low=2, high=10, size=(4))
    print(shape)
    a = np.random.randint(low=-127, high=127, size=shape)
    np.save("/tmp/max/in0.npy", a.astype("int32"))
    params = {'axis':[1,3]}
    save_dict(params, "/tmp/max/attr0.txt")
    b = nd.max(nd.array(a), **params)
    np.save("/tmp/max/out0.npy", b.asnumpy().astype("int32"))
#    print(b.asnumpy().astype("int32").flatten())

    params = {}
    save_dict(params, "/tmp/max/attr1.txt")
    b = nd.max(nd.array(a), **params)
    np.save("/tmp/max/out1.npy", b.asnumpy().astype("int32"))
#    print(b.asnumpy().astype("int32").flatten())

    params = {'axis':[0]}
    save_dict(params, "/tmp/max/attr2.txt")
    b = nd.max(nd.array(a), **params)
    np.save("/tmp/max/out2.npy", b.asnumpy().astype("int32"))
#    print(b.asnumpy().astype("int32").flatten())

    params = {'axis':[2]}
    save_dict(params, "/tmp/max/attr3.txt")
    b = nd.max(nd.array(a), **params)
    np.save("/tmp/max/out3.npy", b.asnumpy().astype("int32"))
#    print(b.asnumpy().astype("int32").flatten())

    params = {'axis':[3]}
    save_dict(params, "/tmp/max/attr4.txt")
    b = nd.max(nd.array(a), **params)
    np.save("/tmp/max/out4.npy", b.asnumpy().astype("int32"))
#    print(b.asnumpy().astype("int32").flatten())

    params = {'axis':[1,2,3]}
    save_dict(params, "/tmp/max/attr5.txt")
    b = nd.max(nd.array(a), **params)
    np.save("/tmp/max/out5.npy", b.asnumpy().astype("int32"))
#   print(b.asnumpy().astype("int32").flatten())

    params = {'axis':[0,1,2,3]}
    save_dict(params, "/tmp/max/attr6.txt")
    b = nd.max(nd.array(a), **params)
    np.save("/tmp/max/out6.npy", b.asnumpy().astype("int32"))
=======
    tmp_dir = DIR + "max/"

    os.makedirs(tmp_dir + "0/", exist_ok=True)
    shape = np.random.randint(low=2, high=10, size=(4))
    print(shape)
    a = np.random.randint(low=-127, high=127, size=shape)
    np.save(tmp_dir + "0/in_0.npy", a.astype("int32"))
    params = {'axis':[1,3]}
    save_dict(params, tmp_dir + "0/attr.txt")
    b = nd.max(nd.array(a), **params)
    np.save(tmp_dir + "0/out_0.npy", b.asnumpy().astype("int32"))
#    print(b.asnumpy().astype("int32").flatten())

    os.makedirs(tmp_dir + "1/", exist_ok=True)
    shape = np.random.randint(low=2, high=10, size=(4))
    print(shape)
    a = np.random.randint(low=-127, high=127, size=shape)
    np.save(tmp_dir + "1/in_0.npy", a.astype("int32"))
    params = {}
    save_dict(params, tmp_dir + "1/attr.txt")
    b = nd.max(nd.array(a), **params)
    np.save(tmp_dir + "1/out_0.npy", b.asnumpy().astype("int32"))
#    print(b.asnumpy().astype("int32").flatten())

    os.makedirs(tmp_dir + "2/", exist_ok=True)
    shape = np.random.randint(low=2, high=10, size=(4))
    print(shape)
    a = np.random.randint(low=-127, high=127, size=shape)
    np.save(tmp_dir + "2/in_0.npy", a.astype("int32"))
    params = {'axis':[0]}
    save_dict(params, tmp_dir + "2/attr.txt")
    b = nd.max(nd.array(a), **params)
    np.save(tmp_dir + "2/out_0.npy", b.asnumpy().astype("int32"))
#    print(b.asnumpy().astype("int32").flatten())

    os.makedirs(tmp_dir + "3/", exist_ok=True)
    shape = np.random.randint(low=2, high=10, size=(4))
    print(shape)
    a = np.random.randint(low=-127, high=127, size=shape)
    np.save(tmp_dir + "3/in_0.npy", a.astype("int32"))
    params = {'axis':[2]}
    save_dict(params, tmp_dir + "3/attr.txt")
    b = nd.max(nd.array(a), **params)
    np.save(tmp_dir + "3/out_0.npy", b.asnumpy().astype("int32"))
#    print(b.asnumpy().astype("int32").flatten())

    os.makedirs(tmp_dir + "4/", exist_ok=True)
    shape = np.random.randint(low=2, high=10, size=(4))
    print(shape)
    a = np.random.randint(low=-127, high=127, size=shape)
    np.save(tmp_dir + "4/in_0.npy", a.astype("int32"))
    params = {'axis':[3]}
    save_dict(params, tmp_dir + "4/attr.txt")
    b = nd.max(nd.array(a), **params)
    np.save(tmp_dir + "4/out_0.npy", b.asnumpy().astype("int32"))
#    print(b.asnumpy().astype("int32").flatten())

    os.makedirs(tmp_dir + "5/", exist_ok=True)
    shape = np.random.randint(low=2, high=10, size=(4))
    print(shape)
    a = np.random.randint(low=-127, high=127, size=shape)
    np.save(tmp_dir + "5/in_0.npy", a.astype("int32"))
    params = {'axis':[1,2,3]}
    save_dict(params, tmp_dir + "5/attr.txt")
    b = nd.max(nd.array(a), **params)
    np.save(tmp_dir + "5/out_0.npy", b.asnumpy().astype("int32"))
#   print(b.asnumpy().astype("int32").flatten())

    os.makedirs(tmp_dir + "6/", exist_ok=True)
    shape = np.random.randint(low=2, high=10, size=(4))
    print(shape)
    a = np.random.randint(low=-127, high=127, size=shape)
    np.save(tmp_dir + "6/in_0.npy", a.astype("int32"))
    params = {'axis':[0,1,2,3]}
    save_dict(params, tmp_dir + "6/attr.txt")
    b = nd.max(nd.array(a), **params)
    np.save(tmp_dir + "6/out_0.npy", b.asnumpy().astype("int32"))
>>>>>>> 61a28c76
#    print(b.asnumpy().astype("int32").flatten())

def test_sum():
    print("test sum")
<<<<<<< HEAD
    shape = np.random.randint(low=2, high=10, size=(4))
    print(shape)
    a = np.random.randint(low=-127, high=127, size=shape)
    np.save("/tmp/sum/in0.npy", a.astype("int32"))
    params = {'axis':[1,3]}
    save_dict(params, "/tmp/sum/attr0.txt")
    b = nd.sum(nd.array(a), **params)
    np.save("/tmp/sum/out0.npy", b.asnumpy().astype("int32"))
#    print(b.asnumpy().astype("int32").flatten())

    params = {}
    save_dict(params, "/tmp/sum/attr1.txt")
    b = nd.sum(nd.array(a), **params)
    np.save("/tmp/sum/out1.npy", b.asnumpy().astype("int32"))
#    print(b.asnumpy().astype("int32").flatten())

    params = {'axis':[0]}
    save_dict(params, "/tmp/sum/attr2.txt")
    b = nd.sum(nd.array(a), **params)
    np.save("/tmp/sum/out2.npy", b.asnumpy().astype("int32"))
#    print(b.asnumpy().astype("int32").flatten())

    params = {'axis':[2]}
    save_dict(params, "/tmp/sum/attr3.txt")
    b = nd.sum(nd.array(a), **params)
    np.save("/tmp/sum/out3.npy", b.asnumpy().astype("int32"))
#    print(b.asnumpy().astype("int32").flatten())

    params = {'axis':[3]}
    save_dict(params, "/tmp/sum/attr4.txt")
    b = nd.sum(nd.array(a), **params)
    np.save("/tmp/sum/out4.npy", b.asnumpy().astype("int32"))
#    print(b.asnumpy().astype("int32").flatten())

    params = {'axis':[1,2,3]}
    save_dict(params, "/tmp/sum/attr5.txt")
    b = nd.sum(nd.array(a), **params)
    np.save("/tmp/sum/out5.npy", b.asnumpy().astype("int32"))
#   print(b.asnumpy().astype("int32").flatten())

    params = {'axis':[0,1,2,3]}
    save_dict(params, "/tmp/sum/attr6.txt")
    b = nd.sum(nd.array(a), **params)
    np.save("/tmp/sum/out6.npy", b.asnumpy().astype("int32"))
#    print(b.asnumpy().astype("int32").flatten())

=======
    tmp_dir = DIR + "sum/"

    os.makedirs(tmp_dir + "0/", exist_ok=True)
    shape = np.random.randint(low=2, high=10, size=(4))
    print(shape)
    a = np.random.randint(low=-127, high=127, size=shape)
    np.save(tmp_dir + "0/in_0.npy", a.astype("int32"))
    params = {'axis':[1,3]}
    save_dict(params, tmp_dir + "0/attr.txt")
    b = nd.sum(nd.array(a), **params)
    np.save(tmp_dir + "0/out_0.npy", b.asnumpy().astype("int32"))
#    print(b.asnumpy().astype("int32").flatten())

    os.makedirs(tmp_dir + "1/", exist_ok=True)
    shape = np.random.randint(low=2, high=10, size=(4))
    print(shape)
    a = np.random.randint(low=-127, high=127, size=shape)
    np.save(tmp_dir + "1/in_0.npy", a.astype("int32"))
    params = {}
    save_dict(params, tmp_dir + "1/attr.txt")
    b = nd.sum(nd.array(a), **params)
    np.save(tmp_dir + "1/out_0.npy", b.asnumpy().astype("int32"))
#    print(b.asnumpy().astype("int32").flatten())

    os.makedirs(tmp_dir + "2/", exist_ok=True)
    shape = np.random.randint(low=2, high=10, size=(4))
    print(shape)
    a = np.random.randint(low=-127, high=127, size=shape)
    np.save(tmp_dir + "2/in_0.npy", a.astype("int32"))
    params = {'axis':[0]}
    save_dict(params, tmp_dir + "2/attr.txt")
    b = nd.sum(nd.array(a), **params)
    np.save(tmp_dir + "2/out_0.npy", b.asnumpy().astype("int32"))
#    print(b.asnumpy().astype("int32").flatten())

    os.makedirs(tmp_dir + "3/", exist_ok=True)
    shape = np.random.randint(low=2, high=10, size=(4))
    print(shape)
    a = np.random.randint(low=-127, high=127, size=shape)
    np.save(tmp_dir + "3/in_0.npy", a.astype("int32"))
    params = {'axis':[2]}
    save_dict(params, tmp_dir + "3/attr.txt")
    b = nd.sum(nd.array(a), **params)
    np.save(tmp_dir + "3/out_0.npy", b.asnumpy().astype("int32"))
#    print(b.asnumpy().astype("int32").flatten())

    os.makedirs(tmp_dir + "4/", exist_ok=True)
    shape = np.random.randint(low=2, high=10, size=(4))
    print(shape)
    a = np.random.randint(low=-127, high=127, size=shape)
    np.save(tmp_dir + "4/in_0.npy", a.astype("int32"))
    params = {'axis':[3]}
    save_dict(params, tmp_dir + "4/attr.txt")
    b = nd.sum(nd.array(a), **params)
    np.save(tmp_dir + "4/out_0.npy", b.asnumpy().astype("int32"))
#    print(b.asnumpy().astype("int32").flatten())

    os.makedirs(tmp_dir + "5/", exist_ok=True)
    shape = np.random.randint(low=2, high=10, size=(4))
    print(shape)
    a = np.random.randint(low=-127, high=127, size=shape)
    np.save(tmp_dir + "5/in_0.npy", a.astype("int32"))
    params = {'axis':[1,2,3]}
    save_dict(params, tmp_dir + "5/attr.txt")
    b = nd.sum(nd.array(a), **params)
    np.save(tmp_dir + "5/out_0.npy", b.asnumpy().astype("int32"))
#   print(b.asnumpy().astype("int32").flatten())

    os.makedirs(tmp_dir + "6/", exist_ok=True)
    shape = np.random.randint(low=2, high=10, size=(4))
    print(shape)
    a = np.random.randint(low=-127, high=127, size=shape)
    np.save(tmp_dir + "6/in_0.npy", a.astype("int32"))
    params = {'axis':[0,1,2,3]}
    save_dict(params, tmp_dir + "6/attr.txt")
    b = nd.sum(nd.array(a), **params)
    np.save(tmp_dir + "6/out_0.npy", b.asnumpy().astype("int32"))
#    print(b.asnumpy().astype("int32").flatten())

def test_elemwise_add():
    print("test elemwise_add")
    tmp_dir = DIR + "elemwise_add/"
    os.makedirs(tmp_dir + "0/", exist_ok=True)
    shape = (1)
    a = np.random.randint(low=-127, high=127, size=shape)
    np.save(tmp_dir + "0/in_0.npy", a.astype("int32"))
    b = np.random.randint(low=-127, high=127, size=shape)
    np.save(tmp_dir + "0/in_1.npy", b.astype("int32"))
    params = {}
    save_dict(params, tmp_dir + "0/attr.txt")
    c = nd.elemwise_add(nd.array(a), nd.array(b))
    np.save(tmp_dir + "0/out_0.npy", c.asnumpy().astype("int32"))

    os.makedirs(tmp_dir + "1/", exist_ok=True)
    shape = np.random.randint(low=10, high=100, size=(4))
    a = np.random.randint(low=-127, high=127, size=shape)
    np.save(tmp_dir + "1/in_0.npy", a.astype("int32"))
    b = np.random.randint(low=-127, high=127, size=shape)
    np.save(tmp_dir + "1/in_1.npy", b.astype("int32"))
    params = {}
    save_dict(params, tmp_dir + "1/attr.txt")
    c = nd.elemwise_add(nd.array(a), nd.array(b))
    np.save(tmp_dir + "1/out_0.npy", c.asnumpy().astype("int32"))

def test_conv2d():
    print("test conv2d")
    batch = np.random.randint(low=1, high=32)
    i_c = np.random.randint(low=1, high=32)
    i_h = np.random.randint(low=7, high=256)
    i_w = np.random.randint(low=7, high=256)
    xshape = (batch, i_c, i_h, i_w)
    print(xshape)
    x = np.random.randint(low=-127, high=127, size=xshape)
    o_c = np.random.randint(low=1, high=1024)
    f_h = 3
    f_w = 3
    wshape = (o_c, i_c, f_h, f_w)
    print(wshape)
    w = np.random.randint(low=-127, high=127, size=wshape)

    stride=(1,1)
    padding=(0,0)
    dilation=(1,1)
    kernel_size=(f_h, f_w)
    o_h = (i_h + 2*padding[0] - f_h) / stride[0] + 1
    o_w = (i_w + 2*padding[1] - f_w) / stride[1] + 1

    oshape = (batch, o_c, o_h, o_w)
    params = {'stride':stride, 'pad':padding, 'dilate':dilation, 'kernel': kernel_size,'num_filter':o_c}
    y = nd.Convolution(nd.array(x), nd.array(w), None, **params)

def test_broadcast_add():
    print("test broadcast add")
    shape = np.random.randint(low=2, high=127, size=(4))
    print (shape)
    a = np.random.randint(low=-127, high=127, size=shape)
    b = np.random.randint(low=-127, high=127, size=shape)
   # c = np.braodcast_add(a,b)

def test_nms():
    batch = np.random.randint(low=1, high=10)
    n = np.random.randint(low=1, high=10)
    k = 6
    print(batch, n, k)
    data = np.random.randint(low=0, high=100, size=(batch, n, k))
    params = {'overlap_thresh':10, 'coord_start':2, 'score_index':1, 'id_index':0, 'force_suppress':True, 'in_format':'corner', 'out_type':'corner'}
    y = nd.contrib.box_nms(data, **params)
    print(y.shape)
>>>>>>> 61a28c76
#test_concatenate()
#test_repeat()
#test_tile()
#test_transpose()
#test_strided_slice()
#test_slice_like()
#test_take()
#test_max()
<<<<<<< HEAD
#test_sum()
=======
#test_sum()
#test_upsampling()
#test_elemwise_add()
##test_conv2d()
##test_broadcast_add()
test_nms()
>>>>>>> 61a28c76
<|MERGE_RESOLUTION|>--- conflicted
+++ resolved
@@ -2,72 +2,6 @@
 from mxnet import ndarray as nd
 import numpy as np
 import json
-<<<<<<< HEAD
-def save_dict(params, fn):
-    with open(fn, 'w+') as fout:
-        fout.write("{")
-        is_first = True
-        for k, v in params.items():
-            if is_first:
-                is_first = False
-            else:
-                fout.write(", ")
-            if k == 'step':
-                k = 'stride'
-            if k == 'axes':
-                k = 'axis'
-            fout.write("\"%s\": \"%s\"" % (k, v))
-        fout.write("}\n")
-
-def test_concatenate():
-    print("test concatenate")
-    shape = np.random.randint(low=1,high=100, size=(4)).astype("int32")
-    print(shape)
-    a = np.random.randint(low=-127, high=127, size=shape)
-    np.save("/tmp/concatenate/in00.npy", a.astype("int32"));
-    b = np.random.randint(low=-127, high=127, size=shape)#np.array([[1,2],[3,4]])
-    np.save("/tmp/concatenate/in01.npy", b.astype("int32"));
-    params = {'axis': 0}
-    save_dict(params, "/tmp/concatenate/attr0.txt")
-    c = np.concatenate((a,b), **params)
-    np.save("/tmp/concatenate/out0.npy", c.astype("int32"));
-    print(c.shape)
-
-    shape = np.random.randint(low=1,high=100, size=(4)).astype("int32")
-    print(shape)
-    a = np.random.randint(low=-127, high=127, size=shape)
-    np.save("/tmp/concatenate/in10.npy", a.astype("int32"));
-    b = np.random.randint(low=-127, high=127, size=shape)#np.array([[1,2],[3,4]])
-    np.save("/tmp/concatenate/in11.npy", b.astype("int32"));
-    params = {'axis': 1}
-    c = np.concatenate((a,b), **params)
-    save_dict(params, "/tmp/concatenate/attr1.txt")
-    np.save("/tmp/concatenate/out1.npy", c.astype("int32"));
-    print(c.shape)
-
-    shape = np.random.randint(low=1,high=100, size=(4)).astype("int32")
-    print(shape)
-    a = np.random.randint(low=-127, high=127, size=shape)
-    np.save("/tmp/concatenate/in20.npy", a.astype("int32"));
-    b = np.random.randint(low=-127, high=127, size=shape)#np.array([[1,2],[3,4]])
-    np.save("/tmp/concatenate/in21.npy", b.astype("int32"));
-    params = {'axis': 3}
-    c = np.concatenate((a,b), **params)
-    save_dict(params, "/tmp/concatenate/attr2.txt")
-    np.save("/tmp/concatenate/out2.npy", c.astype("int32"));
-    print(c.shape)
-
-    shape = np.random.randint(low=1,high=100, size=(4)).astype("int32")
-    print(shape)
-    a = np.random.randint(low=-127, high=127, size=shape)
-    np.save("/tmp/concatenate/in30.npy", a.astype("int32"));
-    b = np.random.randint(low=-127, high=127, size=shape)#np.array([[1,2],[3,4]])
-    np.save("/tmp/concatenate/in31.npy", b.astype("int32"));
-    params = {'axis': -1}
-    c = np.concatenate((a,b), **params)
-    save_dict(params, "/tmp/concatenate/attr3.txt")
-    np.save("/tmp/concatenate/out3.npy", c.astype("int32"));
-=======
 import os
 
 def save_dict(params, fn, change=False):
@@ -142,7 +76,6 @@
     c = np.concatenate((a,b), **params)
     save_dict(params, tmp_dir + "3/attr.txt")
     np.save(tmp_dir + "3/out_0.npy", c.astype("int32"));
->>>>>>> 61a28c76
     print(c.shape)
 
    # c = np.concatenate((a,b), axis=4)
@@ -151,48 +84,6 @@
 
 def test_repeat():
     print("test repeat")
-<<<<<<< HEAD
-
-    shape = np.random.randint(low=1,high=100, size=(4)).astype("int32")
-    print(shape)
-    a = np.random.randint(low=-127, high=127, size=shape)
-    np.save("/tmp/repeat/in00.npy", a.astype("int32"))
-    params = {'axis':0, 'repeats':2}
-    b = np.repeat(a,**params)
-    save_dict(params, "/tmp/repeat/attr0.txt")
-    np.save("/tmp/repeat/out0.npy", b.astype("int32"))
-    print(b.shape)
-
-    shape = np.random.randint(low=1,high=100, size=(4)).astype("int32")
-    print(shape)
-    a = np.random.randint(low=-127, high=127, size=shape)
-    np.save("/tmp/repeat/in10.npy", a.astype("int32"))
-    params = {'axis':1, 'repeats':3}
-    b = np.repeat(a,**params)
-    save_dict(params, "/tmp/repeat/attr1.txt")
-    np.save("/tmp/repeat/out1.npy", b.astype("int32"))
-    print(b.shape)
-
-    shape = np.random.randint(low=1,high=100, size=(4)).astype("int32")
-    print(shape)
-    a = np.random.randint(low=-127, high=127, size=shape)
-    np.save("/tmp/repeat/in20.npy", a.astype("int32"))
-    params = {'axis':3, 'repeats':2}
-    b = np.repeat(a,**params)
-    save_dict(params, "/tmp/repeat/attr2.txt")
-    np.save("/tmp/repeat/out2.npy", b.astype("int32"))
-    print(b.shape)
-
-    shape = np.random.randint(low=2,high=5, size=(4)).astype("int32")
-    print(shape)
-    a = np.random.randint(low=-127, high=127, size=shape)
-    print(a)
-    np.save("/tmp/repeat/in30.npy", a.astype("int32"))
-    params = {'axis':-1, 'repeats':3}
-    b = np.repeat(a,**params)
-    save_dict(params, "/tmp/repeat/attr3.txt")
-    np.save("/tmp/repeat/out3.npy", b.astype("int32"))
-=======
     tmp_dir = DIR + "repeat/"
 
     os.makedirs(tmp_dir + "0/", exist_ok=True)
@@ -237,61 +128,10 @@
     b = np.repeat(a,**params)
     save_dict(params, tmp_dir +"3/attr.txt")
     np.save(tmp_dir +"3/out_0.npy", b.astype("int32"))
->>>>>>> 61a28c76
     print(b.shape)
 
 def test_tile():
     print("test tile")
-<<<<<<< HEAD
-    shape = np.random.randint(low=1, high=100, size=(4)).astype("int32")
-    print(shape)
-    a = np.random.randint(low=-127, high=127, size=shape)
-    np.save("/tmp/tile/in00.npy", a.astype("int32"))
-    params = {'reps':[2]}
-    save_dict(params, "/tmp/tile/attr0.txt")
-    b = np.tile(a, **params)
-    np.save("/tmp/tile/out0.npy", b.astype("int32"))
-    print(b.shape)
-
-    shape = np.random.randint(low=1, high=100, size=(4)).astype("int32")
-    print(shape)
-    a = np.random.randint(low=-127, high=127, size=shape)
-    np.save("/tmp/tile/in10.npy", a.astype("int32"))
-    params = {'reps':[2, 3]}
-    save_dict(params, "/tmp/tile/attr1.txt")
-    b = np.tile(a, **params)
-    np.save("/tmp/tile/out1.npy", b.astype("int32"))
-    print(b.shape)
-
-    shape = np.random.randint(low=1, high=100, size=(4)).astype("int32")
-    print(shape)
-    a = np.random.randint(low=-127, high=127, size=shape)
-    np.save("/tmp/tile/in20.npy", a.astype("int32"))
-    params = {'reps':[2, 3, 1]}
-    save_dict(params, "/tmp/tile/attr2.txt")
-    b = np.tile(a, **params)
-    np.save("/tmp/tile/out2.npy", b.astype("int32"))
-    print(b.shape)
-
-    shape = np.random.randint(low=1, high=100, size=(4)).astype("int32")
-    print(shape)
-    a = np.random.randint(low=-127, high=127, size=shape)
-    np.save("/tmp/tile/in30.npy", a.astype("int32"))
-    params = {'reps':[2, 3, 1, 4]}
-    save_dict(params, "/tmp/tile/attr3.txt")
-    b = np.tile(a, **params)
-    np.save("/tmp/tile/out3.npy", b.astype("int32"))
-    print(b.shape)
-
-    shape = np.random.randint(low=1, high=100, size=(4)).astype("int32")
-    print(shape)
-    a = np.random.randint(low=-127, high=127, size=shape)
-    np.save("/tmp/tile/in40.npy", a.astype("int32"))
-    params = {'reps':[2, 3, 1, 4, 5]}
-    save_dict(params, "/tmp/tile/attr4.txt")
-    b = np.tile(a, **params)
-    np.save("/tmp/tile/out4.npy", b.astype("int32"))
-=======
     tmp_dir = DIR + "tile/"
 
     os.makedirs(tmp_dir + "0/", exist_ok=True)
@@ -347,66 +187,10 @@
     save_dict(params,tmp_dir + "4/attr.txt")
     b = np.tile(a, **params)
     np.save(tmp_dir +"4/out_0.npy", b.astype("int32"))
->>>>>>> 61a28c76
     print(b.shape)
 
 def test_transpose():
     print("test transpose")
-<<<<<<< HEAD
-    shape = np.random.randint(low=1, high=5, size=(4))
-    print(shape)
-    a = np.random.randint(low=-127, high=127, size=shape)
-    np.save("/tmp/transpose/in00.npy", a.astype("int32"))
-    params = {'axes':[0,1,2,3]}
-    save_dict(params, "/tmp/transpose/attr0.txt");
-    b = np.transpose(a, **params)
-    print(b.shape)
-    np.save("/tmp/transpose/out0.npy", b.astype("int32"))
-
-    shape = np.random.randint(low=1, high=5, size=(4))
-    print(shape)
-    a = np.random.randint(low=-127, high=127, size=shape)
-    np.save("/tmp/transpose/in10.npy", a.astype("int32"))
-    params = {'axes':[1,0,2,3]}
-    save_dict(params, "/tmp/transpose/attr1.txt");
-    b = np.transpose(a, **params)
-    print(b.shape)
-    np.save("/tmp/transpose/out1.npy", b.astype("int32"))
-
-    shape = np.random.randint(low=1, high=5, size=(4))
-    print(shape)
-    a = np.random.randint(low=-127, high=127, size=shape)
-    np.save("/tmp/transpose/in20.npy", a.astype("int32"))
-    params = {'axes':[1,2,0,3]}
-    save_dict(params, "/tmp/transpose/attr2.txt");
-    b = np.transpose(a, **params)
-    print(b.shape)
-    np.save("/tmp/transpose/out2.npy", b.astype("int32"))
-
-    shape = np.random.randint(low=1, high=5, size=(4))
-    print(shape)
-    a = np.random.randint(low=-127, high=127, size=shape)
-    np.save("/tmp/transpose/in30.npy", a.astype("int32"))
-    params = {'axes':[3,1,2,0]}
-    save_dict(params, "/tmp/transpose/attr3.txt");
-    b = np.transpose(a, **params)
-    print(b.shape)
-    np.save("/tmp/transpose/out3.npy", b.astype("int32"))
-
-    shape = np.random.randint(low=1, high=5, size=(4))
-    print(shape)
-    a = np.random.randint(low=-127, high=127, size=shape)
-    np.save("/tmp/transpose/in40.npy", a.astype("int32"))
-    params = {}
-    save_dict(params, "/tmp/transpose/attr4.txt");
-    b = np.transpose(a, **params)
-    print(b.shape)
-    np.save("/tmp/transpose/out4.npy", b.astype("int32"))
-    print(b.flatten())
-
-def test_strided_slice():
-    print("test strided slice")
-=======
     tmp_dir = DIR + "transpose/"
 
     os.makedirs(tmp_dir + "0/", exist_ok=True)
@@ -478,21 +262,10 @@
     tmp_dir = DIR + "strided_slice/"
 
     os.makedirs(tmp_dir + "0/", exist_ok=True)
->>>>>>> 61a28c76
     shape = np.random.randint(low=3, high=4, size=(4))
     print(shape)
     a = np.random.randint(low=-127, high=127, size=shape)
     print(a)
-<<<<<<< HEAD
-    np.save("/tmp/strided_slice/in00.npy", a.astype("int32"))
-    params = {"begin":[2,0], "end":[0,3], "step":[-1,2]}
-    save_dict(params, "/tmp/strided_slice/attr0.txt")
-    b = nd.slice(nd.array(a), **params)
-    np.save("/tmp/strided_slice/out0.npy", b.asnumpy().astype("int32"))
-    print(b.shape)
-    print(b)
-
-=======
     np.save(tmp_dir + "0/in_0.npy", a.astype("int32"))
     params = {"begin":[2,0], "end":[0,3], "step":[-1,2]}
     save_dict(params, tmp_dir + "0/attr.txt")
@@ -502,20 +275,10 @@
     print(b)
 
     os.makedirs(tmp_dir + "1/", exist_ok=True)
->>>>>>> 61a28c76
     shape = np.random.randint(low=3, high=4, size=(4))
     print(shape)
     a = np.random.randint(low=-127, high=127, size=shape)
     print(a)
-<<<<<<< HEAD
-    np.save("/tmp/strided_slice/in10.npy", a.astype("int32"))
-    params = {"begin":[0,0], "end":[2,3]}
-    save_dict(params, "/tmp/strided_slice/attr1.txt")
-    b = nd.slice(nd.array(a), **params)
-    np.save("/tmp/strided_slice/out1.npy", b.asnumpy().astype("int32"))
-    print(b.shape)
-
-=======
     np.save(tmp_dir + "1/in_0.npy", a.astype("int32"))
     params = {"begin":[0,0], "end":[2,3]}
     save_dict(params, tmp_dir + "1/attr.txt")
@@ -524,64 +287,19 @@
     print(b.shape)
 
     os.makedirs(tmp_dir + "2/", exist_ok=True)
->>>>>>> 61a28c76
     shape = np.random.randint(low=3, high=4, size=(4))
     print(shape)
     a = np.random.randint(low=-127, high=127, size=shape)
     print(a)
-<<<<<<< HEAD
-    np.save("/tmp/strided_slice/in20.npy", a.astype("int32"))
-    params = {"begin":[0,0,1,1], "end":[1,2,3,3]}
-    save_dict(params, "/tmp/strided_slice/attr2.txt")
-    b = nd.slice(nd.array(a), **params)
-    np.save("/tmp/strided_slice/out2.npy", b.asnumpy().astype("int32"))
-=======
     np.save(tmp_dir + "2/in_0.npy", a.astype("int32"))
     params = {"begin":[0,0,1,1], "end":[1,2,3,3]}
     save_dict(params, tmp_dir + "2/attr.txt")
     b = nd.slice(nd.array(a), **params)
     np.save(tmp_dir + "2/out_0.npy", b.asnumpy().astype("int32"))
->>>>>>> 61a28c76
     print(b.shape)
 
 def test_slice_like():
     print("test slice like")
-<<<<<<< HEAD
-    shape = np.random.randint(low=5, high=10, size=(4))
-    print(shape)
-    a = np.random.randint(low=-127, high=127, size=shape)
-    np.save("/tmp/slice_like/in00.npy", a.astype("int32"))
-    b = np.zeros((4,4,4))
-    np.save("/tmp/slice_like/in01.npy", b.astype("int32"))
-    params = {'axes': [2,1]}
-    save_dict(params, "/tmp/slice_like/attr0.txt")
-    c = nd.slice_like(nd.array(a), nd.array(b), **params)
-    np.save("/tmp/slice_like/out0.npy", b.astype("int32"))
-    print(c.shape)
-
-    shape = np.random.randint(low=5, high=10, size=(4))
-    print(shape)
-    a = np.random.randint(low=-127, high=127, size=shape)
-    np.save("/tmp/slice_like/in10.npy", a.astype("int32"))
-    b = np.zeros((4,4,4))
-    np.save("/tmp/slice_like/in11.npy", b.astype("int32"))
-    params = {'axes': [0]}
-    save_dict(params, "/tmp/slice_like/attr1.txt")
-    c = nd.slice_like(nd.array(a), nd.array(b), **params)
-    np.save("/tmp/slice_like/out1.npy", b.astype("int32"))
-    print(c.shape)
-
-    shape = np.random.randint(low=5, high=10, size=(4))
-    print(shape)
-    a = np.random.randint(low=-127, high=127, size=shape)
-    np.save("/tmp/slice_like/in20.npy", a.astype("int32"))
-    b = np.zeros((4,4,4))
-    np.save("/tmp/slice_like/in21.npy", b.astype("int32"))
-    params = {'axes': [1,2]}
-    save_dict(params, "/tmp/slice_like/attr2.txt")
-    c = nd.slice_like(nd.array(a), nd.array(b), **params)
-    np.save("/tmp/slice_like/out2.npy", b.astype("int32"))
-=======
     tmp_dir = DIR + "slice_like/"
 
     os.makedirs(tmp_dir + "0/", exist_ok=True)
@@ -621,7 +339,6 @@
     save_dict(params, tmp_dir + "2/attr.txt", change=True)
     c = nd.slice_like(nd.array(a), nd.array(b), **params)
     np.save(tmp_dir + "2/out_0.npy", c.asnumpy().astype("int32"))
->>>>>>> 61a28c76
     print(c.shape)
 
 def test_get_valid_counts():
@@ -632,30 +349,6 @@
 
 def test_take():
     print("test take")
-<<<<<<< HEAD
-    shape = np.random.randint(low=4, high=10, size=(4))
-    print(shape)
-    a = np.random.randint(low=-127, high=127, size=shape)
-    np.save("/tmp/take/in00.npy", a.astype("int32"))
-    indices = [[0,1],[2,3]]
-    np.save("/tmp/take/in01.npy", np.array(indices).astype("int32"))
-    params = {}
-    save_dict(params, "/tmp/take/attr0.txt")
-    c = np.take(a, indices, **params)
-    np.save("/tmp/take/out0.npy", c.astype("int32"))
-    print(c.shape)
-
-    shape = np.random.randint(low=4, high=10, size=(4))
-    print(shape)
-    a = np.random.randint(low=-127, high=127, size=shape)
-    np.save("/tmp/take/in10.npy", a.astype("int32"))
-    indices = [0]
-    np.save("/tmp/take/in11.npy", np.array(indices).astype("int32"))
-    params = {}
-    save_dict(params, "/tmp/take/attr1.txt")
-    c = np.take(a, indices, **params)
-    np.save("/tmp/take/out1.npy", c.astype("int32"))
-=======
     tmp_dir = DIR + "take/"
 
     os.makedirs(tmp_dir + "0/", exist_ok=True)
@@ -734,7 +427,6 @@
     save_dict(params, tmp_dir + "5/attr.txt")
     c = np.take(a, indices, **params)
     np.save(tmp_dir + "5/out_0.npy", c.astype("int32"))
->>>>>>> 61a28c76
     print(c.shape)
 
 def test_max_pool():
@@ -746,8 +438,6 @@
 
 def test_upsampling():
     print("test upsampling")
-<<<<<<< HEAD
-=======
     tmp_dir = DIR + "upsampling/"
 
     os.makedirs(tmp_dir + "0/", exist_ok=True)
@@ -785,7 +475,6 @@
     b = nd.UpSampling(nd.array(a), **params)
     np.save(tmp_dir + "2/out_0.npy", b.asnumpy().astype("int32"))
     print (b.shape)
->>>>>>> 61a28c76
 
 def test_squeeze():
     print("test squeeze")
@@ -798,52 +487,6 @@
 
 def test_max():
     print("test max")
-<<<<<<< HEAD
-    shape = np.random.randint(low=2, high=10, size=(4))
-    print(shape)
-    a = np.random.randint(low=-127, high=127, size=shape)
-    np.save("/tmp/max/in0.npy", a.astype("int32"))
-    params = {'axis':[1,3]}
-    save_dict(params, "/tmp/max/attr0.txt")
-    b = nd.max(nd.array(a), **params)
-    np.save("/tmp/max/out0.npy", b.asnumpy().astype("int32"))
-#    print(b.asnumpy().astype("int32").flatten())
-
-    params = {}
-    save_dict(params, "/tmp/max/attr1.txt")
-    b = nd.max(nd.array(a), **params)
-    np.save("/tmp/max/out1.npy", b.asnumpy().astype("int32"))
-#    print(b.asnumpy().astype("int32").flatten())
-
-    params = {'axis':[0]}
-    save_dict(params, "/tmp/max/attr2.txt")
-    b = nd.max(nd.array(a), **params)
-    np.save("/tmp/max/out2.npy", b.asnumpy().astype("int32"))
-#    print(b.asnumpy().astype("int32").flatten())
-
-    params = {'axis':[2]}
-    save_dict(params, "/tmp/max/attr3.txt")
-    b = nd.max(nd.array(a), **params)
-    np.save("/tmp/max/out3.npy", b.asnumpy().astype("int32"))
-#    print(b.asnumpy().astype("int32").flatten())
-
-    params = {'axis':[3]}
-    save_dict(params, "/tmp/max/attr4.txt")
-    b = nd.max(nd.array(a), **params)
-    np.save("/tmp/max/out4.npy", b.asnumpy().astype("int32"))
-#    print(b.asnumpy().astype("int32").flatten())
-
-    params = {'axis':[1,2,3]}
-    save_dict(params, "/tmp/max/attr5.txt")
-    b = nd.max(nd.array(a), **params)
-    np.save("/tmp/max/out5.npy", b.asnumpy().astype("int32"))
-#   print(b.asnumpy().astype("int32").flatten())
-
-    params = {'axis':[0,1,2,3]}
-    save_dict(params, "/tmp/max/attr6.txt")
-    b = nd.max(nd.array(a), **params)
-    np.save("/tmp/max/out6.npy", b.asnumpy().astype("int32"))
-=======
     tmp_dir = DIR + "max/"
 
     os.makedirs(tmp_dir + "0/", exist_ok=True)
@@ -921,59 +564,10 @@
     save_dict(params, tmp_dir + "6/attr.txt")
     b = nd.max(nd.array(a), **params)
     np.save(tmp_dir + "6/out_0.npy", b.asnumpy().astype("int32"))
->>>>>>> 61a28c76
 #    print(b.asnumpy().astype("int32").flatten())
 
 def test_sum():
     print("test sum")
-<<<<<<< HEAD
-    shape = np.random.randint(low=2, high=10, size=(4))
-    print(shape)
-    a = np.random.randint(low=-127, high=127, size=shape)
-    np.save("/tmp/sum/in0.npy", a.astype("int32"))
-    params = {'axis':[1,3]}
-    save_dict(params, "/tmp/sum/attr0.txt")
-    b = nd.sum(nd.array(a), **params)
-    np.save("/tmp/sum/out0.npy", b.asnumpy().astype("int32"))
-#    print(b.asnumpy().astype("int32").flatten())
-
-    params = {}
-    save_dict(params, "/tmp/sum/attr1.txt")
-    b = nd.sum(nd.array(a), **params)
-    np.save("/tmp/sum/out1.npy", b.asnumpy().astype("int32"))
-#    print(b.asnumpy().astype("int32").flatten())
-
-    params = {'axis':[0]}
-    save_dict(params, "/tmp/sum/attr2.txt")
-    b = nd.sum(nd.array(a), **params)
-    np.save("/tmp/sum/out2.npy", b.asnumpy().astype("int32"))
-#    print(b.asnumpy().astype("int32").flatten())
-
-    params = {'axis':[2]}
-    save_dict(params, "/tmp/sum/attr3.txt")
-    b = nd.sum(nd.array(a), **params)
-    np.save("/tmp/sum/out3.npy", b.asnumpy().astype("int32"))
-#    print(b.asnumpy().astype("int32").flatten())
-
-    params = {'axis':[3]}
-    save_dict(params, "/tmp/sum/attr4.txt")
-    b = nd.sum(nd.array(a), **params)
-    np.save("/tmp/sum/out4.npy", b.asnumpy().astype("int32"))
-#    print(b.asnumpy().astype("int32").flatten())
-
-    params = {'axis':[1,2,3]}
-    save_dict(params, "/tmp/sum/attr5.txt")
-    b = nd.sum(nd.array(a), **params)
-    np.save("/tmp/sum/out5.npy", b.asnumpy().astype("int32"))
-#   print(b.asnumpy().astype("int32").flatten())
-
-    params = {'axis':[0,1,2,3]}
-    save_dict(params, "/tmp/sum/attr6.txt")
-    b = nd.sum(nd.array(a), **params)
-    np.save("/tmp/sum/out6.npy", b.asnumpy().astype("int32"))
-#    print(b.asnumpy().astype("int32").flatten())
-
-=======
     tmp_dir = DIR + "sum/"
 
     os.makedirs(tmp_dir + "0/", exist_ok=True)
@@ -1122,7 +716,6 @@
     params = {'overlap_thresh':10, 'coord_start':2, 'score_index':1, 'id_index':0, 'force_suppress':True, 'in_format':'corner', 'out_type':'corner'}
     y = nd.contrib.box_nms(data, **params)
     print(y.shape)
->>>>>>> 61a28c76
 #test_concatenate()
 #test_repeat()
 #test_tile()
@@ -1131,13 +724,9 @@
 #test_slice_like()
 #test_take()
 #test_max()
-<<<<<<< HEAD
-#test_sum()
-=======
 #test_sum()
 #test_upsampling()
 #test_elemwise_add()
 ##test_conv2d()
 ##test_broadcast_add()
-test_nms()
->>>>>>> 61a28c76
+test_nms()