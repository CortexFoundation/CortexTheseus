--- conflicted
+++ resolved
@@ -54,10 +54,7 @@
   std::string GetVersion();
   std::string GetPostprocessMethod();
   bool SetPostprocessMethod(const string postprocess_method);
-<<<<<<< HEAD
-=======
   bool IsReady() const;
->>>>>>> 61a28c76
 private:
   int SetInput_(string index, DLTensor* input);
   int Run_();
@@ -83,10 +80,7 @@
   int dtype_bits{32};
   int dtype_lanes{1};
   int32_t input_num_{1};
-<<<<<<< HEAD
-=======
   bool loaded_{false};
->>>>>>> 61a28c76
 };
 
 }
