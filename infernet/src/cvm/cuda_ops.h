#ifndef CUDA_OP_H
#define CUDA_OP_H

#include <cuda.h>
#include <cuda_runtime.h>
#include <device_launch_parameters.h>

#define DEBUG

const char* cuda_elemwise_add(int32_t *a, int32_t *b, int32_t *c, uint64_t n, bool debug);
const char* cuda_elemwise_sub(int32_t *a, int32_t *b, int32_t *c, uint64_t n);
const char* cuda_conv2d(
        int32_t *input, int32_t i_n, int32_t i_c, int32_t i_h, int32_t i_w,
        int32_t *filter, int32_t f_n, int32_t f_c, int32_t f_h, int32_t f_w,
        int32_t *bias,
        int32_t padding_h, int32_t padding_w,
        int32_t stride_h, int32_t stride_w,
        int32_t dilation_h, int32_t dilation_w,
        int32_t groups,
        int32_t *output, int32_t o_n, int32_t o_c, int32_t o_h, int32_t o_w, int32_t device_id, bool debug);
const char* cuda_depthwise_conv2d(
        int32_t *input, int32_t i_n, int32_t i_c, int32_t i_h, int32_t i_w,
        int32_t *filter, int32_t f_n, int32_t f_c, int32_t f_h, int32_t f_w,
        int32_t *bias,
        int32_t padding_h, int32_t padding_w,
        int32_t stride_h, int32_t stride_w,
        int32_t dilation_h, int32_t dilation_w,
        int32_t groups,
        int32_t *output, int32_t o_n, int32_t o_c, int32_t o_h, int32_t o_w, int32_t device_id, bool debug);
const char* cuda_max_pool(
        int32_t *input, int32_t i_n, int32_t i_c, int32_t i_h, int32_t i_w,
        int32_t f_h, int32_t f_w,
        int32_t padding_h, int32_t padding_w,
        int32_t stride_h, int32_t w,
        int32_t *output, int32_t o_n, int32_t o_c, int32_t o_h, int32_t o_w, int32_t device_id, bool debug);
const char* cuda_dense(
        int32_t *a,
        int32_t *b,
        int32_t *c,
        const int m, const int k, const int n, int32_t *bias, bool debug);
const char* cuda_clip(const int32_t *x, int32_t *y, const uint64_t n, const int32_t max, const int32_t min, bool debug);
const char* cuda_relu(const int32_t *x, int32_t *y, const uint64_t n, bool debug);
const char* cuda_flatten(const int32_t *x, int32_t *y, const uint64_t n, bool debug);
const char* cuda_broadcast_add(const int32_t *a, const int32_t *b, int32_t* c, const uint64_t n,
        int64_t* ashape, int32_t adim,
        int64_t* bshape, int32_t bdim,
        int64_t* cshape, int32_t cdim, bool debug);
const char* cuda_broadcast_sub(const int32_t *a, const int32_t *b, int32_t* c, const uint64_t n,
        int64_t* ashape, int32_t adim,
        int64_t* bshape, int32_t bdim,
        int64_t* cshape, int32_t cdim, bool debug);
const char* cuda_broadcast_mul(const int32_t *a, const int32_t *b, int32_t* c, const uint64_t n,
        int64_t* ashape, int32_t adim,
        int64_t* bshape, int32_t bdim,
        int64_t* cshape, int32_t cdim, bool debug);
const char* cuda_broadcast_div(const int32_t *a, const int32_t *b, int32_t* c, const uint64_t n,
        int64_t* ashape, int32_t adim,
        int64_t* bshape, int32_t bdim,
        int64_t* cshape, int32_t cdim, bool debug);
const char* cuda_broadcast_right_shift(const int32_t *a, const int32_t *b, int32_t* c, const uint64_t n,
        int64_t* ashape, int32_t adim,
        int64_t* bshape, int32_t bdim,
        int64_t* cshape, int32_t cdim, bool debug);
const char* cuda_broadcast_left_shift(const int32_t *a, const int32_t *b, int32_t* c, const uint64_t n,
        int64_t* ashape, int32_t adim,
        int64_t* bshape, int32_t bdim,
        int64_t* cshape, int32_t cdim, bool debug);
const char* cuda_broadcast_max(const int32_t *a, const int32_t *b, int32_t* c, const uint64_t n,
        int64_t* ashape, int32_t adim,
        int64_t* bshape, int32_t bdim,
        int64_t* cshape, int32_t cdim, bool debug);
const char* cuda_sum(const int32_t *x, int32_t *y, const uint64_t xsize, const uint64_t ysize,
    const int64_t *xshape, const int64_t *yshape, const int32_t* realAxis, const int32_t* flag,
    const uint64_t *every_xdim_size, const int64_t axis_size,
    const int32_t xndim, const int32_t yndim, const int32_t axis_ndim);
<<<<<<< HEAD
const char* cuda_reshape(const int32_t *x, int32_t *y, int32_t size, bool debug);
const char* cuda_log(const int32_t *x, int32_t *y, bool debug);
const char* cuda_abs(const int32_t *x, int32_t *y, const int32_t n, bool debug);
const char* cuda_cvm_clip(const int32_t* x, const int32_t precision, int32_t *y, const int32_t n, bool debug);
=======
const char* cuda_reshape(const int32_t *x, int32_t *y, uint64_t size, bool debug);
const char* cuda_log(const int32_t *x, int32_t *y, bool debug);
const char* cuda_abs(const int32_t *x, int32_t *y, const uint64_t n, bool debug);
const char* cuda_cvm_clip(const int32_t* x, const int32_t precision, int32_t *y, const uint64_t n, bool debug);
>>>>>>> 61a28c76
const char* cuda_max(const int32_t *x, int32_t *y, const uint64_t xsize, const uint64_t ysize,
    const int64_t *xshape, const int64_t *yshape, const int32_t* realAxis, const int32_t* flag,
    const uint64_t *every_xdim_size, const int64_t axis_size,
    const int32_t xndim, const int32_t yndim, const int32_t axis_ndim);
<<<<<<< HEAD
const char* cuda_cvm_right_shift(const int32_t *a, const int32_t b, const int32_t precision, int32_t *c, const int32_t n, bool debug);
const char* cuda_cvm_left_shift(const int32_t *a, const int32_t b, const int32_t precision, int32_t *c, const int32_t n, bool debug);
const char* cuda_concatenate(const int32_t *input, const int64_t *ishape, const int32_t idim, const int32_t in,
        int32_t *output, int64_t* oshape, const int32_t odim, const int64_t on,
=======
const char* cuda_cvm_right_shift(const int32_t *a, const int32_t b, const int32_t precision, int32_t *c, const uint64_t n, bool debug);
const char* cuda_cvm_left_shift(const int32_t *a, const int32_t b, const int32_t precision, int32_t *c, const uint64_t n, bool debug);
const char* cuda_concatenate(const int32_t *input, const int64_t *ishape, const int32_t idim, const uint64_t in,
        int32_t *output, int64_t* oshape, const int32_t odim, const uint64_t on,
>>>>>>> 61a28c76
        const int64_t preShapeSize, const int64_t curShapeSize, const int32_t axis, bool debug);
const char* cuda_bias_add(const int32_t *x_data, const int32_t * bias_data, int32_t *y_data,
        int64_t ysize, const int64_t *yshape, const int32_t ndim, const int32_t axis);
const char* cuda_repeat(const int32_t *x_data, int32_t *y_data, const int64_t *xshape,
        const int64_t *yshape, const uint64_t ysize, const int32_t xndim, const int32_t yndim, const int32_t axis, const int32_t repeat);
const char* cuda_upsampling_nearest(const int32_t *x_data, int32_t *y_data, const uint32_t scale, const int32_t ih, const int32_t iw,
    const uint32_t oh, const uint32_t ow, const uint32_t batch, const uint32_t channel);
const char* cuda_negative(const int32_t *x_data, int32_t *y_data, uint64_t n);
const char* cuda_tile(const int32_t *x_data, int32_t *y_data, const uint64_t ysize, const int32_t yndim, const int32_t xndim,
        const int64_t *xshape, const int64_t *yshape);
const char *cuda_expand_dims(const int32_t *ishape_data, int32_t *oshape_data, const int32_t axis, const uint64_t n);
const char *cuda_squeeze(const int32_t *ishape_data, int32_t *oshape_data, const uint64_t n);
const char* cuda_transpose(const int32_t *x_data, const int64_t *axes_data, int32_t *y_data,
        const int64_t *xshape, const int64_t *yshape, const int32_t ndim, const uint64_t ysize, const int32_t axes_ndim);
const char* cuda_stride_slice(const int32_t *x_data, int32_t *y_data, const int64_t *begin_data,
        const int32_t begin_ndim, const int64_t *step_data, const int64_t *xshape, const int64_t *yshape,
<<<<<<< HEAD
        const int32_t step_ndim, const int32_t y_ndim, const int32_t ysize, const int32_t x_ndim);
=======
        const int32_t step_ndim, const int32_t y_ndim, const uint64_t ysize, const int32_t x_ndim);
>>>>>>> 61a28c76
const char* cuda_slice_like(const int32_t *x_data, int32_t *y_data, const int64_t *xshape, const int64_t *yshape,
        const uint64_t ysize, const int32_t ndim);
const char* cuda_get_valid_counts(const int32_t *x_data, int32_t *y_data, int32_t *valid_count_data,
        const int32_t n, const int32_t k,
        const int32_t score_threshold, const int32_t batchs);
const char *cuda_non_max_suppression(int32_t *d_x_data, const int32_t *d_valid_count_data, int32_t *d_y_data, const int32_t batchs, const int32_t n, const int32_t k,
        const int32_t max_output_size, const int32_t iou_threshold, const int32_t topk,
        const int32_t coord_start, const int32_t score_index, const int32_t id_index, const bool force_suppress);
const char* cuda_take(const int32_t *x_data, const int32_t *indices_data, int32_t *y_data,
        const int64_t *xshape, const int64_t *yshape, const int64_t *indices_shape, const int32_t yndim,
        const int32_t xndim, const int32_t indices_ndim, const uint64_t ysize, const int32_t axis);
const char* cuda_take(const int32_t *x_data, const int32_t *indices_data, int32_t *y_data, const uint64_t ysize, const uint64_t xsize);
#endif<|MERGE_RESOLUTION|>--- conflicted
+++ resolved
@@ -73,32 +73,18 @@
     const int64_t *xshape, const int64_t *yshape, const int32_t* realAxis, const int32_t* flag,
     const uint64_t *every_xdim_size, const int64_t axis_size,
     const int32_t xndim, const int32_t yndim, const int32_t axis_ndim);
-<<<<<<< HEAD
-const char* cuda_reshape(const int32_t *x, int32_t *y, int32_t size, bool debug);
-const char* cuda_log(const int32_t *x, int32_t *y, bool debug);
-const char* cuda_abs(const int32_t *x, int32_t *y, const int32_t n, bool debug);
-const char* cuda_cvm_clip(const int32_t* x, const int32_t precision, int32_t *y, const int32_t n, bool debug);
-=======
 const char* cuda_reshape(const int32_t *x, int32_t *y, uint64_t size, bool debug);
 const char* cuda_log(const int32_t *x, int32_t *y, bool debug);
 const char* cuda_abs(const int32_t *x, int32_t *y, const uint64_t n, bool debug);
 const char* cuda_cvm_clip(const int32_t* x, const int32_t precision, int32_t *y, const uint64_t n, bool debug);
->>>>>>> 61a28c76
 const char* cuda_max(const int32_t *x, int32_t *y, const uint64_t xsize, const uint64_t ysize,
     const int64_t *xshape, const int64_t *yshape, const int32_t* realAxis, const int32_t* flag,
     const uint64_t *every_xdim_size, const int64_t axis_size,
     const int32_t xndim, const int32_t yndim, const int32_t axis_ndim);
-<<<<<<< HEAD
-const char* cuda_cvm_right_shift(const int32_t *a, const int32_t b, const int32_t precision, int32_t *c, const int32_t n, bool debug);
-const char* cuda_cvm_left_shift(const int32_t *a, const int32_t b, const int32_t precision, int32_t *c, const int32_t n, bool debug);
-const char* cuda_concatenate(const int32_t *input, const int64_t *ishape, const int32_t idim, const int32_t in,
-        int32_t *output, int64_t* oshape, const int32_t odim, const int64_t on,
-=======
 const char* cuda_cvm_right_shift(const int32_t *a, const int32_t b, const int32_t precision, int32_t *c, const uint64_t n, bool debug);
 const char* cuda_cvm_left_shift(const int32_t *a, const int32_t b, const int32_t precision, int32_t *c, const uint64_t n, bool debug);
 const char* cuda_concatenate(const int32_t *input, const int64_t *ishape, const int32_t idim, const uint64_t in,
         int32_t *output, int64_t* oshape, const int32_t odim, const uint64_t on,
->>>>>>> 61a28c76
         const int64_t preShapeSize, const int64_t curShapeSize, const int32_t axis, bool debug);
 const char* cuda_bias_add(const int32_t *x_data, const int32_t * bias_data, int32_t *y_data,
         int64_t ysize, const int64_t *yshape, const int32_t ndim, const int32_t axis);
@@ -115,11 +101,7 @@
         const int64_t *xshape, const int64_t *yshape, const int32_t ndim, const uint64_t ysize, const int32_t axes_ndim);
 const char* cuda_stride_slice(const int32_t *x_data, int32_t *y_data, const int64_t *begin_data,
         const int32_t begin_ndim, const int64_t *step_data, const int64_t *xshape, const int64_t *yshape,
-<<<<<<< HEAD
-        const int32_t step_ndim, const int32_t y_ndim, const int32_t ysize, const int32_t x_ndim);
-=======
         const int32_t step_ndim, const int32_t y_ndim, const uint64_t ysize, const int32_t x_ndim);
->>>>>>> 61a28c76
 const char* cuda_slice_like(const int32_t *x_data, int32_t *y_data, const int64_t *xshape, const int64_t *yshape,
         const uint64_t ysize, const int32_t ndim);
 const char* cuda_get_valid_counts(const int32_t *x_data, int32_t *y_data, int32_t *valid_count_data,
