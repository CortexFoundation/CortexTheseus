#include <cvm/runtime/ndarray.h>
#include <cvm/runtime/packed_func.h>
#include <cvm/runtime/registry.h>
#include <cvm/runtime/serializer.h>

#include <cvm/op.h>
#include <cvm/top/tensor.h>

#include <algorithm>
#include <functional>
#include <numeric>
#include <vector>
#include <string>
#include <memory>
#include <utility>

#include "omp.h"
#include <immintrin.h>

#include "graph_runtime.h"

namespace cvm {
namespace runtime {

double transpose_int8_avx256_transpose_cnt = 0;
double transpose_int8_avx256_gemm_cnt = 0;
double im2col_cnt = 0;
double cvm_op_rightshift_cnt = 0;
double cvm_op_clip_cnt = 0;
double cvm_op_dense_cnt = 0;
double cvm_op_maxpool_cnt = 0;
double cvm_op_broadcast_cnt = 0;
double cvm_op_concat_cnt = 0;
double cvm_op_upsampling_cnt = 0;
double cvm_op_inline_matmul_cnt = 0;

#define CVM_PROFILING

inline uint64_t getSize(DLTensor *dlTensor){
    uint64_t size = 1;
    for(int i = 0; i < dlTensor->ndim; i++){
        size *= dlTensor->shape[i];
    }
    return size;
}

/**
* x
* y
* a_min -127
* a_max 127
*/
CVM_REGISTER_GLOBAL("cvm.runtime.cvm.clip").set_body([](CVMArgs args, CVMRetValue* rv) {
   VERIFY(args.num_args == 3);
   DLTensor *x = args[0];
   DLTensor *y = args[1];
   void *_attr = args[2];
   auto *attr = static_cast<cvm::NodeAttrs*>(_attr);
   auto& param = cvm::get<cvm::top::ClipParam>(attr->parsed);
   int max = param.a_max;
   int min = param.a_min;
   for (uint64_t i = 0; i < getSize(x); i++) {
 		static_cast<int32_t*>(y->data)[i] = std::max(std::min(max, static_cast<int32_t*>(x->data)[i]), min);
   }
 });

 CVM_REGISTER_GLOBAL("cvm.runtime.cvm.relu").set_body([](CVMArgs args, CVMRetValue* rv) {
   VERIFY(args.num_args == 3);
   DLTensor *x = args[0];
   DLTensor *y = args[1];
#pragma omp parallel for
   for (uint64_t i = 0; i < getSize(x); i++) {
        auto tmp = static_cast<int32_t*>(x->data)[i];
        if (tmp < 0)
            tmp = 0;
 		static_cast<int32_t*>(y->data)[i] = tmp;
   }
 });

/*
* x
* w
* b
* y
* units 1000
* use_bias True
*/
CVM_REGISTER_GLOBAL("cvm.runtime.cvm.dense").set_body([](CVMArgs args, CVMRetValue* rv) {
#ifdef CVM_PROFILING
  double start = omp_get_wtime();
#endif
  int ndim = args.num_args;
  VERIFY(ndim == 5 || ndim == 4);
  DLTensor *x = args[0];
  DLTensor *w = args[1];
  DLTensor *b = nullptr;
  DLTensor *y = nullptr;
  int32_t* db = nullptr;
  if(ndim == 5){
	b = args[2];
    VERIFY(b->ndim == 1) << "dense requires 1-D bias";
	y = args[3];
    db = static_cast<int32_t*>(b->data);
  } else{
    y = args[2];
  }
  VERIFY(x->ndim == 2) << "dense requires 2-D data";
  VERIFY(w->ndim == 2) << "dense reuqires 2-D weight";

  auto dx = static_cast<int32_t*>(x->data);
  auto dy = static_cast<int32_t*>(y->data);
  auto dw = static_cast<int32_t*>(w->data);
  auto N = y->shape[1], K = x->shape[1];
  int blocks = K / 32 * 32;
  // std::cerr << y->shape[0] << " " << y->shape[1] << "\n";
  // std::cerr << x->shape[0] << " " << x->shape[1] << "\n";
  // std::cerr << w->shape[0] << " " << w->shape[1] << "\n";
  int32_t weight_size = w->shape[0] * w->shape[1];
  std::unique_ptr<int8_t> int8_filter(new int8_t[sizeof(int8_t) * weight_size]);
  if(!int8_filter) {
      CHECK(false) << "create buffer int8_filter failed";
  }

  for(int32_t i = 0; i < weight_size; i++){
      *(int8_filter.get() + i) = static_cast<int8_t>(dw[i]);
  }

  int32_t x_size = x->shape[0] * x->shape[1];
  std::unique_ptr<int8_t> int8_x(new int8_t[sizeof(int8_t) * x_size]);
  if(!int8_x) {
      CHECK(false) << "create buffer int8_x failed";
  }
  bool all_positive = true;
  for(int32_t i = 0; i < x_size; i++){
      int8_x.get()[i] = static_cast<int8_t>(dx[i]);
      if ((int8_x.get()[i]) < 0)
          all_positive = false;
  }
  // std::cerr << "all_positive = " << all_positive << "\n";

  int16_t int16[16];
  for(int i = 0; i < 16; i++)
      int16[i] = 1;
  __m256i vint16 = _mm256_loadu_si256((__m256i*)&int16);

  for (uint32_t di = 0; di < y->shape[0]; di++) {
      auto cdy = dy + di * N;
      auto ap_outer = int8_x.get() + di * K;
#pragma omp parallel for
      for (uint32_t oi = 0; oi < N; oi++) {
          auto bp_inner = int8_filter.get() + oi * K;
          auto ap_inner = ap_outer;
          int sum = 0;

          int k = 0;
          if (all_positive) {
              __m256i vc = _mm256_setzero_si256();
              for(k = 0; k < blocks; k+=32, ap_inner+=32, bp_inner+=32){
                  __m256i va = _mm256_loadu_si256((__m256i*)bp_inner);
                  __m256i vb = _mm256_loadu_si256((__m256i*)ap_inner);
                  __m256i vresult1 = _mm256_maddubs_epi16(vb, va);
                  __m256i vresult2 = _mm256_madd_epi16(vresult1, vint16);
                  vc = _mm256_add_epi32(vresult2, vc);
              }
              for(int ti = 0; ti < 8; ti++){
                  sum += ((int32_t*)&vc)[ti];
              }
          }

          // remained part
          for(; k < K; k++){
              sum += ap_inner[k] * bp_inner[k];
          }
          if(db != nullptr){
              sum += db[oi];
          }
          cdy[oi] = sum;
      }
  }

#ifdef CVM_PROFILING
        cvm_op_dense_cnt += omp_get_wtime() - start;
#endif
});

CVM_REGISTER_GLOBAL("cvm.runtime.cvm.flatten").set_body([]
(CVMArgs args, CVMRetValue* rv){
     VERIFY(args.num_args == 3);
     DLTensor *x = args[0];
     DLTensor *y = args[1];
     for (uint64_t i = 0; i < getSize(x); i++) {
         static_cast<int32_t*>(y->data)[i] = static_cast<int32_t*>(x->data)[i];
     }
});

bool transpose_int8_avx256(const int8_t *a, const int8_t *b, const int32_t *bias,
        int32_t *c, const int M, const int K, const int N){
#ifdef CVM_PROFILING
    double start = omp_get_wtime();
#endif
    int8_t *tr_b = (int8_t*)malloc(sizeof(int8_t) * K*N);
    if (tr_b == NULL) return false;

    int i = 0, j = 0;
    const int32_t tK = K / 32 * 32;
    const int32_t tN = N / 32 * 32;
    for(i = 0; i < tK; i+=32){
        for(j = 0; j < tN; j+=32){
            int8_t tile[32][32];
            for(int ti = 0; ti < 32; ti++){
                for(int tj = 0; tj < 32; tj++){
                    tile[tj][ti] = b[(i+ti)*N + j+tj];
                }
            }
            for(int ti = 0; ti < 32; ti++){
                for(int tj = 0; tj < 32; tj++){
                    tr_b[(j+ti) * K + i + tj] = tile[ti][tj];
                }
            }
        }
        for(int ti = 0; ti < 32; ti++){
            for(int tj = j; tj < N; tj++){
                tr_b[tj * K + i+ti] = b[(i+ti) * N + tj];
            }
        }
    }
    for(; i < K; i++){
        for(j = 0; j < N; j++){
            tr_b[j * K + i] = b[i * N + j];
        }
    }
#ifdef CVM_PROFILING
    transpose_int8_avx256_transpose_cnt += omp_get_wtime() - start;
    start = omp_get_wtime();
#endif
    int16_t int16[16];
    for(int i = 0; i < 16; i++) int16[i] = 1;
    __m256i vint16 = _mm256_loadu_si256((__m256i*)&int16);
    int8_t ap [32], bp[32];
    memset(ap, 0, sizeof(ap));
    memset(bp, 0, sizeof(bp));

    int blocks = K / 32 * 32;
if (K % 32 == 0) {
#pragma omp parallel for
    for(int i = 0; i < M; i++){
        int32_t bV = bias != NULL ? bias[i] : 0;
        for(int j = 0; j < N; j++){
            __m256i vc = _mm256_setzero_si256();
            int k = 0;
            auto ap_inner = a + i * K;
            auto bp_inner = tr_b + j * K;
            for(k = 0; k < blocks; k+=32, ap_inner+=32, bp_inner+=32){
                __m256i va = _mm256_loadu_si256((__m256i*)(ap_inner));
                __m256i vb = _mm256_loadu_si256((__m256i*)bp_inner);
                __m256i vresult1 = _mm256_maddubs_epi16(vb, va);
                __m256i vresult2 = _mm256_madd_epi16(vresult1, vint16);
                vc = _mm256_add_epi32(vresult2, vc);
            }
            int sum = 0;
            for(int ti = 0; ti < 8; ti++){
                sum += ((int32_t*)&vc)[ti];
            }
            c[i*N+j] = sum + bV;
        }
    }
} else {
    for(int i = 0; i < M; i++){
        int32_t bV = bias != NULL ? bias[i] : 0;
        for(int j = 0; j < N; j++){
            __m256i vc = _mm256_setzero_si256();
            int k = 0;
            auto ap_inner = a + i * K;
            auto bp_inner = tr_b + j * K;
            for(k = 0; k < blocks; k+=32, ap_inner+=32, bp_inner+=32){
                __m256i va = _mm256_loadu_si256((__m256i*)(ap_inner));
                __m256i vb = _mm256_loadu_si256((__m256i*)bp_inner);
                __m256i vresult1 = _mm256_maddubs_epi16(vb, va);
                __m256i vresult2 = _mm256_madd_epi16(vresult1, vint16);
                vc = _mm256_add_epi32(vresult2, vc);

            }
            if (K % 32 != 0) {
                memcpy(ap, ap_inner, sizeof(int8_t) * (K - k));
                memcpy(bp, bp_inner, sizeof(int8_t) * (K - k));
                {
                    __m256i va = _mm256_loadu_si256((__m256i*)ap);
                    __m256i vb = _mm256_loadu_si256((__m256i*)bp);
                    __m256i vresult1 = _mm256_maddubs_epi16(vb, va);
                    __m256i vresult2 = _mm256_madd_epi16(vresult1, vint16);
                    vc = _mm256_add_epi32(vresult2, vc);
                }
                k = K;
            }
            int sum = 0;
            for(int ti = 0; ti < 8; ti++){
                sum += ((int32_t*)&vc)[ti];
            }
            c[i*N+j] = sum + bV;
        }
    }

}

    free(tr_b);
#ifdef CVM_PROFILING
    double et = omp_get_wtime() - start;
    // std::cerr << "gemm " << N << " " << M << " " << K << " " << et * 1000 << " " << N * M * K / 1024.0 / 1024.0 << "\n";
    transpose_int8_avx256_gemm_cnt += et;
#endif
    return true;
}

void transpose(const int8_t *A, int8_t *B, int K, int N) {
    for(int i = 0; i < N; i++) {
        for(int k = 0; k < K; k++) {
            B[i * K + k] = A[k * N + i];
        }
    }
}

void matrix_mul(const int8_t *a, const int8_t *b, const int32_t *bias,
        int32_t *c, const int M, const int K, const int N, int algo = 0){
    std::memset(c, 0, sizeof(int32_t) * M * N);
#ifdef CVM_PROFILING
    double start = omp_get_wtime();
#endif
    if (N > M ) {
        #pragma omp parallel for
        for(int i = 0; i < M; i++){
            for(int k = 0; k < K; k++){
                int32_t aV = static_cast<int32_t>(a[i * K + k]);
                for(int j = 0; j < N; j++){
                    c[i*N + j] += aV * static_cast<int32_t>(b[k*N + j]);
                }
            }
        }
    } else {
        std::vector<int8_t> tr_b(N * K);
		transpose(b, tr_b.data(), K, N);
		#pragma omp parallel
		{
			int i, j, k;
			#pragma omp for
			for (i = 0; i < M; i++) {
				auto ap = a + i * K;
				for (j = 0; j < N; j++) {
					int32_t dot = 0;
					auto tr_bp = tr_b.data() + j * K;
					for (k = 0; k < K; k++) {
						dot += ap[k] * static_cast<int32_t>(tr_bp[k]);
					}
					c[i*N + j] = dot;
				}
			}
		}
    }

	if(bias != NULL){
		#pragma omp parallel for collapse(2)
		for(int i = 0; i < M; i++){
			for(int j = 0; j < N; j++){
				c[i*N+j] += bias[i];
			}
		}
	}
#ifdef CVM_PROFILING
    double cost_time = omp_get_wtime() - start;
    // std::cerr << "matrix_mul = " << M << " " << K << " " << N << " " << M * K * N << "  " << cost_time << "\n";
    cvm_op_inline_matmul_cnt += cost_time;
#endif
}
inline bool is_a_ge_zero_and_a_lt_b(int a, int b) {
    return static_cast<unsigned>(a) < static_cast<unsigned>(b);
}
void im2col_cpu(const int32_t* data_im, const int channels,
        const int height, const int width, const int kernel_h, const int kernel_w,
        const int pad_h, const int pad_w,
        const int stride_h, const int stride_w,
        const int dilation_h, const int dilation_w,
        int8_t* data_col, bool &has_negetive)
{
#ifdef CVM_PROFILING
    double start = omp_get_wtime();
#endif
    // auto data_col_init = data_col;
    const int output_h = (height + 2 * pad_h -
            (dilation_h * (kernel_h - 1) + 1)) / stride_h + 1;
    const int output_w = (width + 2 * pad_w -
            (dilation_w * (kernel_w - 1) + 1)) / stride_w + 1;
    const int channel_size = height * width;
    for (int channel = channels; channel--; data_im += channel_size) {
        for (int kernel_row = 0; kernel_row < kernel_h; kernel_row++) {
            for (int kernel_col = 0; kernel_col < kernel_w; kernel_col++) {
                int input_row = -pad_h + kernel_row * dilation_h;
                for (int output_rows = output_h; output_rows; output_rows--) {
                    if (!is_a_ge_zero_and_a_lt_b(input_row, height)) {
                        for (int output_cols = output_w; output_cols; output_cols--) {
                            *(data_col++) = 0;
                        }
                    } else {
                        int input_col = -pad_w + kernel_col * dilation_w;
                        for (int output_col = output_w; output_col; output_col--) {
                            if (is_a_ge_zero_and_a_lt_b(input_col, width)) {
                                int32_t tv = data_im[input_row * width + input_col];
                                if(tv < 0) {
#ifdef CVM_PROFILING
//                                    if (!has_negetive) {
//                                        if (tv > -25) {
//                                            tv = 0;
//                                        } else {
//                                            std::cerr << channel << " " << kernel_row << " " << kernel_col << " "
//                                                << input_row << " " << output_rows << " " << tv << "\n";
                                            has_negetive = true;
//                                        }
//                                    }
#endif
                                }
                                *(data_col++) = static_cast<int8_t>(tv);
                            } else {
                                *(data_col++) = 0;
                            }
                            input_col += stride_w;
                        }
                    }
                    input_row += stride_h;
                }
            }
        }
        // std::cout << "inchannel = " << channel
        //           << " " << data_col -  data_col_init << " "
        //           << "hw = " << height << ", " << width << " " << stride_h << " " <<  stride_w
        //           << "\n";
    }
#ifdef CVM_PROFILING
    im2col_cnt +=  omp_get_wtime() - start;
#endif
}

inline void depthwise_conv2d(
        int32_t *x_data, int32_t n_batch, int32_t in_channels, int32_t x_h, int32_t x_w,
        int32_t *w_data, int32_t filter_c, int32_t filter_h, int32_t filter_w,
        int32_t *y_data, int32_t out_channels, int32_t o_h, int32_t o_w,
        int32_t *b_data,
        int32_t padding[2], int32_t stride_h, int32_t stride_w, int32_t dilation_h, int32_t dilation_w,
        int32_t groups){
    for(int n = 0; n < n_batch; ++n){
        for(int c = 0; c < in_channels; ++c){
            for(int h = 0; h < o_h; ++h){
                for(int w = 0; w < o_w; ++w){
                    int32_t sum = 0;
                    for(int fh = 0; fh < filter_h; ++fh){
                        for(int fw = 0; fw < filter_w; ++fw){
                            int th = h * stride_h + fh*dilation_h - padding[0];
                            int tw = w * stride_w + fw*dilation_w - padding[1];
                            if(th < 0 || tw < 0 || th >= x_h || tw >= x_w)
                                continue;
                            sum += x_data[n * in_channels * x_h * x_w + c * x_h * x_w + th * x_w + tw]
                                * w_data[c * filter_h * filter_w + fh * filter_w + fw];
                        }
                    }
                    y_data[n * in_channels * o_h * o_w + c * o_h * o_w + h * o_w + w] = sum + (b_data != nullptr ? b_data[c] : 0);
                }
            }
        }
    }
}
/*
input
weight
bias
output
groups 1
dilation (1, 1)
channels 512
layout NCHW
kernel_layout OIHW
kernel_size [1, 1]
padding (0, 0)
use_bias True
strides (1, 1)
*/
CVM_REGISTER_GLOBAL("cvm.runtime.cvm.conv2d").set_body([]
 (CVMArgs args, CVMRetValue* rv){
    VERIFY(args.num_args == 4 || args.num_args == 5);
    DLTensor *x = args[0];
    VERIFY(x->ndim == 4);
    DLTensor *w = args[1];
    VERIFY(w->ndim == 4);
	DLTensor *b = nullptr; //args[2];
    DLTensor *y = nullptr;
    void *_attr;

    if(args.num_args == 5){
      b = args[2];
      y = args[3];
      _attr = args[4];
    } else {
      y = args[2];
      _attr = args[3];
    }
    auto *attr = static_cast<cvm::NodeAttrs*>(_attr);
    auto &param = cvm::get<cvm::top::Conv2DParam>(attr->parsed);
    int groups = param.groups;
	int dilation[2] = {(int)param.dilation[0], (int)param.dilation[1]};
    //TODO(@kaihuo) check kernel_size == w->shape
	// int kernel_size[2] = {(int)param.kernel_size[0], (int)param.kernel_size[1]};
	int padding[2] = {(int)param.padding[0], (int)param.padding[1]};
	int strides[2] = {(int)param.strides[0], (int)param.strides[1]};

    int stride_h = strides[0];
    int stride_w = strides[1];
    int dilation_h = dilation[0];
    int dilation_w = dilation[1];

    int32_t* x_data = (int32_t*)x->data;
    int32_t* w_data = (int32_t*)w->data;
    int32_t* y_data = (int32_t*)y->data;
	int32_t* b_data = b != nullptr ? (int32_t*)b->data : nullptr;

    int out_channels = static_cast<int>(w->shape[0]);
    int filter_c = static_cast<int>(w->shape[1]);
    int filter_h = static_cast<int>(w->shape[2]);
    int filter_w = static_cast<int>(w->shape[3]);
    filter_h = (filter_h - 1) * dilation[0] + 1;
    filter_w = (filter_w - 1) * dilation[1] + 1;

    int n_batch = static_cast<int>(x->shape[0]);
    int in_channels = static_cast<int>(x->shape[1]);
    int x_h = static_cast<int>(x->shape[2]);
    int x_w = static_cast<int>(x->shape[3]);
	int o_h = (x_h + 2 * padding[0] - filter_h) / strides[0] + 1;
	int o_w = (x_w + 2 * padding[1] - filter_w) / strides[1] + 1;
    if(n_batch < 1 || in_channels < 1 || x_h < 1 || x_w < 1 || filter_c < 1 || filter_h < 1 || filter_w < 1 ||
            padding[0] < 0 || padding[1] < 0 || stride_h < 1 || stride_w < 1 || dilation_h < 1 || dilation_w < 1 ||
             out_channels < 1 || o_h < 1 || o_w < 1){
        VERIFY(false) << "error args";
    }

    if(groups > 1){
        depthwise_conv2d(
                x_data, n_batch, in_channels, x_h, x_w,
                w_data, filter_c, filter_h, filter_w,
                y_data, out_channels, o_h, o_w,
                b_data,
                padding, stride_h, stride_w, dilation[0], dilation[1],
                groups);
    }else{
        int8_t *data_col = (int8_t*)malloc(sizeof(int8_t) * in_channels * filter_h * filter_w * o_h * o_w);
        if(data_col == NULL){
            CHECK(false) << "malloc failed.";
        }
        int32_t fn = out_channels * in_channels * filter_h * filter_w;
        int8_t *int8_filter = (int8_t*)malloc(sizeof(int8_t) * fn);
        if(int8_filter == NULL){
            free(data_col);
            CHECK(false);
        }

        for(int32_t i = 0; i < fn; i++){
            int8_filter[i] = static_cast<int8_t>(w_data[i]);
        }
#ifdef CVM_PROFILING
        // std::cerr << "n_batch = " << n_batch << "\n";
#endif
        for(int i = 0; i < n_batch; i++){
            bool has_negetive = false;
            im2col_cpu(x_data + i * in_channels * x_h * x_w, in_channels, x_h, x_w, filter_h, filter_w, padding[0], padding[1],
                    stride_h, stride_w, dilation_h, dilation_w, data_col, has_negetive);
            const int M = out_channels;
            const int K = in_channels * filter_h * filter_w;
            const int N = o_h * o_w;
            if(has_negetive){
                matrix_mul(int8_filter, data_col, b_data, y_data + i * out_channels * o_h * o_w,
                    M, K, N);
            }else{
                transpose_int8_avx256(int8_filter, data_col, b_data, y_data + i * out_channels * o_h * o_w,
                    M, K, N);
            }
        }
        free(data_col);
        free(int8_filter);
    }

 });

inline int32_t broadcast_i_index(int64_t* oshape, uint64_t o_index, int64_t* ishape, int idim){
    if(idim == 1 && ishape[0] == 1) return 0;
    uint64_t index = 0;
    uint64_t allIndex = 0;
    for(int i = 0; i < idim; i++){
        int idx = idim - 1 - i;
        int ovar = o_index % oshape[idx];
        if(ovar < ishape[idx]){
            index += i == 0 ? ovar : allIndex * ovar;
        }
        allIndex = (i == 0 ? ishape[idim-1] : allIndex * ishape[idx]);
        o_index /= oshape[idx];
    }
    return index;
}

CVM_REGISTER_GLOBAL("cvm.runtime.cvm.broadcast_add")
    .set_body([](CVMArgs args, CVMRetValue *ret){
#ifdef CVM_PROFILING
        double start = omp_get_wtime();
#endif
        VERIFY(args.num_args == 4);
        DLTensor *args0 = args[0];
        DLTensor *args1 = args[1];
        DLTensor *args2 = args[2];
        int32_t *a = static_cast<int32_t*>(args0->data);
        int32_t *b = static_cast<int32_t*>(args1->data);
        int32_t *c = static_cast<int32_t*>(args2->data);

        if(args1->ndim == 1){
            for(uint64_t i = 0; i < getSize(args0); ++i){
                c[i] = a[i] + b[0];
            }
        }else{
#pragma omp parallel for
            for(uint64_t i = 0; i < getSize(args0); ++i){
                uint64_t o_index = i;//broadcast_o_index(args2->shape, args2->ndim, o_index);
                int64_t a_index = broadcast_i_index(args2->shape, o_index, args0->shape, args0->ndim);
                int64_t b_index = broadcast_i_index(args2->shape, o_index, args1->shape, args1->ndim);
                c[i] = a[a_index] + b[b_index];
            }
        }
#ifdef CVM_PROFILING
        cvm_op_broadcast_cnt += omp_get_wtime() - start;
#endif
    });

CVM_REGISTER_GLOBAL("cvm.runtime.cvm.broadcast_sub")
    .set_body([](CVMArgs args, CVMRetValue *ret){
        VERIFY(args.num_args == 4);
        DLTensor *args0 = args[0];
        DLTensor *args1 = args[1];
        DLTensor *args2 = args[2];
        int32_t *a = static_cast<int32_t*>(args0->data);
        int32_t *b = static_cast<int32_t*>(args1->data);
        int32_t *c = static_cast<int32_t*>(args2->data);
        if(args1->ndim == 1){
            for(uint64_t i = 0; i < getSize(args0); ++i){
                c[i] = a[i] - b[0];
            }
        }else{
#pragma omp parallel for
            for(uint64_t i = 0; i < getSize(args0); ++i){
                uint64_t o_index = i;//broadcast_o_index(args2->shape, args2->ndim, o_index);
                uint64_t a_index = broadcast_i_index(args2->shape, o_index, args0->shape, args0->ndim);
                uint64_t b_index = broadcast_i_index(args2->shape, o_index, args1->shape, args1->ndim);
                c[i] = a[a_index] - b[b_index];
            }
        }
    });

CVM_REGISTER_GLOBAL("cvm.runtime.cvm.broadcast_mul")
    .set_body([](CVMArgs args, CVMRetValue *ret){
        VERIFY(args.num_args == 4);
        DLTensor *args0 = args[0];
        DLTensor *args1 = args[1];
        DLTensor *args2 = args[2];
        int32_t *a = static_cast<int32_t*>(args0->data);
        int32_t *b = static_cast<int32_t*>(args1->data);
        int32_t *c = static_cast<int32_t*>(args2->data);
        if(args1->ndim == 1){
#pragma omp parallel for
            for(uint64_t i = 0; i < getSize(args0); ++i){
                c[i] = a[i] * b[0];
            }
        }else{
#pragma omp parallel for
            for(uint64_t i = 0; i < getSize(args0); ++i){
                uint64_t o_index = i;//broadcast_o_index(args2->shape, args2->ndim, o_index);
                uint64_t a_index = broadcast_i_index(args2->shape, o_index, args0->shape, args0->ndim);
                uint64_t b_index = broadcast_i_index(args2->shape, o_index, args1->shape, args1->ndim);
                c[i] = a[a_index] * b[b_index];
            }
        }
    });
CVM_REGISTER_GLOBAL("cvm.runtime.cvm.broadcast_div")
    .set_body([](CVMArgs args, CVMRetValue *ret){
        VERIFY(args.num_args == 4);
        DLTensor *args0 = args[0];
        DLTensor *args1 = args[1];
        DLTensor *args2 = args[2];
        int32_t *a = static_cast<int32_t*>(args0->data);
        int32_t *b = static_cast<int32_t*>(args1->data);
        int32_t *c = static_cast<int32_t*>(args2->data);
        if(args1->ndim == 1){
            VERIFY(b[0] != 0);
            for(uint64_t i = 0; i < getSize(args0); ++i){
                c[i] = a[i] / b[0];
            }
        }else{
#pragma omp parallel for
            for(uint64_t i = 0; i < getSize(args0); ++i){
                uint64_t o_index = i;//broadcast_o_index(args2->shape, args2->ndim, o_index);
                uint64_t a_index = broadcast_i_index(args2->shape, o_index, args0->shape, args0->ndim);
                uint64_t b_index = broadcast_i_index(args2->shape, o_index, args1->shape, args1->ndim);
                VERIFY(b[b_index] != 0);
                c[i] = a[a_index] / b[b_index];
            }
        }
    });
CVM_REGISTER_GLOBAL("cvm.runtime.cvm.broadcast_right_shift")
    .set_body([](CVMArgs args, CVMRetValue *ret){
        VERIFY(args.num_args == 4);
        DLTensor *args0 = args[0];
        DLTensor *args1 = args[1];
        DLTensor *args2 = args[2];
        int32_t *a = static_cast<int32_t*>(args0->data);
        int32_t *b = static_cast<int32_t*>(args1->data);
        int32_t *c = static_cast<int32_t*>(args2->data);

        if(args1->ndim == 1){
            for(uint64_t i = 0; i < getSize(args0); ++i){
                c[i] = a[i] >> b[0];
            }
        }else{
#pragma omp parallel for
            for(uint64_t i = 0; i < getSize(args0); ++i){
                uint64_t o_index = i;//broadcast_o_index(args2->shape, args2->ndim, o_index);
                uint64_t a_index = broadcast_i_index(args2->shape, o_index, args0->shape, args0->ndim);
                uint64_t b_index = broadcast_i_index(args2->shape, o_index, args1->shape, args1->ndim);
                c[i] = a[a_index] >> b[b_index];
            }
        }
    });
CVM_REGISTER_GLOBAL("cvm.runtime.cvm.broadcast_left_shift")
    .set_body([](CVMArgs args, CVMRetValue *ret){
        VERIFY(args.num_args == 4);
        DLTensor *args0 = args[0];
        DLTensor *args1 = args[1];
        DLTensor *args2 = args[2];
        int32_t *a = static_cast<int32_t*>(args0->data);
        int32_t *b = static_cast<int32_t*>(args1->data);
        int32_t *c = static_cast<int32_t*>(args2->data);
        if(args1->ndim == 1){
            for(uint64_t i = 0; i < getSize(args0); ++i){
                c[i] = a[i] << b[0];
            }
        }else{
#pragma omp parallel for
            for(uint64_t i = 0; i < getSize(args0); ++i){
                uint64_t o_index = i;//broadcast_o_index(args2->shape, args2->ndim, o_index);
                uint64_t a_index = broadcast_i_index(args2->shape, o_index, args0->shape, args0->ndim);
                uint64_t b_index = broadcast_i_index(args2->shape, o_index, args1->shape, args1->ndim);
                c[i] = a[a_index] << b[b_index];
            }
        }
    });

/*
* strides (2, 2)
* pool_size [3, 3]
* ceil_mode False
* padding (1, 1)
*/
CVM_REGISTER_GLOBAL("cvm.runtime.cvm.max_pool2d")
    .set_body([](CVMArgs args, CVMRetValue *ret){
#ifdef CVM_PROFILING
        double start = omp_get_wtime();
#endif
    VERIFY(args.num_args == 3);
	DLTensor *x = args[0];
	DLTensor *y = args[1];
	void *_attr = args[2];
    auto *attr = static_cast<cvm::NodeAttrs*>(_attr);
    auto &param = cvm::get<cvm::top::MaxPool2DParam>(attr->parsed);
	int strides[2] = {(int)param.strides[0], (int)param.strides[1]};
	int pool_size[2] = {(int)param.pool_size[0], (int)param.pool_size[1]};
	int padding[2] = {(int)param.padding[0], (int)param.padding[1]};

    int stride_h = strides[0];
    int stride_w = strides[1];

    int32_t* x_data = (int32_t*)x->data;
    int32_t* y_data = (int32_t*)y->data;

    int filter_h = pool_size[0];
    int filter_w = pool_size[1];

    int n_batch = static_cast<int>(x->shape[0]);
    int in_channels = static_cast<int>(x->shape[1]);
    int out_channels = in_channels;
    int x_h = static_cast<int>(x->shape[2]);
    int x_w = static_cast<int>(x->shape[3]);
//  int o_h = (x_h + 2 * padding[0] - filter_h) / strides[0] + 1;
//  int o_w = (x_w + 2 * padding[1] - filter_w) / strides[1] + 1;
    int o_h = static_cast<int>(y->shape[2]);
    int o_w = static_cast<int>(y->shape[3]);
#define GETX(n, c, h, w) x_data[(n) * in_channels * x_h * x_w + (c) * x_h * x_w + (h) * x_w + (w)]
#define GETW(o, i, h, w) w_data[(o) * in_channels * filter_h * filter_w + (i) * filter_h * filter_w + (h) * filter_w + (w)]
#define GETY(n, c, h, w) y_data[(n) * out_channels * o_h * o_w + (c) * o_h * o_w + (h) * o_w + (w)]
    auto calc_func = [&](int n, int k, int p, int q) {
    int y_sum = int(1)<<31;
    for (int r = 0; r < filter_h; ++r) {
      for (int s = 0; s < filter_w; ++s) {
        auto tp = p * stride_h + r - padding[0];
        auto tq = q * stride_w + s - padding[1];
        int32_t x_tmp = 0;
        if (!(tp < 0 || tq < 0 || tp >= x_h || tq >= x_w))
          x_tmp = GETX(n, k, tp, tq);
        y_sum = std::max(x_tmp, y_sum);
      }
    }
    return y_sum;

  };
    for (int n = 0; n < n_batch; ++n) {
        for (int k = 0; k < out_channels; ++k) {
            for (int p = 0; p < o_h; ++p) {
                for (int q = 0; q < o_w; ++q) {
                    GETY(n, k, p, q) = calc_func(n, k, p, q);
                }
            }
        }
    }
#ifdef CVM_PROFILING
        cvm_op_maxpool_cnt += omp_get_wtime() - start;
#endif

});

/*
* axis (2, 3)
*/
CVM_REGISTER_GLOBAL("cvm.runtime.cvm.sum")
    .set_body([](CVMArgs args, CVMRetValue *ret){
        VERIFY(args.num_args == 3);
		DLTensor *x = args[0];
		DLTensor *y = args[1];
        //TODO(@kaihuo) unused axis, check
        //void *_attr = args[2];
        // auto *attr = static_cast<cvm::NodeAttrs*>(_attr);
        //auto &param = cvm::get<cvm::top::ReduceParam>(attr->parsed);
		// int axis[2] = {(int)param.axis[0], (int)param.axis[1]};
		int32_t *x_data = static_cast<int32_t*>(x->data);
		int32_t *y_data = static_cast<int32_t*>(y->data);
		int n_batch = static_cast<int>(x->shape[0]);
		int channels = static_cast<int>(x->shape[1]);
		int x_h = static_cast<int>(x->shape[2]);
		int x_w = static_cast<int>(x->shape[3]);
		for(int i = 0; i < n_batch; i++){
			for(int j = 0; j < channels; j++){
				int32_t sum = 0;
				for(int h = 0; h < x_h; h++){
					for(int w = 0; w < x_w; w++){
						sum += x_data[i * channels * x_h * x_w + j * x_h * x_w + h * x_w + w];
					}
				}
				y_data[i*channels + j] = sum;
			}
		}
    });


CVM_REGISTER_GLOBAL("cvm.runtime.cvm.elemwise_add")
    .set_body([](CVMArgs args, CVMRetValue *ret){
        VERIFY(args.num_args == 4);
        DLTensor *args0 = args[0];
        DLTensor *args1 = args[1];
        DLTensor *args2 = args[2];
        int32_t *a = static_cast<int32_t*>(args0->data);
        int32_t *b = static_cast<int32_t*>(args1->data);
        int32_t *c = static_cast<int32_t*>(args2->data);

#pragma omp parallel for
        for(uint64_t i = 0; i < getSize(args0); i++){
            c[i] = a[i] + b[i];
        }
    });
CVM_REGISTER_GLOBAL("cvm.runtime.cvm.elemwise_sub")
    .set_body([](CVMArgs args, CVMRetValue *ret){
        VERIFY(args.num_args == 4);
        DLTensor *args0 = args[0];
        DLTensor *args1 = args[1];
        DLTensor *args2 = args[2];
        int32_t *a = static_cast<int32_t*>(args0->data);
        int32_t *b = static_cast<int32_t*>(args1->data);
        int32_t *c = static_cast<int32_t*>(args2->data);

#pragma omp parallel for
        for(uint64_t i = 0; i < getSize(args0); i++){
            c[i] = a[i] - b[i];
        }
    });

CVM_REGISTER_GLOBAL("cvm.runtime.cvm.reshape")
    .set_body([](CVMArgs args, CVMRetValue *ret){
        VERIFY(args.num_args == 3);
         DLTensor *x = args[0];
		 DLTensor *y = args[1];
         // TODO(kaihuo) CHECK
		 // void *_attr = args[2];
         // auto *attr = static_cast<cvm::NodeAttrs*>(_attr);
         // auto &param = cvm::get<cvm::top::ReshapeParam>(attr->parsed);
		 if(x->data == y->data) return;
		 std::memcpy(y->data, x->data, getSize(x) * sizeof(int32_t));
    });

/*\brief:
 * x, input data
 * y, output data
 * precision, clip precision
 */
CVM_REGISTER_GLOBAL("cvm.runtime.cvm.cvm_clip")
    .set_body([](CVMArgs args, CVMRetValue *ret){
         VERIFY(args.num_args == 3);

#ifdef CVM_PROFILING
    double start = omp_get_wtime();
#endif
         DLTensor *x = args[0];
         DLTensor *y = args[1];
         int32_t *x_data = static_cast<int32_t*>(x->data);
         int32_t *y_data = static_cast<int32_t*>(y->data);

         void *_attr = args[2];
         auto *attr = static_cast<cvm::NodeAttrs*>(_attr);
         auto &param = cvm::get<cvm::top::CVMClipParam>(attr->parsed);
	     int32_t precision = param.precision;
         VERIFY(precision > 0) << "precision must greater zero";
         int32_t min = -((1 << (precision-1))-1);
         int32_t max = -min;

#pragma omp parallel for
         for(uint64_t i = 0; i < getSize(x); i++){
             int& tmp = x_data[i];
             if (tmp > max)
                 tmp = max;
             if (tmp < min)
                 tmp = min;
             y_data[i] = tmp;
         }
#ifdef CVM_PROFILING
    cvm_op_clip_cnt += omp_get_wtime() - start;
#endif
    });

/*
 * a, input data
 * c, output data
 * precision, clip precision
 * b, shift b
 * */
CVM_REGISTER_GLOBAL("cvm.runtime.cvm.cvm_right_shift")
    .set_body([](CVMArgs args, CVMRetValue *ret){
        VERIFY(args.num_args == 3);
        DLTensor *a = args[0];
        DLTensor *c = args[1];

#ifdef CVM_PROFILING
    double start = omp_get_wtime();
#endif
        void *_attr = args[2];
        auto *attr = static_cast<cvm::NodeAttrs*>(_attr);
        auto &param = cvm::get<cvm::top::CVMRightShiftParam>(attr->parsed);
        int32_t precision = param.precision;
        int32_t b = param.shift_bit;
        int32_t* a_data = static_cast<int32_t*>(a->data);
        int32_t* c_data = static_cast<int32_t*>(c->data);
        VERIFY_GT(precision, 0) << "precision must greater zero";
        int32_t min = -((1 << (precision-1)) - 1);
        int32_t max = -min;
        auto size = getSize(a);

        //TODO(kaihuo) check if b == 0 exists in symbol file
        if (b == 0) {
            memcpy(c_data, a_data, size * sizeof(int32_t));
        } else if (b == 1) {
            #pragma omp parallel for
            for(uint64_t i = 0; i < size; i++){
                int32_t shift_a = (a_data[i] + 1) >> 1;
                if (shift_a > max)
                    shift_a = max;
                if (shift_a < min)
                    shift_a = min;
                c_data[i] = shift_a;
            }
        } else {
            b -= 1;
            #pragma omp parallel
            {
            #pragma omp for
            for(uint64_t i = 0; i < size; i++){
                c_data[i] = a_data[i] >> b;
                ++c_data[i];
                c_data[i] >>= 1;
            }
            #pragma omp for
            for(uint64_t i = 0; i < size; i++){
                auto& shift_a = c_data[i];
                if (shift_a > max)
                    shift_a = max;
                if (shift_a < min)
                    shift_a = min;
                c_data[i] = shift_a;
            }
            }
        }

#ifdef CVM_PROFILING
    cvm_op_rightshift_cnt += omp_get_wtime() - start;
#endif
    });
CVM_REGISTER_GLOBAL("cvm.runtime.cvm.cvm_left_shift")
    .set_body([](CVMArgs args, CVMRetValue *ret){
        VERIFY(args.num_args == 3);
#ifdef CVM_PROFILING
    double start = omp_get_wtime();
#endif
        DLTensor *a = args[0];
        DLTensor *c = args[1];
        void *_attr = args[2];
        auto *attr = static_cast<cvm::NodeAttrs*>(_attr);
        auto &param = cvm::get<cvm::top::CVMLeftShiftParam>(attr->parsed);
        int32_t precision = param.precision;
        int32_t b = param.shift_bit;std::string str_precision = args[2];
        int32_t* a_data = static_cast<int32_t*>(a->data);
        int32_t* c_data = static_cast<int32_t*>(c->data);
        VERIFY_GT(precision, 0) << "precision must greater zero";
        int32_t min = -((1 << (precision-1)) - 1);
        int32_t max = -min;

        for(uint64_t i = 0; i < getSize(a); i++){
            int32_t shift_a = a_data[i];
            if(b == 0) c_data[i] = shift_a;
            else {
                shift_a = a_data[i] << b;
                c_data[i] = std::max(std::min(shift_a, max), min);
            }
        }
#ifdef CVM_PROFILING
    // cvm_op_requant_cnt += omp_get_wtime() - start;
#endif
    });
CVM_REGISTER_GLOBAL("cvm.runtime.cvm.log2")
    .set_body([](CVMArgs args, CVMRetValue *ret){
        VERIFY(args.num_args == 3);
//        std::string x_str = args[0];
        DLTensor *dlx = args[0];
        DLTensor *y = args[1];
        int32_t *y_data = static_cast<int32_t*>(y->data);
        int32_t *x = static_cast<int32_t*>(dlx->data);
        VERIFY(x[0] != 0);
        for(int i = 0; i < 64; i++){
            int64_t tmp = (int64_t)1 << i;
            if(x[0] < tmp){
                y_data[0] = i;
                return;
            }
        }
        y_data[0] = 64;
    });
CVM_REGISTER_GLOBAL("cvm.runtime.cvm.__div_scalar__")
    .set_body([](CVMArgs args, CVMRetValue *ret){
        VERIFY(args.num_args == 3);
        DLTensor *dlx = args[0];
        DLTensor *y = args[1];
        void *_attr = args[2];
        auto *attr = static_cast<cvm::NodeAttrs*>(_attr);
        auto &param = cvm::get<cvm::top::ScalarParam>(attr->parsed);
        int32_t *y_data = static_cast<int32_t*>(y->data);
        int32_t scalar = param.scalar;
        VERIFY(scalar != 0);
        int32_t* x = static_cast<int32_t*>(dlx->data);
        for(uint64_t i = 0; i < getSize(dlx); i++){
            y_data[i] = x[i] / scalar;
        }
    });
CVM_REGISTER_GLOBAL("cvm.runtime.cvm.abs")
    .set_body([](CVMArgs args, CVMRetValue *ret){
        VERIFY(args.num_args == 3);
        DLTensor *dlx = args[0];
        DLTensor *y = args[1];
        int32_t *y_data = static_cast<int32_t*>(y->data);
        int32_t* x = static_cast<int32_t*>(dlx->data);
        for(uint64_t i = 0; i < getSize(dlx); i++){
            y_data[i] = std::abs(x[i]);
        }
    });
CVM_REGISTER_GLOBAL("cvm.runtime.cvm.max")
    .set_body([](CVMArgs args, CVMRetValue *ret){
        VERIFY(args.num_args == 3);
        DLTensor *dlx = args[0];
        DLTensor *y = args[1];
        int32_t *y_data = static_cast<int32_t*>(y->data);
        int32_t* x = static_cast<int32_t*>(dlx->data);
        int max = x[0];
        for(uint64_t i = 1; i < getSize(dlx); i++){
            if(max < x[i]) max = x[i];
        }
        y_data[0] = max;
    });
CVM_REGISTER_GLOBAL("cvm.runtime.cvm.broadcast_max")
    .set_body([](CVMArgs args, CVMRetValue *ret){
        VERIFY(args.num_args == 4);
        DLTensor *a = args[0];
        DLTensor *b = args[1];
        DLTensor *c = args[2];
        int32_t *a_data = static_cast<int32_t*>(a->data);
        int32_t* b_data = static_cast<int32_t*>(b->data);
        int32_t* c_data = static_cast<int32_t*>(c->data);
        if(b->ndim == 1){
#pragma omp parallel for
            for(uint64_t i = 0; i < getSize(a); i++){
                c_data[i] = a_data[i] > b_data[0] ? a_data[i] : b_data[0];
            }
        }else{
#pragma omp parallel for
        for(uint64_t i = 0; i < getSize(a); i++){
            uint64_t o_index = i;//broadcast_o_index(c->shape, c->ndim, o_index);
            uint64_t a_index = broadcast_i_index(c->shape, o_index, a->shape, a->ndim);
            uint64_t b_index = broadcast_i_index(c->shape, o_index, b->shape, b->ndim);
            //c_data[i] = (a_data[i] > b_data[i] ? a_data[i] : b_data[i]);
            c_data[i] = a_data[a_index] > b_data[b_index] ? a_data[a_index] : b_data[b_index];
        }
        }
    });

CVM_REGISTER_GLOBAL("cvm.runtime.cvm.concatenate")
.set_body([](CVMArgs args, CVMRetValue *ret){

#ifdef CVM_PROFILING
        double start = omp_get_wtime();
#endif
        int len = args.num_args;
        VERIFY(len >= 4);
        DLTensor *input0 = args[0];
        void *_attr = args[--len];
        auto *attr = static_cast<cvm::NodeAttrs*>(_attr);
        auto &param = cvm::get<cvm::top::ConcatenateParam>(attr->parsed);
        DLTensor *out = args[--len];
        int32_t axis = param.axis;
        int32_t ndim = static_cast<int32_t>(input0->ndim);
        VERIFY(-ndim <= axis && axis < ndim);
        if(axis < 0) axis += ndim;
        VERIFY(axis < input0->ndim) << "axis out of bounds.";
        //TODO(kaihuo) check shape of all inputs
        int n_batch = input0->shape[0];
        // std::cerr << "n_batch " << n_batch << "\n";
        if (axis == 1 && n_batch == 1) {
            int32_t *out_data = static_cast<int32_t*>(out->data);
            uint64_t offset = 0;
            for(int k = 0; k < len; k++){
                DLTensor* input = args[k];
                int input_size_current = 1;
                //std::cerr << "\n";
                for (int i = 0; i < input->ndim; ++i) {
                    input_size_current *= input->shape[i];
                //    std::cerr << input->shape[i] << " " ;
                }
                //std::cerr << "\n";
                //std::cerr << "k = " << k << " " << input_size_current << "\n";
                memcpy(out_data + offset, input->data, sizeof(int32_t) * input_size_current);
                offset += input_size_current;
            }
        } else {
            int32_t *out_data = static_cast<int32_t*>(out->data);
            for(uint64_t i = 0; i < getSize(out); i++){
                uint64_t o_i = i, in_i = 0, in_i2 = 0, shapeSize = 0;
                for(int j = out->ndim-1; j >= 0; j--){
                    uint64_t col = o_i % out->shape[j];
                    o_i /= out->shape[j];
                    uint64_t tmpcol = col;
                    if(j == axis){
                        uint64_t allShapeSize = 0;
                        for(int k = 0; k < len; k++){
                            tmpcol = col - allShapeSize;
                            DLTensor *input = args[k];
                            allShapeSize += input->shape[axis];
                            if(col < allShapeSize){
                                in_i = k;
                                break;
                            }
                        }
                    }
                    in_i2 += (j == out->ndim-1 ? tmpcol : tmpcol * shapeSize);
                    DLTensor* input = args[in_i];
                    shapeSize = (j == out->ndim-1 ? input->shape[j] : shapeSize * input->shape[j]);
                }
                DLTensor *input = args[in_i];
                int32_t *input_data = static_cast<int32_t*>(input->data);
                out_data[i] = input_data[in_i2];
            }
        }
#ifdef CVM_PROFILING
        cvm_op_concat_cnt += omp_get_wtime() - start;
#endif
});

CVM_REGISTER_GLOBAL("cvm.runtime.cvm.repeat")
.set_body([](CVMArgs args, CVMRetValue *ret){
    VERIFY(args.num_args == 3);
    DLTensor *x = args[0];
    DLTensor *y = args[1];
    void *_attr = args[2];
    auto *attr = static_cast<cvm::NodeAttrs*>(_attr);
    auto &param = cvm::get<cvm::top::RepeatParam>(attr->parsed);
    int32_t *x_data = static_cast<int32_t*>(x->data);
    int32_t *y_data = static_cast<int32_t*>(y->data);
    int32_t axis = param.axis;
    // int repeat = std::atoi(str_repeat.c_str());
    int ndim = x->ndim;
    if(axis < 0) axis = axis + ndim;
<<<<<<< HEAD
#ifdef CVM_PROFILING
    printf("repeat axis: %d\n", axis);
#endif
=======
>>>>>>> 72aead7d

    for(uint64_t i = 0; i < getSize(y); i++){
        uint64_t o_i = i, in_i = 0, shapeSize = 0;
        for(int j = ndim-1; j >= 0; j--){
            int col = o_i % y->shape[j];
            o_i /= y->shape[j];
            int tmpcol = col;
            if(j == axis) tmpcol = col % x->shape[axis];
            in_i += (j == ndim-1 ? tmpcol : tmpcol * shapeSize);
            shapeSize = (j == ndim-1 ? x->shape[j] : shapeSize * x->shape[j]);
        }
        y_data[i] = x_data[in_i];
    }
});

CVM_REGISTER_GLOBAL("cvm.runtime.cvm.negative")
.set_body([](CVMArgs args, CVMRetValue *ret){
    VERIFY(args.num_args == 3);
    DLTensor *x = args[0];
    DLTensor *y = args[1];
    int32_t *x_data = static_cast<int32_t*>(x->data);
    int32_t *y_data = static_cast<int32_t*>(y->data);

    for(uint64_t i = 0; i < getSize(x); i++){
        y_data[i] = -x_data[i];
    }
});

CVM_REGISTER_GLOBAL("cvm.runtime.cvm.tile")
.set_body([](CVMArgs args, CVMRetValue *ret){
    VERIFY(args.num_args == 3);
    DLTensor *x = args[0];
    DLTensor *y = args[1];
    void* _attr = args[2];
    auto *attr = static_cast<cvm::NodeAttrs*>(_attr);
    auto &param = cvm::get<cvm::top::TileParam>(attr->parsed);

    int32_t *x_data = static_cast<int32_t*>(x->data);
    int32_t *y_data = static_cast<int32_t*>(y->data);

    int32_t yndim = y->ndim;
    int32_t xndim = x->ndim;
    // TODO(kaihuo) check
    TShape ts_reps = param.reps; //TODO get from attr
    int64_t *reps = ts_reps.begin();
<<<<<<< HEAD
#ifdef CVM_PROFILING
    printf("tile xndim=%d, yndim=%d, reps.ndim=%d\n", xndim, yndim, ts_reps.ndim());
#endif
=======
>>>>>>> 72aead7d

    int i = 0, j = 0;
    for(i = yndim-1, j = xndim-1; i >= 0 && j >= 0; i--, j--){
        VERIFY(x->shape[j] * reps[i] == y->shape[i]);
    }
    for(; i >= 0; i--){
        VERIFY(reps[i] == y->shape[i]);
    }

    uint64_t tmp_y_size = 1;
    for(int i = 0; i < xndim; i++){
        tmp_y_size *= y->shape[i + yndim - xndim];
    }

    for(uint64_t i = 0; i < tmp_y_size; i++){
       uint64_t o_i = i, in_i = 0, shapeSize = 0;
       for(int j = xndim-1; j >= 0; j--){
            int yj = j + yndim - xndim;
            int col = o_i % y->shape[yj];
            o_i /= y->shape[yj];
            col = col % x->shape[j];
            in_i += (j == xndim-1 ? col : col * shapeSize);
            shapeSize = (j == xndim-1 ? x->shape[j] : shapeSize * x->shape[j]);
       }
       y_data[i] = x_data[in_i];
    }

    uint64_t othery = 1;
    for(int i = 0; i < yndim-xndim; i++){
        othery *= y->shape[i];
    }
    for(size_t i = 1; i < othery; i++){
        memcpy(y_data + i*tmp_y_size, y_data, tmp_y_size * sizeof(int32_t));
    }
});

CVM_REGISTER_GLOBAL("cvm.runtime.cvm.expand_dims")
.set_body([](CVMArgs args, CVMRetValue *ret){
    VERIFY(args.num_args == 3);
    DLTensor *ishape = args[0];
    DLTensor *oshape = args[1];
    void *_attr = args[2];
    auto *attr = static_cast<cvm::NodeAttrs*>(_attr);
    auto &param = cvm::get<cvm::top::ExpandDimsParam>(attr->parsed);

    int32_t axis = param.axis; // TODO get from attr
    axis = axis < 0 ? axis + ishape->ndim : axis;
    VERIFY(axis >= 0 && axis < ishape->ndim);
    int32_t *ishape_data = static_cast<int32_t*>(ishape->data);
    int32_t *oshape_data = static_cast<int32_t*>(oshape->data);
   // for(uint64_t i = 0; i < getSize(oshape); i++){
   //     if(i < axis){
   //         oshape_data[i] = ishape_data[i];
   //     }else if(i == axis){
   //         oshape_data[i] = 1;
   //     }else{
   //         oshape_data[i] = ishape_data[i-1];
   //     }
   //     printf("%d ", oshape_data[i]);
   // }
   // printf("\n");
    if(ishape_data == oshape_data){
        return;
    }
    memcpy(oshape_data, ishape_data, getSize(ishape)* sizeof(int32_t));
});

CVM_REGISTER_GLOBAL("cvm.runtime.cvm.transpose")
.set_body([](CVMArgs args, CVMRetValue *ret){
    int num_args = args.num_args;
    VERIFY(num_args == 3 || num_args == 4);
    DLTensor *x = args[0];
    DLTensor *y = args[1];
    void *_attr = args[2];
    auto *attr = static_cast<cvm::NodeAttrs*>(_attr);
    auto &param = cvm::get<cvm::top::TransposeParam>(attr->parsed);

    TShape axes = param.axes; // TODO get from attr
    int64_t *axes_data = axes.begin();
    int32_t *x_data = static_cast<int32_t*>(x->data);
    int32_t *y_data = static_cast<int32_t*>(y->data);
    int ndim = y->ndim;
<<<<<<< HEAD
#ifdef CVM_PROFILING
    // printf("transpose: axes ndim=%d, yndim=%d:  ", axes.ndim(), ndim);
    // for(int i = 0; i < ndim; i++){
    //     printf("%d ", axes_data[i]);
    // }
    // printf("\n");
#endif
=======

>>>>>>> 72aead7d
    for(uint64_t i = 0; i < getSize(y); i++){
        uint64_t o_i = i, in_i = 0, shapeSize = 0;
        for(int j = ndim-1; j >= 0; j--){
            uint64_t col = o_i % y->shape[j];
            o_i /= y->shape[j];
            int xj = j;//axes != nullptr ? axes[j] : j;
            if(axes.ndim() > 0) {
                xj = axes_data[j];
            } else {
                if(j == ndim - 1) xj = 0;
                if(j == 0) xj = ndim - 1;
            }
            int xi = 1;
            for(int tx = ndim - 1; tx > xj; tx--){
                xi *= x->shape[tx];
            }
            in_i += col * xi;
        }
        y_data[i] = x_data[in_i];
    }
});

CVM_REGISTER_GLOBAL("cvm.runtime.cvm.strided_slice")
.set_body([](CVMArgs args, CVMRetValue *ret){
    DLTensor *x = args[0];
    DLTensor *y = args[1];
    void *_attr = args[2];
    auto *attr = static_cast<cvm::NodeAttrs*>(_attr);
    auto &param = cvm::get<cvm::top::StridedSliceParam>(attr->parsed);

    int32_t *x_data = static_cast<int32_t*>(x->data);
    int32_t *y_data = static_cast<int32_t*>(y->data);
    //TODO get from attr
    TShape begin = param.begin;
    TShape end = param.end;
    TShape stride = param.stride;
    int ndim = y->ndim;
    int64_t *begin_data = begin.begin();
    int64_t *end_data = end.begin();
    int64_t *step_data = stride.begin();
<<<<<<< HEAD
#ifdef CVM_PROFILING
    // printf("strided_slice : ");
    // for(int i = 0; i < ndim; i++){
    //     printf("(%d %d %d %d), ", begin_data[i], end_data[i], stride.ndim(), step_data[i]);
    // }
    // printf("\n");
#endif
=======
>>>>>>> 72aead7d

    for(uint64_t i = 0; i < getSize(y); i++){
        uint64_t o_i = i, in_i = 0, shapeSize = 0;
        for(int j = ndim-1; j >= 0; j--){
            uint64_t col = o_i % y->shape[j];
            o_i /= y->shape[j];
            if(stride.ndim() == 0){
                col += (begin_data[j] < 0 ? begin_data[j] + x->shape[j] : begin_data[j]);
            }else{
                col += (begin_data[j] < 0 ? begin_data[j] + x->shape[j] : begin_data[j]) + (step_data[j] < 0 ? step_data[j] + x->shape[j] : step_data[j]);
            }
            col %= x->shape[j];
            in_i += (j == ndim-1 ? col : col * shapeSize);
            shapeSize = (j == ndim-1 ? x->shape[j] : shapeSize * x->shape[j]);
        }
        y_data[i] = x_data[in_i];
<<<<<<< HEAD
#ifdef CVM_PROFILING
        if(i < 10){
            printf("%d ", y_data[i]);
        }
#endif
=======
        if(i < 10)
        printf("%d ", y_data[i]);
>>>>>>> 72aead7d
    }
#ifdef CVM_PROFILING
    printf("\n");
#endif
});

CVM_REGISTER_GLOBAL("cvm.runtime.cvm.slice_like")
.set_body([](CVMArgs args, CVMRetValue *ret){
        DLTensor *x = args[0];
        DLTensor *shape = args[1];
        DLTensor *y = args[2];
        //std::string str_axis = args[3];
        void* _attr = args[3];
        auto *attr = static_cast<cvm::NodeAttrs*>(_attr);
        auto &param = cvm::get<cvm::top::SliceLikeParam>(attr->parsed);
        Tuple<int> axis = param.axis;
        int *axis_data = axis.begin();

        int32_t *x_data = static_cast<int32_t*>(x->data);
        // TODO(kaihuo) check
        //  int32_t *shape_like = static_cast<int32_t*>(shape->data);
        int32_t *y_data = static_cast<int32_t*>(y->data);
        int ndim = x->ndim;

        for(uint64_t i = 0; i < getSize(y); i++){
            uint64_t o_i = i, in_i = 0, shapeSize = 0;
            for(int j = ndim-1; j >= 0; j--){
                int col = o_i % y->shape[j];
                o_i /= y->shape[j];
                in_i += (j == ndim-1 ? col : col * shapeSize);
                shapeSize = (j == ndim-1 ? x->shape[j] : shapeSize * x->shape[j]);
            }
            y_data[i] = x_data[in_i];
        }
});

/**
 * box_nms:
 */

#define FORMAT_CORNER 1
#define FORMAT_CENTER 2
int64_t iou(const int32_t *rect1, const int32_t *rect2, const int32_t format){
    int32_t x1_min = format == FORMAT_CORNER ? rect1[0] : rect1[0] - rect1[2]/2;
    int32_t y1_min = format == FORMAT_CORNER ? rect1[1] : rect1[1] - rect1[3]/2;
    int32_t x1_max = format == FORMAT_CORNER ? rect1[2] : x1_min + rect1[2];
    int32_t y1_max = format == FORMAT_CORNER ? rect1[3] : y1_min + rect1[3];

    int32_t x2_min = format == FORMAT_CORNER ? rect2[0] : rect2[0] - rect2[2]/2;
    int32_t y2_min = format == FORMAT_CORNER ? rect2[1] : rect2[1] - rect2[3]/2;
    int32_t x2_max = format == FORMAT_CORNER ? rect2[2] : x2_min + rect2[2];
    int32_t y2_max = format == FORMAT_CORNER ? rect2[3] : y2_min + rect2[3];

    int64_t sum_area = static_cast<int64_t>((x1_max-x1_min)) * (y1_max-y1_min) + static_cast<int64_t>((x2_max-x2_min)) * (y2_max-y2_min);

    if(x1_min > x2_max || x1_max < x2_min || y1_min > y2_max || y1_max < y2_min) return 0;
    int32_t w = std::min(x1_max, x2_max) - std::max(x1_min, x2_min);
    int32_t h = std::min(y1_max, y2_max) - std::max(y1_min, y2_min);
    int64_t overlap_area = static_cast<int64_t>(h)*w;
<<<<<<< HEAD
    int64_t ret = (overlap_area*100 / (sum_area - overlap_area));
#ifdef CVM_PROFILING
    // printf("ret=%d\n", ret);
#endif
=======
    int64_t ret = (overlap_area / ((sum_area - overlap_area)/100));
    printf("%d %d %d %d %ld %ld %d\n", std::min(x1_max, x2_max),
            std::max(x1_min, x2_min),
            std::min(y1_max, y2_max),
            std::max(y1_min, y2_min),
            overlap_area, sum_area,ret);
>>>>>>> 72aead7d
    return ret;
}

CVM_REGISTER_GLOBAL("cvm.runtime.cvm.get_valid_counts")
.set_body([](cvm::runtime::CVMArgs args, cvm::runtime::CVMRetValue *rv){
    DLTensor *x = args[0];
    DLTensor *valid_count = args[1];
    DLTensor *y = args[2];
    void* _attr = args[3];
    auto *attr = static_cast<cvm::NodeAttrs*>(_attr);
    auto &param = cvm::get<cvm::top::GetValidCountsParam>(attr->parsed);

    int32_t score_threshold = param.score_threshold; //TODO get from attr

    VERIFY(x->ndim == 3);
    int32_t batchs = x->shape[0];
    int32_t n = x->shape[1];
    int32_t k = x->shape[2];

    int32_t *x_data = static_cast<int32_t*>(x->data);
    int32_t *valid_count_data = static_cast<int32_t*>(valid_count->data);
    int32_t *y_data = static_cast<int32_t*>(y->data);
<<<<<<< HEAD
#ifdef CVM_PROFILING
    printf("get_valid_count: n=%d, k=%d, score_threshold=%d\n", n, k, score_threshold);
#endif
=======
>>>>>>> 72aead7d

    for(int32_t i = 0; i < batchs; i++){
        int32_t y_index = 0;
        int32_t *input = x_data + i * n * k;
        int32_t *output = y_data + i * n * k;
        for(int32_t j = 0; j < n; j++){
            int32_t *row = input + j * k;
            if(row[1] > score_threshold){
                std::memcpy(&output[y_index * k], row, k * sizeof(int32_t));
                y_index += 1;
            }
        }
        valid_count_data[i] = y_index;
        if(y_index < n){
            std::memset(&output[y_index * k], -1, (n-y_index) * k * sizeof(int32_t));
        }
<<<<<<< HEAD
#ifdef CVM_PROFILING
        printf("%d ", valid_count_data[i]);
#endif
    }
#ifdef CVM_PROFILING
    printf("\n");
#endif
=======
    }
>>>>>>> 72aead7d
});

CVM_REGISTER_GLOBAL("cvm.runtime.cvm.non_max_suppression")
.set_body([](cvm::runtime::CVMArgs args, cvm::runtime::CVMRetValue *rv){
    DLTensor *x = args[0];
    DLTensor *valid_count = args[1];
    DLTensor *y = args[2];
    void* _attr = args[3];
    auto *attr = static_cast<cvm::NodeAttrs*>(_attr);
    auto &param = cvm::get<cvm::top::NonMaximumSuppressionParam>(attr->parsed);

    //TODO get from attr
    int32_t max_output_size = param.max_output_size;
    int32_t iou_threshold = param.iou_threshold;
    int32_t topk = param.top_k;
    int32_t coord_start = param.coord_start;
    int32_t score_index = param.score_index;
    int32_t id_index = param.id_index;
    bool force_suppress = param.force_suppress;
    bool return_indices = param.return_indices;
    bool invalid_to_bottom = invalid_to_bottom;

    int32_t *x_data = static_cast<int32_t*>(x->data);
    int32_t *valid_count_data = static_cast<int32_t*>(valid_count->data);
    int32_t *y_data = static_cast<int32_t*>(y->data);

   // int batch = 1;
   // for(int i = 0; i < x->ndim - 2; i++){
   //     batch *= x->shape[i];
   // }
   // int n = x->shape[x->ndim-2];
   // int k = x->shape[x->ndim-1];
    int32_t batchs = x->shape[0];
    int32_t n = x->shape[1];
    int32_t k = x->shape[2];
<<<<<<< HEAD
#ifdef CVM_PROFILING
    printf("non_max_suppression: max_output_size=%d, iou_threshold=%d, topk=%d, coord_start=%d, score_index=%d, id_index=%d, force_suppress=%d n=%d, k=%d\n",
            max_output_size, iou_threshold, topk, coord_start, score_index, id_index, force_suppress, n, k);
#endif
=======
>>>>>>> 72aead7d

    for(int32_t b = 0; b < batchs; b++){
        int32_t vc = valid_count_data[b];
        std::vector<int32_t*> rows(n);
        int32_t *x_batch = x_data + b * n * k;
        int32_t *y_batch = y_data + b * n * k;

        for (int i = 0; i < n; i++) {
            rows[i] = x_batch + i * k;
        }
        std::sort(rows.begin(), rows.end(), [&score_index](const int32_t* a, const int32_t* b){
                return a[score_index] > b[score_index];
        });
        if(topk > 0 && topk < vc){
            for(int i = 0; i < vc - topk; i++){
                std::memset(rows[i+topk], -1, k * sizeof(int32_t));
            }
        }

        std::vector<bool> removed(n, false);
        for(int i = (topk < vc ? topk : vc); i < n; i++){
            removed[i] = true;
        }

        int32_t y_index = 0;
        for(int i = 0; i < vc; i++){
            int32_t *row1 = rows[i];
            for(int j = 0; j < k; j++)
                printf("%d ", row1[j]);
            printf("\n");

            if(removed[i] == false){
                std::memcpy(&y_batch[y_index*k], row1, k*sizeof(int32_t));
                y_index += 1;
            }
            for(int j = i+1; j < n && !removed[i] && iou_threshold > 0; j++){
                int32_t* row2 = rows[j];
                if(force_suppress || (id_index < 0 || row1[id_index] == row2[id_index])){
                    if(iou(row1+coord_start, row2+coord_start, FORMAT_CORNER) > iou_threshold){
                        removed[j] = true;
                    }
                }
            }
        }
        if(y_index < n){
            std::memset(&y_batch[y_index*k], -1, (n - y_index) * k * sizeof(int32_t));
        }
        if(max_output_size > 0){
            if(max_output_size < y_index){
                std::memset(&y_batch[max_output_size * k], -1, (y_index - max_output_size) * k * sizeof(int32_t));
            }
        }
    }
});

CVM_REGISTER_GLOBAL("cvm.runtime.cvm.bias_add")
.set_body([](cvm::runtime::CVMArgs args, cvm::runtime::CVMRetValue *rv){
    DLTensor *x = args[0];
    DLTensor *bias = args[1];
    DLTensor *y = args[2];
    int32_t axis=1; //TODO get from attr
    int32_t ndim = x->ndim;
    VERIFY(axis > 0 && axis < ndim);

    const int32_t *x_data = static_cast<int32_t*>(x->data);
    const int32_t *bias_data = static_cast<int32_t*>(bias->data);
    int32_t *y_data = static_cast<int32_t*>(y->data);

    for(uint64_t i = 0; i < getSize(y); i++){
        int32_t bV = 0;
        for(int32_t j = ndim - 1; j >= 0; j--){
            if(j == axis){
                bV = bias_data[axis];
                break;
            }
        }
        y_data[i] = x_data[i] + bV;
    }
});

void take(DLTensor *x, DLTensor *indices, DLTensor *y){
    int32_t *x_data = static_cast<int32_t*>(x->data);
    int32_t *indices_data = static_cast<int32_t*>(indices->data);
    int32_t *y_data = static_cast<int32_t*>(y->data);

    for(uint64_t i = 0; i < getSize(y); i++){
        y_data[i] = x_data[indices_data[i]];
    }
}
void take(DLTensor *x, DLTensor *indices, DLTensor *y, const int32_t axis){
    int32_t *x_data = static_cast<int32_t*>(x->data);
    int32_t *indices_data = static_cast<int32_t*>(indices->data);
    int32_t *y_data = static_cast<int32_t*>(y->data);

    int32_t yndim = y->ndim;
    int32_t xndim = x->ndim;
    int32_t indices_ndim = indices->ndim;

    for(uint64_t i = 0; i < getSize(y); i++){
        //y_data[i] = x_data[indices_data[i]];
        uint64_t o_i = i, x_i = 0, indices_i = 0, x_shape_size = 0, indices_shape_size = 0;
        for(uint32_t j = yndim - 1, k = indices_ndim-1; j>=axis; j--){
            uint64_t col = o_i % y->shape[j];
            o_i /= y->shape[j];
            if(j < axis + indices_ndim){
                indices_i += (indices_shape_size == 0 ? col : col * indices_shape_size);
                indices_shape_size = (indices_shape_size == 0 ? indices->shape[k]
                        : indices_shape_size * indices->shape[k]);
                --k;
            }
        }

        o_i = i;
        int32_t k = xndim - 1;
        for(uint32_t j = yndim - 1; j >= axis + indices_ndim; j--, k--){
            uint64_t col = o_i % y->shape[j];
            o_i /= y->shape[j];
            x_i += (j == yndim-1 ? col : col * x_shape_size);
            x_shape_size = (j == yndim-1 ? x->shape[k] : x_shape_size * x->shape[k]);
        }

        uint64_t x_indices_i = std::min(std::max(indices_data[indices_i], 0), (int32_t)x->shape[k]);
        x_i += (x_shape_size == 0 ? x_indices_i : x_indices_i * x_shape_size);
        x_shape_size = (x_shape_size == 0 ? x->shape[k] : x_shape_size * x->shape[k]);
        --k;

        o_i = i;
        for(uint32_t j = yndim - 1; j>=0 && k >= 0; j--){
            uint64_t col = o_i % y->shape[j];
            o_i /= y->shape[j];
            if(j < axis){
                x_i += x_shape_size == 0 ? col : col * x_shape_size;
                x_shape_size = x_shape_size == 0 ? x->shape[k] : x_shape_size * x->shape[k];
                --k;
            }
        }
        y_data[i] = x_data[x_i];
    }
}
CVM_REGISTER_GLOBAL("cvm.runtime.cvm.take")
.set_body([](cvm::runtime::CVMArgs args, cvm::runtime::CVMRetValue *rv){
    VERIFY(args.num_args == 4);
    DLTensor *x = args[0];
    DLTensor *indices = args[1];
    DLTensor *y = args[2];
    void *_attr = args[3];
    auto *attr = static_cast<cvm::NodeAttrs*>(_attr);
    auto &param = cvm::get<cvm::top::TakeParam>(attr->parsed);

    int32_t axis = param.axis.value(); //TODO get from attr
    take(x, indices, y, axis);
});

CVM_REGISTER_GLOBAL("cvm.runtime.cvm.cvm_lut")
.set_body([](cvm::runtime::CVMArgs args, cvm::runtime::CVMRetValue *rv){
    VERIFY(args.num_args == 4);
    DLTensor *x = args[0];
    DLTensor *indices = args[1];
    DLTensor *y = args[2];
  //  void *_attr = args[3];
  //  auto *attr = static_cast<cvm::NodeAttrs*>(_attr);
  //  auto &param = cvm::get<cvm::top::CVMLUTParam>(attr->parsed);

    take(indices, x, y);

   // int32_t *x_data = static_cast<int32_t*>(x->data);
   // int32_t *y_data = static_cast<int32_t*>(y->data);

   // FILE *fp = fopen("/tmp/zkh/lut_out.txt", "a+");
   // int32_t min = x_data[0], max = x_data[0];
   // int32_t min_out = y_data[0], max_out = y_data[0];
   // for(int i = 0; i < getSize(x); i++){
   //     min = min > x_data[i] ? x_data[i] : min;
   //     max = max < x_data[i] ? x_data[i] : max;
   // }
   // for(int i = 0; i < getSize(y); i++){
   //     min_out = min_out > y_data[i] ? y_data[i] : min_out;
   //     max_out = max_out < y_data[i] ? y_data[i] : max_out;
   // }
   // fprintf(fp, "cvm_lut:%d %d %d %d\n", min, max, min_out, max_out);

   // for(int i = 0; i < 20; i++){
   //     fprintf(fp, "%d,", y_data[i]);
   // }
   // fprintf(fp, "\n");
   // fclose(fp);
});

CVM_REGISTER_GLOBAL("cvm.runtime.cvm.upsampling")
    .set_body([](CVMArgs args, CVMRetValue *ret){
#ifdef CVM_PROFILING
        double start = omp_get_wtime();
#endif
    VERIFY(args.num_args == 3);
	DLTensor *x = args[0];
	DLTensor *y = args[1];

    VERIFY_EQ(x->ndim,     4) << "dimension should be 4D, Got: " << x->ndim;
    VERIFY_EQ(x->ndim,     y->ndim) << "dimension should match " << x->ndim << "!=" << y->ndim;
    VERIFY_EQ(x->shape[0], y->shape[0]) << "batch size should match";
    VERIFY_EQ(x->shape[1], y->shape[1]) << "batch size should match";

	void *_attr = args[2];
    auto *attr = static_cast<cvm::NodeAttrs*>(_attr);
    auto &param = cvm::get<cvm::top::UpSamplingParam>(attr->parsed);
    VERIFY_EQ(param.method, "NEAREST_NEIGHBOR") << "only accept method = NEAREST_NEIGHBOR ";
    VERIFY_EQ(param.layout, "NCHW") << "only accept NHWC, Got:" << param.layout;

	int scale = {(int)param.scale};
    int h = x->shape[2], w = x->shape[3];
    int oh = y->shape[2], ow = y->shape[3];
    int n_batch = x->shape[0], n_channels = x->shape[1];

    auto x_data = static_cast<int32_t*>(x->data);
    auto y_data = static_cast<int32_t*>(y->data);

    // std::cerr << "scale = " << scale << "\n";
    // std::cerr << "input = " << x->shape[0] << " " << x->shape[1]
    //           << " " << x->shape[2] << " " << x->shape[3]
    //           << "\n";

    // std::cerr << "output = " << y->shape[0] << " " << y->shape[1]
    //           << " " << y->shape[2] << " " << y->shape[3]
    //           << "\n";

    //TODO(tian) optimize nested for-loop for scale
    #pragma omp parallel for collapse(2)
    for (uint32_t batch = 0; batch < n_batch; batch++) {
        for (uint32_t c = 0; c< n_channels; c++) {
            auto bc_y_data = y_data + batch * n_channels * oh * ow + c * oh * ow;
            auto bc_x_data = x_data + batch * n_channels *  h *  w + c *  h *  w;
            for(int y = 0; y < oh; y++){
                for(int x = 0; x < ow; x++){
                    bc_y_data[y * ow + x] = bc_x_data[y/scale * w + x/scale];
                }
            }
        }
    }
#ifdef CVM_PROFILING
    cvm_op_upsampling_cnt += omp_get_wtime() - start;
    start = omp_get_wtime();
#endif

});
}
}
<|MERGE_RESOLUTION|>--- conflicted
+++ resolved
@@ -1206,12 +1206,6 @@
     // int repeat = std::atoi(str_repeat.c_str());
     int ndim = x->ndim;
     if(axis < 0) axis = axis + ndim;
-<<<<<<< HEAD
-#ifdef CVM_PROFILING
-    printf("repeat axis: %d\n", axis);
-#endif
-=======
->>>>>>> 72aead7d
 
     for(uint64_t i = 0; i < getSize(y); i++){
         uint64_t o_i = i, in_i = 0, shapeSize = 0;
@@ -1257,12 +1251,6 @@
     // TODO(kaihuo) check
     TShape ts_reps = param.reps; //TODO get from attr
     int64_t *reps = ts_reps.begin();
-<<<<<<< HEAD
-#ifdef CVM_PROFILING
-    printf("tile xndim=%d, yndim=%d, reps.ndim=%d\n", xndim, yndim, ts_reps.ndim());
-#endif
-=======
->>>>>>> 72aead7d
 
     int i = 0, j = 0;
     for(i = yndim-1, j = xndim-1; i >= 0 && j >= 0; i--, j--){
@@ -1345,17 +1333,6 @@
     int32_t *x_data = static_cast<int32_t*>(x->data);
     int32_t *y_data = static_cast<int32_t*>(y->data);
     int ndim = y->ndim;
-<<<<<<< HEAD
-#ifdef CVM_PROFILING
-    // printf("transpose: axes ndim=%d, yndim=%d:  ", axes.ndim(), ndim);
-    // for(int i = 0; i < ndim; i++){
-    //     printf("%d ", axes_data[i]);
-    // }
-    // printf("\n");
-#endif
-=======
-
->>>>>>> 72aead7d
     for(uint64_t i = 0; i < getSize(y); i++){
         uint64_t o_i = i, in_i = 0, shapeSize = 0;
         for(int j = ndim-1; j >= 0; j--){
@@ -1396,16 +1373,6 @@
     int64_t *begin_data = begin.begin();
     int64_t *end_data = end.begin();
     int64_t *step_data = stride.begin();
-<<<<<<< HEAD
-#ifdef CVM_PROFILING
-    // printf("strided_slice : ");
-    // for(int i = 0; i < ndim; i++){
-    //     printf("(%d %d %d %d), ", begin_data[i], end_data[i], stride.ndim(), step_data[i]);
-    // }
-    // printf("\n");
-#endif
-=======
->>>>>>> 72aead7d
 
     for(uint64_t i = 0; i < getSize(y); i++){
         uint64_t o_i = i, in_i = 0, shapeSize = 0;
@@ -1422,20 +1389,7 @@
             shapeSize = (j == ndim-1 ? x->shape[j] : shapeSize * x->shape[j]);
         }
         y_data[i] = x_data[in_i];
-<<<<<<< HEAD
-#ifdef CVM_PROFILING
-        if(i < 10){
-            printf("%d ", y_data[i]);
-        }
-#endif
-=======
-        if(i < 10)
-        printf("%d ", y_data[i]);
->>>>>>> 72aead7d
-    }
-#ifdef CVM_PROFILING
-    printf("\n");
-#endif
+    }
 });
 
 CVM_REGISTER_GLOBAL("cvm.runtime.cvm.slice_like")
@@ -1491,19 +1445,12 @@
     int32_t w = std::min(x1_max, x2_max) - std::max(x1_min, x2_min);
     int32_t h = std::min(y1_max, y2_max) - std::max(y1_min, y2_min);
     int64_t overlap_area = static_cast<int64_t>(h)*w;
-<<<<<<< HEAD
-    int64_t ret = (overlap_area*100 / (sum_area - overlap_area));
-#ifdef CVM_PROFILING
-    // printf("ret=%d\n", ret);
-#endif
-=======
     int64_t ret = (overlap_area / ((sum_area - overlap_area)/100));
     printf("%d %d %d %d %ld %ld %d\n", std::min(x1_max, x2_max),
             std::max(x1_min, x2_min),
             std::min(y1_max, y2_max),
             std::max(y1_min, y2_min),
             overlap_area, sum_area,ret);
->>>>>>> 72aead7d
     return ret;
 }
 
@@ -1526,12 +1473,6 @@
     int32_t *x_data = static_cast<int32_t*>(x->data);
     int32_t *valid_count_data = static_cast<int32_t*>(valid_count->data);
     int32_t *y_data = static_cast<int32_t*>(y->data);
-<<<<<<< HEAD
-#ifdef CVM_PROFILING
-    printf("get_valid_count: n=%d, k=%d, score_threshold=%d\n", n, k, score_threshold);
-#endif
-=======
->>>>>>> 72aead7d
 
     for(int32_t i = 0; i < batchs; i++){
         int32_t y_index = 0;
@@ -1548,17 +1489,7 @@
         if(y_index < n){
             std::memset(&output[y_index * k], -1, (n-y_index) * k * sizeof(int32_t));
         }
-<<<<<<< HEAD
-#ifdef CVM_PROFILING
-        printf("%d ", valid_count_data[i]);
-#endif
-    }
-#ifdef CVM_PROFILING
-    printf("\n");
-#endif
-=======
-    }
->>>>>>> 72aead7d
+    }
 });
 
 CVM_REGISTER_GLOBAL("cvm.runtime.cvm.non_max_suppression")
@@ -1594,13 +1525,6 @@
     int32_t batchs = x->shape[0];
     int32_t n = x->shape[1];
     int32_t k = x->shape[2];
-<<<<<<< HEAD
-#ifdef CVM_PROFILING
-    printf("non_max_suppression: max_output_size=%d, iou_threshold=%d, topk=%d, coord_start=%d, score_index=%d, id_index=%d, force_suppress=%d n=%d, k=%d\n",
-            max_output_size, iou_threshold, topk, coord_start, score_index, id_index, force_suppress, n, k);
-#endif
-=======
->>>>>>> 72aead7d
 
     for(int32_t b = 0; b < batchs; b++){
         int32_t vc = valid_count_data[b];
