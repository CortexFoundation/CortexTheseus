#include <cvm/runtime/ndarray.h>
#include <cvm/runtime/packed_func.h>
#include <cvm/runtime/registry.h>
#include <cvm/runtime/serializer.h>

#include <cvm/op.h>
#include <cvm/top/tensor.h>

#include <algorithm>
#include <functional>
#include <numeric>
#include <vector>
#include <string>
#include <memory>
#include <utility>

#include "omp.h"
#include <immintrin.h>

#include "graph_runtime.h"
#include "nms.h"

#define CVM_PROFILING

namespace cvm {
namespace runtime {

double transpose_int8_avx256_transpose_cnt = 0;
double transpose_int8_avx256_gemm_cnt = 0;
double im2col_cnt = 0;
double cvm_op_cvm_shift_cnt = 0;
double cvm_op_clip_cnt = 0;
double cvm_op_dense_cnt = 0;
double cvm_op_maxpool_cnt = 0;
double cvm_op_broadcast_cnt = 0;
double cvm_op_concat_cnt = 0;
double cvm_op_upsampling_cnt = 0;
double cvm_op_inline_matmul_cnt = 0;
double cvm_op_elemwise_cnt = 0;
double cvm_op_chnwise_conv_cnt = 0;
double cvm_op_chnwise_conv1x1_cnt = 0;
double cvm_op_depthwise_conv_cnt = 0;
double cvm_op_depthwise_conv1x1_cnt = 0;

#define CVM_PROFILING
//#define CVM_PRINT_OP_RESULT

inline uint64_t getSize(DLTensor *dlTensor){
  uint64_t size = 1;
  for(int i = 0; i < dlTensor->ndim; i++){
      size *= dlTensor->shape[i];
  }
  return size;
}

void print_to_file(DLTensor *y, char *filename){
#if defined(CVM_PRINT_OP_RESULT)
  FILE *fp = fopen(filename, "a+");
  int32_t *y_data = static_cast<int32_t*>(y->data);

  int32_t min = y_data[0], max= y_data[0];
  for(uint64_t i = 0; i < getSize(y); i++){
      min = min > y_data[i] ? y_data[i] : min;
      max = max < y_data[i] ? y_data[i] : max;
  }
  fprintf(fp, "%d %d\n", min, max);
  for(uint64_t i = 0; i < 20 && i < getSize(y); i++){
      fprintf(fp, "%d ", y_data[i]);
  }
  fprintf(fp, "\n");
  fclose(fp);
#endif
}

/**
* x
* y
* a_min -127
* a_max 127
*/
CVM_REGISTER_GLOBAL("cvm.runtime.cvm.clip").set_body([](CVMArgs args, CVMRetValue* rv)
{
#ifdef CVM_PROFILING
  double start = omp_get_wtime();
#endif
   VERIFY(args.num_args == 3);
   DLTensor *x = args[0];
   DLTensor *y = args[1];
   void *_attr = args[2];
   auto *attr = static_cast<cvm::NodeAttrs*>(_attr);
   auto& param = cvm::get<cvm::top::ClipParam>(attr->parsed);
   int max = param.a_max;
   int min = param.a_min;
   for (uint64_t i = 0; i < getSize(x); i++) {
    static_cast<int32_t*>(y->data)[i] = std::max(std::min(max, static_cast<int32_t*>(x->data)[i]), min);
   }
#ifdef CVM_PROFILING
    cvm_op_elemwise_cnt += omp_get_wtime() - start;
#endif
});

CVM_REGISTER_GLOBAL("cvm.runtime.cvm.relu").set_body([](CVMArgs args, CVMRetValue* rv)
{
#ifdef CVM_PROFILING
  double start = omp_get_wtime();
#endif
   VERIFY(args.num_args == 3);
   DLTensor *x = args[0];
   DLTensor *y = args[1];
#pragma omp parallel for
   for (uint64_t i = 0; i < getSize(x); i++) {
        auto tmp = static_cast<int32_t*>(x->data)[i];
        if (tmp < 0)
            tmp = 0;
    static_cast<int32_t*>(y->data)[i] = tmp;
   }
#ifdef CVM_PROFILING
    cvm_op_elemwise_cnt += omp_get_wtime() - start;
#endif
});

/*
* x
* w
* b
* y
* units 1000
* use_bias True
*/
CVM_REGISTER_GLOBAL("cvm.runtime.cvm.dense").set_body([](CVMArgs args, CVMRetValue* rv) {
#ifdef CVM_PROFILING
  double start = omp_get_wtime();
#endif
  int ndim = args.num_args;
  VERIFY(ndim == 5 || ndim == 4);
  DLTensor *x = args[0];
  DLTensor *w = args[1];
  DLTensor *b = nullptr;
  DLTensor *y = nullptr;
  int32_t* db = nullptr;
  if(ndim == 5){
    b = args[2];
    VERIFY(b->ndim == 1) << "dense requires 1-D bias";
    y = args[3];
    db = static_cast<int32_t*>(b->data);
  } else{
    y = args[2];
  }
  VERIFY(x->ndim == 2) << "dense requires 2-D data";
  VERIFY(w->ndim == 2) << "dense reuqires 2-D weight";

  auto dx = static_cast<int32_t*>(x->data);
  auto dy = static_cast<int32_t*>(y->data);
  auto dw = static_cast<int32_t*>(w->data);
  auto N = y->shape[1], K = x->shape[1];
  int blocks = K / 32 * 32;
  // std::cerr << y->shape[0] << " " << y->shape[1] << "\n";
  // std::cerr << x->shape[0] << " " << x->shape[1] << "\n";
  // std::cerr << w->shape[0] << " " << w->shape[1] << "\n";
  int32_t weight_size = w->shape[0] * w->shape[1];
  std::unique_ptr<int8_t> int8_filter(new int8_t[sizeof(int8_t) * weight_size]);
  if(!int8_filter) {
      CHECK(false) << "create buffer int8_filter failed";
  }

  for(int32_t i = 0; i < weight_size; i++){
      *(int8_filter.get() + i) = static_cast<int8_t>(dw[i]);
  }

  int32_t x_size = x->shape[0] * x->shape[1];
  std::unique_ptr<int8_t> int8_x(new int8_t[sizeof(int8_t) * x_size]);
  if(!int8_x) {
      CHECK(false) << "create buffer int8_x failed";
  }
  bool all_positive = true;
  for(int32_t i = 0; i < x_size; i++){
      int8_x.get()[i] = static_cast<int8_t>(dx[i]);
      if ((int8_x.get()[i]) < 0)
          all_positive = false;
  }
  // std::cerr << "all_positive = " << all_positive << "\n";

  int16_t int16[16];
  for(int i = 0; i < 16; i++)
      int16[i] = 1;
  __m256i vint16 = _mm256_loadu_si256((__m256i*)&int16);

  for (uint32_t di = 0; di < y->shape[0]; di++) {
      auto cdy = dy + di * N;
      auto ap_outer = int8_x.get() + di * K;
#pragma omp parallel for
      for (uint32_t oi = 0; oi < N; oi++) {
          auto bp_inner = int8_filter.get() + oi * K;
          auto ap_inner = ap_outer;
          int sum = 0;

          int k = 0;
          if (all_positive) {
              __m256i vc = _mm256_setzero_si256();
              for(k = 0; k < blocks; k+=32, ap_inner+=32, bp_inner+=32){
                  __m256i va = _mm256_loadu_si256((__m256i*)bp_inner);
                  __m256i vb = _mm256_loadu_si256((__m256i*)ap_inner);
                  __m256i vresult1 = _mm256_maddubs_epi16(vb, va);
                  __m256i vresult2 = _mm256_madd_epi16(vresult1, vint16);
                  vc = _mm256_add_epi32(vresult2, vc);
              }
              for(int ti = 0; ti < 8; ti++){
                  sum += ((int32_t*)&vc)[ti];
              }
          }

          // remained part
          for(; k < K; k++){
              sum += ap_inner[k] * bp_inner[k];
          }
          if(db != nullptr){
              sum += db[oi];
          }
          cdy[oi] = sum;
      }
  }

#ifdef CVM_PROFILING
        cvm_op_dense_cnt += omp_get_wtime() - start;
#endif
});

CVM_REGISTER_GLOBAL("cvm.runtime.cvm.flatten")
    .set_body([](CVMArgs args, CVMRetValue* rv)
{
#ifdef CVM_PROFILING
  double start = omp_get_wtime();
#endif
     VERIFY(args.num_args == 3);
     DLTensor *x = args[0];
     DLTensor *y = args[1];
     for (uint64_t i = 0; i < getSize(x); i++) {
         static_cast<int32_t*>(y->data)[i] = static_cast<int32_t*>(x->data)[i];
     }
#ifdef CVM_PROFILING
    cvm_op_elemwise_cnt += omp_get_wtime() - start;
#endif

});

bool transpose_int8_avx256(const int8_t *a, const int8_t *b, const int32_t *bias,
        int32_t *c, const int M, const int K, const int N){
#ifdef CVM_PROFILING
    double start = omp_get_wtime();
#endif
    int8_t *tr_b = (int8_t*)malloc(sizeof(int8_t) * K*N);
    if (tr_b == NULL) return false;

    int i = 0, j = 0;
    const int32_t tK = K / 32 * 32;
    const int32_t tN = N / 32 * 32;
    for(i = 0; i < tK; i+=32){
        for(j = 0; j < tN; j+=32){
            int8_t tile[32][32];
            for(int ti = 0; ti < 32; ti++){
                for(int tj = 0; tj < 32; tj++){
                    tile[tj][ti] = b[(i+ti)*N + j+tj];
                }
            }
            for(int ti = 0; ti < 32; ti++){
                for(int tj = 0; tj < 32; tj++){
                    tr_b[(j+ti) * K + i + tj] = tile[ti][tj];
                }
            }
        }
        for(int ti = 0; ti < 32; ti++){
            for(int tj = j; tj < N; tj++){
                tr_b[tj * K + i+ti] = b[(i+ti) * N + tj];
            }
        }
    }
    for(; i < K; i++){
        for(j = 0; j < N; j++){
            tr_b[j * K + i] = b[i * N + j];
        }
    }
#ifdef CVM_PROFILING
    transpose_int8_avx256_transpose_cnt += omp_get_wtime() - start;
    start = omp_get_wtime();
#endif
    int16_t int16[16];
    for(int i = 0; i < 16; i++) int16[i] = 1;
    __m256i vint16 = _mm256_loadu_si256((__m256i*)&int16);
    int8_t ap [32], bp[32];
    memset(ap, 0, sizeof(ap));
    memset(bp, 0, sizeof(bp));

    int blocks = K / 32 * 32;
    if (K % 32 == 0) {
      #pragma omp parallel for
      for(int i = 0; i < M; i++){
        int32_t bV = bias != NULL ? bias[i] : 0;
        for(int j = 0; j < N; j++){
          __m256i vc = _mm256_setzero_si256();
          int k = 0;
          auto ap_inner = a + i * K;
          auto bp_inner = tr_b + j * K;
          for(k = 0; k < blocks; k+=32, ap_inner+=32, bp_inner+=32){
            __m256i va = _mm256_loadu_si256((__m256i*)(ap_inner));
            __m256i vb = _mm256_loadu_si256((__m256i*)bp_inner);
            __m256i vresult1 = _mm256_maddubs_epi16(vb, va);
            __m256i vresult2 = _mm256_madd_epi16(vresult1, vint16);
            vc = _mm256_add_epi32(vresult2, vc);
          }
          int sum = 0;
          for(int ti = 0; ti < 8; ti++){
            sum += ((int32_t*)&vc)[ti];
          }
          c[i*N+j] = sum + bV;
        }
      }
    } else {
      for(int i = 0; i < M; i++){
        int32_t bV = bias != NULL ? bias[i] : 0;
        for(int j = 0; j < N; j++){
          __m256i vc = _mm256_setzero_si256();
          int k = 0;
          auto ap_inner = a + i * K;
          auto bp_inner = tr_b + j * K;
          for(k = 0; k < blocks; k+=32, ap_inner+=32, bp_inner+=32){
            __m256i va = _mm256_loadu_si256((__m256i*)(ap_inner));
            __m256i vb = _mm256_loadu_si256((__m256i*)bp_inner);
            __m256i vresult1 = _mm256_maddubs_epi16(vb, va);
            __m256i vresult2 = _mm256_madd_epi16(vresult1, vint16);
            vc = _mm256_add_epi32(vresult2, vc);

          }
          if (K % 32 != 0) {
            memcpy(ap, ap_inner, sizeof(int8_t) * (K - k));
            memcpy(bp, bp_inner, sizeof(int8_t) * (K - k));
            {
              __m256i va = _mm256_loadu_si256((__m256i*)ap);
              __m256i vb = _mm256_loadu_si256((__m256i*)bp);
              __m256i vresult1 = _mm256_maddubs_epi16(vb, va);
              __m256i vresult2 = _mm256_madd_epi16(vresult1, vint16);
              vc = _mm256_add_epi32(vresult2, vc);
            }
            k = K;
          }
          int sum = 0;
          for(int ti = 0; ti < 8; ti++){
            sum += ((int32_t*)&vc)[ti];
          }
          c[i*N+j] = sum + bV;
        }
      }

    }

    free(tr_b);
#ifdef CVM_PROFILING
    double et = omp_get_wtime() - start;
    transpose_int8_avx256_gemm_cnt += et;
#endif
    return true;
}

void transpose(const int8_t *A, int8_t *B, int K, int N) {
    for(int i = 0; i < N; i++) {
        for(int k = 0; k < K; k++) {
            B[i * K + k] = A[k * N + i];
        }
    }
}

void matrix_mul(const int8_t *a, const int8_t *b, const int32_t *bias,
        int32_t *c, const int M, const int K, const int N, int algo = 0)
{
#ifdef CVM_PROFILING
    double start = omp_get_wtime();
#endif
    std::memset(c, 0, sizeof(int32_t) * M * N);

    if (N > M ) {
#pragma omp parallel for
        for(int i = 0; i < M; i++){
            for(int k = 0; k < K; k++){
                int32_t aV = static_cast<int32_t>(a[i * K + k]);
                for(int j = 0; j < N; j++){
                    c[i*N + j] += aV * static_cast<int32_t>(b[k*N + j]);
                }
            }
        }
    } else {
      std::vector<int8_t> tr_b(N * K);
      transpose(b, tr_b.data(), K, N);
      #pragma omp parallel
      {
          int i, j, k;
          #pragma omp for
          for (i = 0; i < M; i++) {
              auto ap = a + i * K;
              for (j = 0; j < N; j++) {
                  int32_t dot = 0;
                  auto tr_bp = tr_b.data() + j * K;
                  for (k = 0; k < K; k++) {
                      dot += ap[k] * static_cast<int32_t>(tr_bp[k]);
                  }
                  c[i*N + j] = dot;
              }
          }
      }
    }

    if(bias != NULL){
        #pragma omp parallel for collapse(2)
        for(int i = 0; i < M; i++){
            for(int j = 0; j < N; j++){
                c[i*N+j] += bias[i];
            }
        }
    }
#ifdef CVM_PROFILING
    double cost_time = omp_get_wtime() - start;
    // std::cerr << "matrix_mul = " << M << " " << K << " " << N << " " << M * K * N << "  " << cost_time << "\n";
    cvm_op_inline_matmul_cnt += cost_time;
#endif
}
inline bool is_a_ge_zero_and_a_lt_b(int a, int b) {
  return static_cast<unsigned>(a) < static_cast<unsigned>(b);
}
void im2col_cpu(const int32_t* data_im, const int channels,
    const int height, const int width, const int kernel_h, const int kernel_w,
    const int pad_h, const int pad_w,
    const int stride_h, const int stride_w,
    const int dilation_h, const int dilation_w,
    int8_t* data_col, bool &has_negetive)
{
#ifdef CVM_PROFILING
  double start = omp_get_wtime();
#endif
  // auto data_col_init = data_col;
  const int output_h = (height + 2 * pad_h -
      (dilation_h * (kernel_h - 1) + 1)) / stride_h + 1;
  const int output_w = (width + 2 * pad_w -
      (dilation_w * (kernel_w - 1) + 1)) / stride_w + 1;
  const int channel_size = height * width;
  for (int channel = channels; channel--; data_im += channel_size) {
    for (int kernel_row = 0; kernel_row < kernel_h; kernel_row++) {
      for (int kernel_col = 0; kernel_col < kernel_w; kernel_col++) {
        int input_row = -pad_h + kernel_row * dilation_h;
        for (int output_rows = output_h; output_rows; output_rows--) {
          if (!is_a_ge_zero_and_a_lt_b(input_row, height)) {
            for (int output_cols = output_w; output_cols; output_cols--) {
              *(data_col++) = 0;
            }
          } else {
            int input_col = -pad_w + kernel_col * dilation_w;
            for (int output_col = output_w; output_col; output_col--) {
              if (is_a_ge_zero_and_a_lt_b(input_col, width)) {
                int32_t tv = data_im[input_row * width + input_col];
                if(tv < 0) {
                  has_negetive = true;
                }
                *(data_col++) = static_cast<int8_t>(tv);
              } else {
                *(data_col++) = 0;
              }
              input_col += stride_w;
            }
          }
          input_row += stride_h;
        }
      }
    }
  }
#ifdef CVM_PROFILING
  im2col_cnt +=  omp_get_wtime() - start;
#endif
}

void depthwise_conv2d(
   int32_t *x_data, int32_t n_batch, int32_t in_channels, int32_t x_h, int32_t x_w,
   int32_t *w_data, int32_t filter_c, int32_t filter_h, int32_t filter_w,
   int32_t *y_data, int32_t out_channels, int32_t o_h, int32_t o_w,
   int32_t *b_data,
   int32_t padding[2], int32_t stride_h, int32_t stride_w, int32_t dilation_h, int32_t dilation_w,
   int32_t groups)
{
  // TODO(kaihuo) optimize cpu's depthwise conv efficiency, e.g. using modified im2col
  for(int n = 0; n < n_batch; ++n){
    for(int c = 0; c < in_channels; ++c){
      for(int h = 0; h < o_h; ++h){
        for(int w = 0; w < o_w; ++w){
          int32_t sum = 0;
          for(int fh = 0; fh < filter_h; ++fh){
            for(int fw = 0; fw < filter_w; ++fw){
                int th = h * stride_h + fh*dilation_h - padding[0];
                int tw = w * stride_w + fw*dilation_w - padding[1];
                if(th < 0 || tw < 0 || th >= x_h || tw >= x_w)
                    continue;
                sum += x_data[n * in_channels * x_h * x_w + c * x_h * x_w + th * x_w + tw]
                    * w_data[c * filter_h * filter_w + fh * filter_w + fw];
            }
          }
          y_data[n * in_channels * o_h * o_w + c * o_h * o_w + h * o_w + w] = sum + (b_data != nullptr ? b_data[c] : 0);
        }
      }
    }
  }
}

void depthwise_conv2d_single(
   int32_t *x_data, int32_t n_batch, int32_t in_channels, int32_t x_h, int32_t x_w,
   int32_t *w_data, int32_t filter_c, int32_t filter_h, int32_t filter_w,
   int32_t *y_data, int32_t out_channels, int32_t o_h, int32_t o_w,
   int32_t *b_data,
   int32_t padding[2], int32_t stride_h, int32_t stride_w, int32_t dilation_h, int32_t dilation_w,
   int32_t groups)
{
  // std::cerr << "depth wise imcol\n";
  int32_t fn = out_channels * filter_h * filter_w;
  int8_t *int8_filter = (int8_t*)malloc(sizeof(int8_t) * fn);
  if(int8_filter == NULL){
    CHECK(false);
  }
  for(int32_t i = 0; i < fn; i++){
    int8_filter[i] = static_cast<int8_t>(w_data[i]);
  }
  const int M = 1;
  const int K = filter_h * filter_w;
  const int N = o_h * o_w;

  int8_t *data_col = (int8_t*)malloc(sizeof(int8_t) * in_channels * filter_h * filter_w * o_h * o_w);
  if(data_col == NULL){
    delete int8_filter;
    CHECK(false) << "malloc failed when alloc " << data_col;
  }
  bool has_negetive = false;
  im2col_cpu(
      x_data + 0* in_channels * x_h * x_w, //+ channel * x_h * x_w,
      in_channels, x_h, x_w,
      filter_h, filter_w,
      padding[0], padding[1],
      stride_h, stride_w,
      dilation_h, dilation_w,
      data_col, has_negetive
      );
  std::memset(y_data, 0, sizeof(int32_t) * in_channels * M * N);
  for(int batch = 0; batch < n_batch; batch++) {
    auto y_data_batch = y_data + batch * in_channels * N;
    #pragma omp parallel for
    for (int channel = 0; channel < out_channels; channel++) {
      auto c = y_data_batch + channel * N;
      auto a = int8_filter + channel * K;
      auto b = data_col + channel * K * N;
      for(int k = 0; k < K; k++){
        int32_t aV = static_cast<int32_t>(a[k]);
        for(int j = 0; j < N; j++){
          c[j] += aV * static_cast<int32_t>(b[k*N + j]);
        }
      }
      if (b_data) {
        for(int j = 0; j < N; j++){
          c[j] += b_data[channel];
        }
      }
    }
  }
  free(data_col);
  free(int8_filter);
}
/*
input
weight
bias
output
groups 1
dilation (1, 1)
channels 512
layout NCHW
kernel_layout OIHW
kernel_size [1, 1]
padding (0, 0)
use_bias True
strides (1, 1)
*/
CVM_REGISTER_GLOBAL("cvm.runtime.cvm.conv2d")
    .set_body([](CVMArgs args, CVMRetValue* rv)
{
  VERIFY(args.num_args == 4 || args.num_args == 5);
  DLTensor *x = args[0];
  VERIFY(x->ndim == 4);
  DLTensor *w = args[1];
  VERIFY(w->ndim == 4);
  DLTensor *b = nullptr; //args[2];
  DLTensor *y = nullptr;
  void *_attr;

  if(args.num_args == 5){
    b = args[2];
    y = args[3];
    _attr = args[4];
  } else {
    y = args[2];
    _attr = args[3];
  }
  auto *attr = static_cast<cvm::NodeAttrs*>(_attr);
  auto &param = cvm::get<cvm::top::Conv2DParam>(attr->parsed);
  int groups = param.groups;
  int dilation[2] = {(int)param.dilation[0], (int)param.dilation[1]};
    //TODO(@kaihuo) check kernel_size == w->shape
  // int kernel_size[2] = {(int)param.kernel_size[0], (int)param.kernel_size[1]};
  int padding[2] = {(int)param.padding[0], (int)param.padding[1]};
  int strides[2] = {(int)param.strides[0], (int)param.strides[1]};

  int stride_h = strides[0];
  int stride_w = strides[1];
  int dilation_h = dilation[0];
  int dilation_w = dilation[1];

  int32_t* x_data = (int32_t*)x->data;
  int32_t* w_data = (int32_t*)w->data;
  int32_t* y_data = (int32_t*)y->data;
  int32_t* b_data = b != nullptr ? (int32_t*)b->data : nullptr;

  int out_channels = static_cast<int>(w->shape[0]);
  int filter_c = static_cast<int>(w->shape[1]);
  int filter_h = static_cast<int>(w->shape[2]);
  int filter_w = static_cast<int>(w->shape[3]);
  filter_h = (filter_h - 1) * dilation[0] + 1;
  filter_w = (filter_w - 1) * dilation[1] + 1;

  int n_batch = static_cast<int>(x->shape[0]);
  int in_channels = static_cast<int>(x->shape[1]);
  int x_h = static_cast<int>(x->shape[2]);
  int x_w = static_cast<int>(x->shape[3]);
  int o_h = (x_h + 2 * padding[0] - filter_h) / strides[0] + 1;
  int o_w = (x_w + 2 * padding[1] - filter_w) / strides[1] + 1;
    if(n_batch < 1 || in_channels < 1 || x_h < 1 || x_w < 1 || filter_c < 1 || filter_h < 1 || filter_w < 1 ||
            padding[0] < 0 || padding[1] < 0 || stride_h < 1 || stride_w < 1 || dilation_h < 1 || dilation_w < 1 ||
             out_channels < 1 || o_h < 1 || o_w < 1)
    {
        VERIFY(false) << "error args of conv2d";
    }

    if(groups > 1){
        VERIFY(groups == in_channels && groups == out_channels)
          << "only support depthwise conv with groups = channels"
          << "Got: " << groups << " " << in_channels << " " << out_channels << "\n";
#ifdef CVM_PROFILING
        double start = omp_get_wtime();
#endif
        depthwise_conv2d_single(
            x_data, n_batch, in_channels, x_h, x_w,
            w_data, filter_c, filter_h, filter_w,
            y_data, out_channels, o_h, o_w,
            b_data,
            padding, stride_h, stride_w, dilation[0], dilation[1],
            groups);
#ifdef CVM_PROFILING
    cvm_op_depthwise_conv_cnt += omp_get_wtime() - start;
#endif
    }else{
#ifdef CVM_PROFILING
        double start = omp_get_wtime();
        double start_1x1 = omp_get_wtime();
#endif
        int8_t *data_col = (int8_t*)malloc(sizeof(int8_t) * in_channels * filter_h * filter_w * o_h * o_w);
        if(data_col == NULL){
            CHECK(false) << "malloc failed.";
        }
        int32_t fn = out_channels * in_channels * filter_h * filter_w;
        int8_t *int8_filter = (int8_t*)malloc(sizeof(int8_t) * fn);
        if(int8_filter == NULL){
            free(data_col);
            CHECK(false);
        }

        for(int32_t i = 0; i < fn; i++){
            int8_filter[i] = static_cast<int8_t>(w_data[i]);
        }
        for(int i = 0; i < n_batch; i++){
            bool has_negetive = false;
            im2col_cpu(x_data + i * in_channels * x_h * x_w, in_channels, x_h, x_w, filter_h, filter_w, padding[0], padding[1],
                    stride_h, stride_w, dilation_h, dilation_w, data_col, has_negetive);
            const int M = out_channels;
            const int K = in_channels * filter_h * filter_w;
            const int N = o_h * o_w;
            if(has_negetive) {
                matrix_mul(int8_filter, data_col, b_data, y_data + i * out_channels * o_h * o_w,
                    M, K, N);
            }else{
                transpose_int8_avx256(int8_filter, data_col, b_data, y_data + i * out_channels * o_h * o_w,
                    M, K, N);
            }
        }
        free(data_col);
        free(int8_filter);
#ifdef CVM_PROFILING
        cvm_op_chnwise_conv_cnt += omp_get_wtime() - start;
        if (filter_h == 1 && filter_w == 1) {
          cvm_op_chnwise_conv1x1_cnt += omp_get_wtime() - start;
        }
#endif
    }
});

inline int32_t broadcast_i_index(int64_t* oshape, uint64_t o_index, int64_t* ishape, int idim){
    if(idim == 1 && ishape[0] == 1) return 0;
    uint64_t index = 0;
    uint64_t allIndex = 0;
    for(int i = 0; i < idim; i++){
        int idx = idim - 1 - i;
        int ovar = o_index % oshape[idx];
        if(ovar < ishape[idx]){
            index += i == 0 ? ovar : allIndex * ovar;
        }
        allIndex = (i == 0 ? ishape[idim-1] : allIndex * ishape[idx]);
        o_index /= oshape[idx];
    }
    return index;
}

CVM_REGISTER_GLOBAL("cvm.runtime.cvm.broadcast_add")
    .set_body([](CVMArgs args, CVMRetValue *ret){
#ifdef CVM_PROFILING
        double start = omp_get_wtime();
#endif
        VERIFY(args.num_args == 4);
        DLTensor *args0 = args[0];
        DLTensor *args1 = args[1];
        DLTensor *args2 = args[2];
        int32_t *a = static_cast<int32_t*>(args0->data);
        int32_t *b = static_cast<int32_t*>(args1->data);
        int32_t *c = static_cast<int32_t*>(args2->data);

        if(args1->ndim == 1){
            for(uint64_t i = 0; i < getSize(args0); ++i){
                c[i] = a[i] + b[0];
            }
        }else{
#pragma omp parallel for
            for(uint64_t i = 0; i < getSize(args0); ++i){
                uint64_t o_index = i;//broadcast_o_index(args2->shape, args2->ndim, o_index);
                int64_t a_index = broadcast_i_index(args2->shape, o_index, args0->shape, args0->ndim);
                int64_t b_index = broadcast_i_index(args2->shape, o_index, args1->shape, args1->ndim);
                c[i] = a[a_index] + b[b_index];
            }
        }
#ifdef CVM_PROFILING
        cvm_op_broadcast_cnt += omp_get_wtime() - start;
#endif
    });

CVM_REGISTER_GLOBAL("cvm.runtime.cvm.broadcast_sub")
    .set_body([](CVMArgs args, CVMRetValue *ret)
{
#ifdef CVM_PROFILING
        double start = omp_get_wtime();
#endif
        VERIFY(args.num_args == 4);
        DLTensor *args0 = args[0];
        DLTensor *args1 = args[1];
        DLTensor *args2 = args[2];
        int32_t *a = static_cast<int32_t*>(args0->data);
        int32_t *b = static_cast<int32_t*>(args1->data);
        int32_t *c = static_cast<int32_t*>(args2->data);
        if(args1->ndim == 1){
            for(uint64_t i = 0; i < getSize(args0); ++i){
                c[i] = a[i] - b[0];
            }
        }else{
#pragma omp parallel for
            for(uint64_t i = 0; i < getSize(args0); ++i){
                uint64_t o_index = i;//broadcast_o_index(args2->shape, args2->ndim, o_index);
                uint64_t a_index = broadcast_i_index(args2->shape, o_index, args0->shape, args0->ndim);
                uint64_t b_index = broadcast_i_index(args2->shape, o_index, args1->shape, args1->ndim);
                c[i] = a[a_index] - b[b_index];
            }
        }
#ifdef CVM_PROFILING
        cvm_op_broadcast_cnt += omp_get_wtime() - start;
#endif
});

CVM_REGISTER_GLOBAL("cvm.runtime.cvm.broadcast_mul")
    .set_body([](CVMArgs args, CVMRetValue *ret){
#ifdef CVM_PROFILING
        double start = omp_get_wtime();
#endif
        VERIFY(args.num_args == 4);
        DLTensor *args0 = args[0];
        DLTensor *args1 = args[1];
        DLTensor *args2 = args[2];
        int32_t *a = static_cast<int32_t*>(args0->data);
        int32_t *b = static_cast<int32_t*>(args1->data);
        int32_t *c = static_cast<int32_t*>(args2->data);
        if(args1->ndim == 1){
#pragma omp parallel for
            for(uint64_t i = 0; i < getSize(args0); ++i){
                c[i] = a[i] * b[0];
            }
        }else{
#pragma omp parallel for
            for(uint64_t i = 0; i < getSize(args0); ++i){
                uint64_t o_index = i;//broadcast_o_index(args2->shape, args2->ndim, o_index);
                uint64_t a_index = broadcast_i_index(args2->shape, o_index, args0->shape, args0->ndim);
                uint64_t b_index = broadcast_i_index(args2->shape, o_index, args1->shape, args1->ndim);
                c[i] = a[a_index] * b[b_index];
            }
        }

        // print_to_file(args2, "/tmp/zkh/mul.txt");

#ifdef CVM_PROFILING
        cvm_op_broadcast_cnt += omp_get_wtime() - start;
#endif
});

CVM_REGISTER_GLOBAL("cvm.runtime.cvm.broadcast_div")
    .set_body([](CVMArgs args, CVMRetValue *ret){
#ifdef CVM_PROFILING
        double start = omp_get_wtime();
#endif
        VERIFY(args.num_args == 4);
        DLTensor *args0 = args[0];
        DLTensor *args1 = args[1];
        DLTensor *args2 = args[2];
        int32_t *a = static_cast<int32_t*>(args0->data);
        int32_t *b = static_cast<int32_t*>(args1->data);
        int32_t *c = static_cast<int32_t*>(args2->data);
        if(args1->ndim == 1){
            VERIFY(b[0] != 0);
            for(uint64_t i = 0; i < getSize(args0); ++i){
                c[i] = a[i] / b[0];
            }
        }else{
#pragma omp parallel for
            for(uint64_t i = 0; i < getSize(args0); ++i){
                uint64_t o_index = i;//broadcast_o_index(args2->shape, args2->ndim, o_index);
                uint64_t a_index = broadcast_i_index(args2->shape, o_index, args0->shape, args0->ndim);
                uint64_t b_index = broadcast_i_index(args2->shape, o_index, args1->shape, args1->ndim);
                VERIFY(b[b_index] != 0);
                c[i] = a[a_index] / b[b_index];
            }
        }
#ifdef CVM_PROFILING
        cvm_op_broadcast_cnt += omp_get_wtime() - start;
#endif
});

CVM_REGISTER_GLOBAL("cvm.runtime.cvm.broadcast_right_shift")
    .set_body([](CVMArgs args, CVMRetValue *ret)
{
#ifdef CVM_PROFILING
        double start = omp_get_wtime();
#endif
        VERIFY(args.num_args == 4);
        DLTensor *args0 = args[0];
        DLTensor *args1 = args[1];
        DLTensor *args2 = args[2];
        int32_t *a = static_cast<int32_t*>(args0->data);
        int32_t *b = static_cast<int32_t*>(args1->data);
        int32_t *c = static_cast<int32_t*>(args2->data);

        if(args1->ndim == 1){
            for(uint64_t i = 0; i < getSize(args0); ++i){
                c[i] = a[i] >> b[0];
            }
        }else{
#pragma omp parallel for
            for(uint64_t i = 0; i < getSize(args0); ++i){
                uint64_t o_index = i;//broadcast_o_index(args2->shape, args2->ndim, o_index);
                uint64_t a_index = broadcast_i_index(args2->shape, o_index, args0->shape, args0->ndim);
                uint64_t b_index = broadcast_i_index(args2->shape, o_index, args1->shape, args1->ndim);
                c[i] = a[a_index] >> b[b_index];
            }
        }
#ifdef CVM_PROFILING
        cvm_op_broadcast_cnt += omp_get_wtime() - start;
#endif
});

CVM_REGISTER_GLOBAL("cvm.runtime.cvm.broadcast_left_shift")
    .set_body([](CVMArgs args, CVMRetValue *ret){
        VERIFY(args.num_args == 4);
        DLTensor *args0 = args[0];
        DLTensor *args1 = args[1];
        DLTensor *args2 = args[2];
        int32_t *a = static_cast<int32_t*>(args0->data);
        int32_t *b = static_cast<int32_t*>(args1->data);
        int32_t *c = static_cast<int32_t*>(args2->data);
        if(args1->ndim == 1){
            for(uint64_t i = 0; i < getSize(args0); ++i){
                c[i] = a[i] << b[0];
            }
        }else{
#pragma omp parallel for
            for(uint64_t i = 0; i < getSize(args0); ++i){
                uint64_t o_index = i;//broadcast_o_index(args2->shape, args2->ndim, o_index);
                uint64_t a_index = broadcast_i_index(args2->shape, o_index, args0->shape, args0->ndim);
                uint64_t b_index = broadcast_i_index(args2->shape, o_index, args1->shape, args1->ndim);
                c[i] = a[a_index] << b[b_index];
            }
        }
    });

/*
* strides (2, 2)
* pool_size [3, 3]
* ceil_mode False
* padding (1, 1)
*/
CVM_REGISTER_GLOBAL("cvm.runtime.cvm.max_pool2d")
    .set_body([](CVMArgs args, CVMRetValue *ret)
{
#ifdef CVM_PROFILING
        double start = omp_get_wtime();
#endif
  // TODO(kaihuo) optimize cpu's maxpool efficiency, e.g. using modified im2col
  VERIFY(args.num_args == 3);
  DLTensor *x = args[0];
  DLTensor *y = args[1];
  void *_attr = args[2];
  auto *attr = static_cast<cvm::NodeAttrs*>(_attr);
  auto &param = cvm::get<cvm::top::MaxPool2DParam>(attr->parsed);
  int strides[2] = {(int)param.strides[0], (int)param.strides[1]};
  int pool_size[2] = {(int)param.pool_size[0], (int)param.pool_size[1]};
  int padding[2] = {(int)param.padding[0], (int)param.padding[1]};

  int stride_h = strides[0];
  int stride_w = strides[1];

  int32_t* x_data = (int32_t*)x->data;
  int32_t* y_data = (int32_t*)y->data;

  int filter_h = pool_size[0];
  int filter_w = pool_size[1];

  int n_batch = static_cast<int>(x->shape[0]);
  int in_channels = static_cast<int>(x->shape[1]);
  int out_channels = in_channels;
  int x_h = static_cast<int>(x->shape[2]);
  int x_w = static_cast<int>(x->shape[3]);
  int o_h = static_cast<int>(y->shape[2]);
  int o_w = static_cast<int>(y->shape[3]);
#define GETX(n, c, h, w) x_data[(n) * in_channels * x_h * x_w + (c) * x_h * x_w + (h) * x_w + (w)]
#define GETW(o, i, h, w) w_data[(o) * in_channels * filter_h * filter_w + (i) * filter_h * filter_w + (h) * filter_w + (w)]
#define GETY(n, c, h, w) y_data[(n) * out_channels * o_h * o_w + (c) * o_h * o_w + (h) * o_w + (w)]
    auto calc_func = [&](int n, int k, int p, int q) {
    int y_sum = int(1)<<31;
    for (int r = 0; r < filter_h; ++r) {
      for (int s = 0; s < filter_w; ++s) {
        auto tp = p * stride_h + r - padding[0];
        auto tq = q * stride_w + s - padding[1];
        int32_t x_tmp = 0;
        if (!(tp < 0 || tq < 0 || tp >= x_h || tq >= x_w))
          x_tmp = GETX(n, k, tp, tq);
        y_sum = std::max(x_tmp, y_sum);
      }
    }
    return y_sum;

  };
    for (int n = 0; n < n_batch; ++n) {
        for (int k = 0; k < out_channels; ++k) {
            for (int p = 0; p < o_h; ++p) {
                for (int q = 0; q < o_w; ++q) {
                    GETY(n, k, p, q) = calc_func(n, k, p, q);
                }
            }
        }
    }
#ifdef CVM_PROFILING
        cvm_op_maxpool_cnt += omp_get_wtime() - start;
#endif

});

/*
* axis (2, 3)
*/
CVM_REGISTER_GLOBAL("cvm.runtime.cvm.sum")
<<<<<<< HEAD
    .set_body([](CVMArgs args, CVMRetValue *ret)
{
  VERIFY(args.num_args == 3);
  DLTensor *x = args[0];
  DLTensor *y = args[1];
  //TODO(@kaihuo) unused axis, check
  //void *_attr = args[2];
  // auto *attr = static_cast<cvm::NodeAttrs*>(_attr);
  //auto &param = cvm::get<cvm::top::ReduceParam>(attr->parsed);
  // int axis[2] = {(int)param.axis[0], (int)param.axis[1]};
  int32_t *x_data = static_cast<int32_t*>(x->data);
  int32_t *y_data = static_cast<int32_t*>(y->data);
  int n_batch = static_cast<int>(x->shape[0]);
  int channels = static_cast<int>(x->shape[1]);
  int x_h = static_cast<int>(x->shape[2]);
  int x_w = static_cast<int>(x->shape[3]);
  for(int i = 0; i < n_batch; i++){
      for(int j = 0; j < channels; j++){
          int32_t sum = 0;
          for(int h = 0; h < x_h; h++){
              for(int w = 0; w < x_w; w++){
                  sum += x_data[i * channels * x_h * x_w + j * x_h * x_w + h * x_w + w];
              }
          }
          y_data[i*channels + j] = sum;
      }
  }
});
=======
    .set_body([](CVMArgs args, CVMRetValue *ret){
        VERIFY(args.num_args == 3);
        DLTensor *x = args[0];
        DLTensor *y = args[1];
        //TODO(@kaihuo) unused axis, check
        //void *_attr = args[2];
        // auto *attr = static_cast<cvm::NodeAttrs*>(_attr);
        //auto &param = cvm::get<cvm::top::ReduceParam>(attr->parsed);
        // int axis[2] = {(int)param.axis[0], (int)param.axis[1]};
        int32_t *x_data = static_cast<int32_t*>(x->data);
        int32_t *y_data = static_cast<int32_t*>(y->data);
        int n_batch = static_cast<int>(x->shape[0]);
        int channels = static_cast<int>(x->shape[1]);
        int x_h = static_cast<int>(x->shape[2]);
        int x_w = static_cast<int>(x->shape[3]);
        for(int i = 0; i < n_batch; i++){
            for(int j = 0; j < channels; j++){
                int32_t sum = 0;
                int32_t *x_ptr = x_data + i * channels * x_h * x_w + j * x_h * x_w;
                for(int h = 0; h < x_h; h++){
                    for(int w = 0; w < x_w; w++){
                        sum += *x_ptr++;
                    }
                }
                y_data[i*channels + j] = sum;
            }
        }
    });
>>>>>>> b9abc9c1


CVM_REGISTER_GLOBAL("cvm.runtime.cvm.elemwise_add")
    .set_body([](CVMArgs args, CVMRetValue *ret)
{
#ifdef CVM_PROFILING
  double start = omp_get_wtime();
#endif
        VERIFY(args.num_args == 4);
        DLTensor *args0 = args[0];
        DLTensor *args1 = args[1];
        DLTensor *args2 = args[2];
        int32_t *a = static_cast<int32_t*>(args0->data);
        int32_t *b = static_cast<int32_t*>(args1->data);
        int32_t *c = static_cast<int32_t*>(args2->data);

#pragma omp parallel for
        for(uint64_t i = 0; i < getSize(args0); i++){
            c[i] = a[i] + b[i];
        }

        // print_to_file(args2, "/tmp/zkh/elemwise_add.txt");

#ifdef CVM_PROFILING
    cvm_op_elemwise_cnt += omp_get_wtime() - start;
#endif
});

CVM_REGISTER_GLOBAL("cvm.runtime.cvm.elemwise_sub")
    .set_body([](CVMArgs args, CVMRetValue *ret)
{
  VERIFY(args.num_args == 4);
  DLTensor *args0 = args[0];
  DLTensor *args1 = args[1];
  DLTensor *args2 = args[2];
  int32_t *a = static_cast<int32_t*>(args0->data);
  int32_t *b = static_cast<int32_t*>(args1->data);
  int32_t *c = static_cast<int32_t*>(args2->data);

#pragma omp parallel for
  for(uint64_t i = 0; i < getSize(args0); i++){
      c[i] = a[i] - b[i];
  }

  print_to_file(args2, "/tmp/zkh/elemwise_sub.txt");
});

CVM_REGISTER_GLOBAL("cvm.runtime.cvm.reshape")
    .set_body([](CVMArgs args, CVMRetValue *ret)
{
  VERIFY(args.num_args == 3);
  DLTensor *x = args[0];
  DLTensor *y = args[1];
  // TODO(kaihuo) CHECK
  // void *_attr = args[2];
  // auto *attr = static_cast<cvm::NodeAttrs*>(_attr);
  // auto &param = cvm::get<cvm::top::ReshapeParam>(attr->parsed);
  if(x->data == y->data) return;
  std::memcpy(y->data, x->data, getSize(x) * sizeof(int32_t));
});

/*\brief:
 * x, input data
 * y, output data
 * precision, clip precision
 */
CVM_REGISTER_GLOBAL("cvm.runtime.cvm.cvm_clip")
    .set_body([](CVMArgs args, CVMRetValue *ret)
{
  VERIFY(args.num_args == 3);
#ifdef CVM_PROFILING
  double start = omp_get_wtime();
#endif
  DLTensor *x = args[0];
  DLTensor *y = args[1];
  int32_t *x_data = static_cast<int32_t*>(x->data);
  int32_t *y_data = static_cast<int32_t*>(y->data);

  void *_attr = args[2];
  auto *attr = static_cast<cvm::NodeAttrs*>(_attr);
  auto &param = cvm::get<cvm::top::CVMClipParam>(attr->parsed);
  int32_t precision = param.precision;
  VERIFY(precision > 0) << "precision must greater zero";
  int32_t min = -((1 << (precision-1))-1);
  int32_t max = -min;

#pragma omp parallel for
  for(uint64_t i = 0; i < getSize(x); i++){
  int& tmp = x_data[i];
  if (tmp > max)
    tmp = max;
  if (tmp < min)
    tmp = min;
  y_data[i] = tmp;
  }
#ifdef CVM_PROFILING
  cvm_op_clip_cnt += omp_get_wtime() - start;
#endif
  print_to_file(y, "/tmp/zkh/cvm_clip.txt");
}
);

/*
 * a, input data
 * c, output data
 * precision, clip precision
 * b, shift b
 * */
CVM_REGISTER_GLOBAL("cvm.runtime.cvm.cvm_right_shift")
    .set_body([](CVMArgs args, CVMRetValue *ret){
        VERIFY(args.num_args == 3);
        DLTensor *a = args[0];
        DLTensor *c = args[1];

#ifdef CVM_PROFILING
    double start = omp_get_wtime();
#endif
        void *_attr = args[2];
        auto *attr = static_cast<cvm::NodeAttrs*>(_attr);
        auto &param = cvm::get<cvm::top::CVMRightShiftParam>(attr->parsed);
        int32_t precision = param.precision;
        int32_t b = param.shift_bit;
        int32_t* a_data = static_cast<int32_t*>(a->data);
        int32_t* c_data = static_cast<int32_t*>(c->data);
        VERIFY_GT(precision, 0) << "precision must greater zero";
        int32_t min = -((1 << (precision-1)) - 1);
        int32_t max = -min;
        auto size = getSize(a);

        //TODO(kaihuo) check if b == 0 exists in symbol file
        if (b == 0) {
            memcpy(c_data, a_data, size * sizeof(int32_t));
        } else if (b == 1) {
            #pragma omp parallel for
            for(uint64_t i = 0; i < size; i++){
                int32_t shift_a = (a_data[i] + 1) >> 1;
                if (shift_a > max)
                    shift_a = max;
                if (shift_a < min)
                    shift_a = min;
                c_data[i] = shift_a;
            }
        } else {
            b -= 1;
            #pragma omp parallel
            {
            #pragma omp for
            for(uint64_t i = 0; i < size; i++){
                c_data[i] = a_data[i] >> b;
                ++c_data[i];
                c_data[i] >>= 1;
            }
            #pragma omp for
            for(uint64_t i = 0; i < size; i++){
                auto& shift_a = c_data[i];
                if (shift_a > max)
                    shift_a = max;
                if (shift_a < min)
                    shift_a = min;
                c_data[i] = shift_a;
            }
            }
        }

#ifdef CVM_PROFILING
    cvm_op_cvm_shift_cnt += omp_get_wtime() - start;
#endif
    });

CVM_REGISTER_GLOBAL("cvm.runtime.cvm.cvm_left_shift")
    .set_body([](CVMArgs args, CVMRetValue *ret){
        VERIFY(args.num_args == 3);
#ifdef CVM_PROFILING
    double start = omp_get_wtime();
#endif
        DLTensor *a = args[0];
        DLTensor *c = args[1];
        void *_attr = args[2];
        auto *attr = static_cast<cvm::NodeAttrs*>(_attr);
        auto &param = cvm::get<cvm::top::CVMLeftShiftParam>(attr->parsed);
        int32_t precision = param.precision;
        int32_t b = param.shift_bit;std::string str_precision = args[2];
        int32_t* a_data = static_cast<int32_t*>(a->data);
        int32_t* c_data = static_cast<int32_t*>(c->data);
        VERIFY_GT(precision, 0) << "precision must greater zero";
        int32_t min = -((1 << (precision-1)) - 1);
        int32_t max = -min;

        for(uint64_t i = 0; i < getSize(a); i++){
            int32_t shift_a = a_data[i];
            if(b == 0) c_data[i] = shift_a;
            else {
                shift_a = a_data[i] << b;
                c_data[i] = std::max(std::min(shift_a, max), min);
            }
        }
#ifdef CVM_PROFILING
    // cvm_op_requant_cnt += omp_get_wtime() - start;
#endif
    });
CVM_REGISTER_GLOBAL("cvm.runtime.cvm.log2")
    .set_body([](CVMArgs args, CVMRetValue *ret){
        VERIFY(args.num_args == 3);
//        std::string x_str = args[0];
        DLTensor *dlx = args[0];
        DLTensor *y = args[1];
        int32_t *y_data = static_cast<int32_t*>(y->data);
        int32_t *x = static_cast<int32_t*>(dlx->data);
        VERIFY(x[0] != 0);
        for(int i = 0; i < 64; i++){
            int64_t tmp = (int64_t)1 << i;
            if(x[0] < tmp){
                y_data[0] = i;
                return;
            }
        }
        y_data[0] = 64;
    });
CVM_REGISTER_GLOBAL("cvm.runtime.cvm.__div_scalar__")
    .set_body([](CVMArgs args, CVMRetValue *ret){
        VERIFY(args.num_args == 3);
        DLTensor *dlx = args[0];
        DLTensor *y = args[1];
        void *_attr = args[2];
        auto *attr = static_cast<cvm::NodeAttrs*>(_attr);
        auto &param = cvm::get<cvm::top::ScalarParam>(attr->parsed);
        int32_t *y_data = static_cast<int32_t*>(y->data);
        int32_t scalar = param.scalar;
        VERIFY(scalar != 0);
        int32_t* x = static_cast<int32_t*>(dlx->data);
        for(uint64_t i = 0; i < getSize(dlx); i++){
            y_data[i] = x[i] / scalar;
        }
    });
CVM_REGISTER_GLOBAL("cvm.runtime.cvm.abs")
    .set_body([](CVMArgs args, CVMRetValue *ret){
        VERIFY(args.num_args == 3);
        DLTensor *dlx = args[0];
        DLTensor *y = args[1];
        int32_t *y_data = static_cast<int32_t*>(y->data);
        int32_t* x = static_cast<int32_t*>(dlx->data);
        for(uint64_t i = 0; i < getSize(dlx); i++){
            y_data[i] = std::abs(x[i]);
        }
    });
CVM_REGISTER_GLOBAL("cvm.runtime.cvm.max")
    .set_body([](CVMArgs args, CVMRetValue *ret){
        VERIFY(args.num_args == 3);
        DLTensor *dlx = args[0];
        DLTensor *y = args[1];
        int32_t *y_data = static_cast<int32_t*>(y->data);
        int32_t* x = static_cast<int32_t*>(dlx->data);
        int max = x[0];
        for(uint64_t i = 1; i < getSize(dlx); i++){
            if(max < x[i]) max = x[i];
        }
        y_data[0] = max;
    });
CVM_REGISTER_GLOBAL("cvm.runtime.cvm.broadcast_max")
    .set_body([](CVMArgs args, CVMRetValue *ret){
        VERIFY(args.num_args == 4);
        DLTensor *a = args[0];
        DLTensor *b = args[1];
        DLTensor *c = args[2];
        int32_t *a_data = static_cast<int32_t*>(a->data);
        int32_t* b_data = static_cast<int32_t*>(b->data);
        int32_t* c_data = static_cast<int32_t*>(c->data);
        if(b->ndim == 1){
#pragma omp parallel for
            for(uint64_t i = 0; i < getSize(a); i++){
                c_data[i] = a_data[i] > b_data[0] ? a_data[i] : b_data[0];
            }
        }else{
#pragma omp parallel for
        for(uint64_t i = 0; i < getSize(a); i++){
            uint64_t o_index = i;//broadcast_o_index(c->shape, c->ndim, o_index);
            uint64_t a_index = broadcast_i_index(c->shape, o_index, a->shape, a->ndim);
            uint64_t b_index = broadcast_i_index(c->shape, o_index, b->shape, b->ndim);
            //c_data[i] = (a_data[i] > b_data[i] ? a_data[i] : b_data[i]);
            c_data[i] = a_data[a_index] > b_data[b_index] ? a_data[a_index] : b_data[b_index];
        }
        }
    });

CVM_REGISTER_GLOBAL("cvm.runtime.cvm.concatenate")
.set_body([](CVMArgs args, CVMRetValue *ret){

#ifdef CVM_PROFILING
        double start = omp_get_wtime();
#endif
        int len = args.num_args;
        VERIFY(len >= 4);
        DLTensor *input0 = args[0];
        void *_attr = args[--len];
        auto *attr = static_cast<cvm::NodeAttrs*>(_attr);
        auto &param = cvm::get<cvm::top::ConcatenateParam>(attr->parsed);
        DLTensor *out = args[--len];
        int32_t axis = param.axis;
        int32_t ndim = static_cast<int32_t>(input0->ndim);
        VERIFY(-ndim <= axis && axis < ndim);
        if(axis < 0) axis += ndim;
        VERIFY(axis < input0->ndim) << "axis out of bounds.";
        //TODO(kaihuo) check shape of all inputs
        int n_batch = input0->shape[0];
        // std::cerr << "n_batch " << n_batch << "\n";
        if (axis == 1 && n_batch == 1) {
            int32_t *out_data = static_cast<int32_t*>(out->data);
            uint64_t offset = 0;
            for(int k = 0; k < len; k++){
                DLTensor* input = args[k];
                int input_size_current = 1;
                //std::cerr << "\n";
                for (int i = 0; i < input->ndim; ++i) {
                    input_size_current *= input->shape[i];
                //    std::cerr << input->shape[i] << " " ;
                }
                //std::cerr << "\n";
                //std::cerr << "k = " << k << " " << input_size_current << "\n";
                memcpy(out_data + offset, input->data, sizeof(int32_t) * input_size_current);
                offset += input_size_current;
            }
        } else {
            int32_t *out_data = static_cast<int32_t*>(out->data);
            for(uint64_t i = 0; i < getSize(out); i++){
                uint64_t o_i = i, in_i = 0, in_i2 = 0, shapeSize = 0;
                for(int j = out->ndim-1; j >= 0; j--){
                    uint64_t col = o_i % out->shape[j];
                    o_i /= out->shape[j];
                    uint64_t tmpcol = col;
                    if(j == axis){
                        uint64_t allShapeSize = 0;
                        for(int k = 0; k < len; k++){
                            tmpcol = col - allShapeSize;
                            DLTensor *input = args[k];
                            allShapeSize += input->shape[axis];
                            if(col < allShapeSize){
                                in_i = k;
                                break;
                            }
                        }
                    }
                    in_i2 += (j == out->ndim-1 ? tmpcol : tmpcol * shapeSize);
                    DLTensor* input = args[in_i];
                    shapeSize = (j == out->ndim-1 ? input->shape[j] : shapeSize * input->shape[j]);
                }
                DLTensor *input = args[in_i];
                int32_t *input_data = static_cast<int32_t*>(input->data);
                out_data[i] = input_data[in_i2];
            }
        }
#ifdef CVM_PROFILING
        cvm_op_concat_cnt += omp_get_wtime() - start;
#endif
});

CVM_REGISTER_GLOBAL("cvm.runtime.cvm.repeat")
.set_body([](CVMArgs args, CVMRetValue *ret){
#ifdef CVM_PROFILING
    double start = omp_get_wtime();
#endif
    VERIFY(args.num_args == 3);
    DLTensor *x = args[0];
    DLTensor *y = args[1];
    void *_attr = args[2];
    auto *attr = static_cast<cvm::NodeAttrs*>(_attr);
    auto &param = cvm::get<cvm::top::RepeatParam>(attr->parsed);
    int32_t *x_data = static_cast<int32_t*>(x->data);
    int32_t *y_data = static_cast<int32_t*>(y->data);
    int32_t axis = param.axis;
    int32_t repeat = param.repeats;
    int32_t ndim = x->ndim;
    // int repeat = std::atoi(str_repeat.c_str());
    {
      if(axis < 0) axis = axis + ndim;

      #pragma omp parallel for
      for(uint64_t i = 0; i < getSize(y); i++){
        uint64_t o_i = i, in_i = 0, shapeSize = 0;
        for(int j = ndim-1; j >= 0; j--){
          uint64_t col = o_i % y->shape[j];
          o_i /= y->shape[j];
          if(j == axis) col = col / repeat;
          in_i += (j == ndim-1 ? col : col * shapeSize);
          shapeSize = (j == ndim-1 ? x->shape[j] : shapeSize * x->shape[j]);
        }
        y_data[i] = x_data[in_i];
      }
    }
#ifdef CVM_PROFILING
    double end = omp_get_wtime();
    static double use_time = 0.0;
    use_time += end-start;
#endif
    print_to_file(y, "/tmp/zkh/repeat.txt");
});

CVM_REGISTER_GLOBAL("cvm.runtime.cvm.negative")
.set_body([](CVMArgs args, CVMRetValue *ret){
    VERIFY(args.num_args == 3);
    DLTensor *x = args[0];
    DLTensor *y = args[1];
    int32_t *x_data = static_cast<int32_t*>(x->data);
    int32_t *y_data = static_cast<int32_t*>(y->data);

    for(uint64_t i = 0; i < getSize(x); i++){
        y_data[i] = -x_data[i];
    }
});

CVM_REGISTER_GLOBAL("cvm.runtime.cvm.tile")
.set_body([](CVMArgs args, CVMRetValue *ret){
    VERIFY(args.num_args == 3);
    DLTensor *x = args[0];
    DLTensor *y = args[1];
    void* _attr = args[2];
    auto *attr = static_cast<cvm::NodeAttrs*>(_attr);
    auto &param = cvm::get<cvm::top::TileParam>(attr->parsed);

    int32_t *x_data = static_cast<int32_t*>(x->data);
    int32_t *y_data = static_cast<int32_t*>(y->data);

    int32_t yndim = y->ndim;
    int32_t xndim = x->ndim;
    TShape ts_reps = param.reps;
    int64_t *reps = ts_reps.begin();

    int i = 0, j = 0;
    for(i = yndim-1, j = xndim-1; i >= 0 && j >= 0; i--, j--){
        VERIFY(x->shape[j] * reps[i] == y->shape[i]);
    }
    for(; i >= 0; i--){
        VERIFY(reps[i] == y->shape[i]);
    }

    uint64_t tmp_y_size = 1;
    for(int i = 0; i < xndim; i++){
        tmp_y_size *= y->shape[i + yndim - xndim];
    }

    for(uint64_t i = 0; i < tmp_y_size; i++){
       uint64_t o_i = i, in_i = 0, shapeSize = 0;
       for(int j = xndim-1; j >= 0; j--){
            int yj = j + yndim - xndim;
            int col = o_i % y->shape[yj];
            o_i /= y->shape[yj];
            col = col % x->shape[j];
            in_i += (j == xndim-1 ? col : col * shapeSize);
            shapeSize = (j == xndim-1 ? x->shape[j] : shapeSize * x->shape[j]);
       }
       y_data[i] = x_data[in_i];
    }

    uint64_t othery = 1;
    for(int i = 0; i < yndim-xndim; i++){
        othery *= y->shape[i];
    }
    for(size_t i = 1; i < othery; i++){
        memcpy(y_data + i*tmp_y_size, y_data, tmp_y_size * sizeof(int32_t));
    }
    print_to_file(y, "/tmp/zkh/tile.txt");
});

CVM_REGISTER_GLOBAL("cvm.runtime.cvm.expand_dims")
    .set_body([](CVMArgs args, CVMRetValue *ret)
{
    VERIFY(args.num_args == 3);
    DLTensor *ishape = args[0];
    DLTensor *oshape = args[1];
    void *_attr = args[2];
    auto *attr = static_cast<cvm::NodeAttrs*>(_attr);
    auto &param = cvm::get<cvm::top::ExpandDimsParam>(attr->parsed);

    int32_t axis = param.axis; // TODO get from attr
    axis = axis < 0 ? axis + ishape->ndim : axis;
    VERIFY(axis >= 0 && axis <= ishape->ndim) << axis << " ishape->dim: " << ishape->ndim;
    int32_t *ishape_data = static_cast<int32_t*>(ishape->data);
    int32_t *oshape_data = static_cast<int32_t*>(oshape->data);
    if(ishape_data == oshape_data){
        return;
    }
    memcpy(oshape_data, ishape_data, getSize(ishape)* sizeof(int32_t));
});

CVM_REGISTER_GLOBAL("cvm.runtime.cvm.squeeze")
    .set_body([](CVMArgs args, CVMRetValue *ret)
{
    VERIFY(args.num_args == 3);
    DLTensor *ishape = args[0];
    DLTensor *oshape = args[1];
    // void *_attr = args[2];
    // auto *attr = static_cast<cvm::NodeAttrs*>(_attr);
    // auto &param = cvm::get<cvm::top::SqueezeParam>(attr->parsed);
    int32_t *ishape_data = static_cast<int32_t*>(ishape->data);
    int32_t *oshape_data = static_cast<int32_t*>(oshape->data);
    if(ishape_data == oshape_data){
        return;
    }
    memcpy(oshape_data, ishape_data, getSize(ishape)* sizeof(int32_t));
});

CVM_REGISTER_GLOBAL("cvm.runtime.cvm.transpose")
.set_body([](CVMArgs args, CVMRetValue *ret){
    int num_args = args.num_args;
    VERIFY(num_args == 3);
    DLTensor *x = args[0];
    DLTensor *y = args[1];
    void *_attr = args[2];
    auto *attr = static_cast<cvm::NodeAttrs*>(_attr);
    auto &param = cvm::get<cvm::top::TransposeParam>(attr->parsed);

    TShape axes = param.axes; // TODO get from attr
    int64_t *axes_data = axes.begin();
    int32_t *x_data = static_cast<int32_t*>(x->data);
    int32_t *y_data = static_cast<int32_t*>(y->data);
    
    int ndim = y->ndim;
    int mul_xj[8];
    mul_xj[ndim] = 1;
    for(int i = ndim - 1; i > 0; i--){
        mul_xj[i] = mul_xj[i + 1] * x->shape[i];
    }

    for(uint64_t i = 0; i < getSize(y); i++){
        uint64_t o_i = i, in_i = 0;
        for(int j = ndim-1; j >= 0; j--){
            uint64_t col = o_i % y->shape[j];
            o_i /= y->shape[j];
            int xj = j;//axes != nullptr ? axes[j] : j;
            if(axes.ndim() > 0) {
                xj = axes_data[j];
            } else {
                if(j == ndim - 1) xj = 0;
                if(j == 0) xj = ndim - 1;
            }
            in_i += col * mul_xj[xj + 1];
        }
        y_data[i] = x_data[in_i];
    }
    print_to_file(y, "/tmp/zkh/transpose.txt");
});

CVM_REGISTER_GLOBAL("cvm.runtime.cvm.strided_slice")
.set_body([](CVMArgs args, CVMRetValue *ret){
    VERIFY(args.num_args == 3);
    DLTensor *x = args[0];
    DLTensor *y = args[1];
    void *_attr = args[2];
    auto *attr = static_cast<cvm::NodeAttrs*>(_attr);
    auto &param = cvm::get<cvm::top::StridedSliceParam>(attr->parsed);

    int32_t *x_data = static_cast<int32_t*>(x->data);
    int32_t *y_data = static_cast<int32_t*>(y->data);
    //TODO get from attr
    TShape begin = param.begin;
    TShape end = param.end;
    TShape stride = param.stride;
    int ndim = y->ndim;
    int64_t *begin_data = begin.begin();
    int64_t *end_data = end.begin();
    int64_t *step_data = stride.begin();

    for(uint64_t i = 0; i < getSize(y); i++){
        uint64_t o_i = i, in_i = 0, shapeSize = 0;
        for(int j = ndim-1; j >= 0; j--){
            uint64_t col = o_i % y->shape[j];
            o_i /= y->shape[j];
            if(stride.ndim() == 0){
                col += (begin_data[j] < 0 ? begin_data[j] + x->shape[j] : begin_data[j]);
            }else{
                col += (begin_data[j] < 0 ? begin_data[j] + x->shape[j] : begin_data[j]) + (step_data[j] < 0 ? step_data[j] + x->shape[j] : step_data[j]);
            }
            col %= x->shape[j];
            in_i += (j == ndim-1 ? col : col * shapeSize);
            shapeSize = (j == ndim-1 ? x->shape[j] : shapeSize * x->shape[j]);
        }
        y_data[i] = x_data[in_i];
    }
    print_to_file(x, "/tmp/zkh/strided_slice.txt");
    print_to_file(y, "/tmp/zkh/strided_slice.txt");
});

CVM_REGISTER_GLOBAL("cvm.runtime.cvm.slice_like")
    .set_body([](CVMArgs args, CVMRetValue *ret)
{
        DLTensor *x = args[0];
        DLTensor *shape = args[1];
        DLTensor *y = args[2];
        //std::string str_axis = args[3];
        void* _attr = args[3];
        auto *attr = static_cast<cvm::NodeAttrs*>(_attr);
        auto &param = cvm::get<cvm::top::SliceLikeParam>(attr->parsed);
        Tuple<int> axis = param.axis;
        int *axis_data = axis.begin();

        int32_t *x_data = static_cast<int32_t*>(x->data);
        // TODO(kaihuo) check
        //  int32_t *shape_like = static_cast<int32_t*>(shape->data);
        int32_t *y_data = static_cast<int32_t*>(y->data);
        int ndim = x->ndim;

        for(uint64_t i = 0; i < getSize(y); i++){
            uint64_t o_i = i, in_i = 0, shapeSize = 0;
            for(int j = ndim-1; j >= 0; j--){
                int col = o_i % y->shape[j];
                o_i /= y->shape[j];
                in_i += (j == ndim-1 ? col : col * shapeSize);
                shapeSize = (j == ndim-1 ? x->shape[j] : shapeSize * x->shape[j]);
            }
            y_data[i] = x_data[in_i];
        }
        print_to_file(y, "/tmp/zkh/slice_like.txt");
});

/**
 * box_nms:
 */

<<<<<<< HEAD
=======
#define FORMAT_CORNER 1
#define FORMAT_CENTER 2
int64_t iou(const int32_t *rect1, const int32_t *rect2, const int32_t format){
    int32_t x1_min = format == FORMAT_CORNER ? rect1[0] : rect1[0] - rect1[2]/2;
    int32_t y1_min = format == FORMAT_CORNER ? rect1[1] : rect1[1] - rect1[3]/2;
    int32_t x1_max = format == FORMAT_CORNER ? rect1[2] : x1_min + rect1[2];
    int32_t y1_max = format == FORMAT_CORNER ? rect1[3] : y1_min + rect1[3];

    int32_t x2_min = format == FORMAT_CORNER ? rect2[0] : rect2[0] - rect2[2]/2;
    int32_t y2_min = format == FORMAT_CORNER ? rect2[1] : rect2[1] - rect2[3]/2;
    int32_t x2_max = format == FORMAT_CORNER ? rect2[2] : x2_min + rect2[2];
    int32_t y2_max = format == FORMAT_CORNER ? rect2[3] : y2_min + rect2[3];

    int64_t sum_area = static_cast<int64_t>((x1_max-x1_min)) * (y1_max-y1_min) + static_cast<int64_t>((x2_max-x2_min)) * (y2_max-y2_min);

    if(x1_min > x2_max || x1_max < x2_min || y1_min > y2_max || y1_max < y2_min) return 0;
    int32_t w = std::min(x1_max, x2_max) - std::max(x1_min, x2_min);
    int32_t h = std::min(y1_max, y2_max) - std::max(y1_min, y2_min);
    int64_t overlap_area = static_cast<int64_t>(h)*w;
    if (sum_area - overlap_area == 0) return 0;
    int64_t ret = (overlap_area / ((sum_area - overlap_area)/100));
    //printf("%d %d %d %d %ld %ld %d\n", std::min(x1_max, x2_max),
    //        std::max(x1_min, x2_min),
    //        std::min(y1_max, y2_max),
    //        std::max(y1_min, y2_min),
    //        overlap_area, sum_area,ret);
    return ret;
}
>>>>>>> b9abc9c1

CVM_REGISTER_GLOBAL("cvm.runtime.cvm.get_valid_counts")
.set_body([](cvm::runtime::CVMArgs args, cvm::runtime::CVMRetValue *rv){
    VERIFY(args.num_args == 4);
    DLTensor *x = args[0];
    DLTensor *valid_count = args[1];
    DLTensor *y = args[2];
    void* _attr = args[3];
    auto *attr = static_cast<cvm::NodeAttrs*>(_attr);
    auto &param = cvm::get<cvm::top::GetValidCountsParam>(attr->parsed);

    int32_t score_threshold = param.score_threshold; //TODO get from attr

    VERIFY(x->ndim == 3);
    int32_t batches = x->shape[0];
    int32_t n = x->shape[1];
    int32_t k = x->shape[2];

    int32_t *x_data = static_cast<int32_t*>(x->data);
    int32_t *valid_count_data = static_cast<int32_t*>(valid_count->data);
    int32_t *y_data = static_cast<int32_t*>(y->data);

<<<<<<< HEAD
    get_valid_count(x_data, y_data, valid_count_data, batchs, n, k, score_threshold);
=======
    for(int32_t i = 0; i < batches; i++){
        int32_t y_index = 0;
        int32_t *input = x_data + i * n * k;
        int32_t *output = y_data + i * n * k;
        for(int32_t j = 0; j < n; j++){
            int32_t *row = input + j * k;
            if(row[1] > score_threshold){
                std::memcpy(&output[y_index * k], row, k * sizeof(int32_t));
                y_index += 1;
            }
        }
        valid_count_data[i] = y_index;
        if(y_index < n){
            std::memset(&output[y_index * k], -1, (n-y_index) * k * sizeof(int32_t));
        }
    }
>>>>>>> b9abc9c1
});

CVM_REGISTER_GLOBAL("cvm.runtime.cvm.non_max_suppression")
.set_body([](cvm::runtime::CVMArgs args, cvm::runtime::CVMRetValue *rv){
    VERIFY(args.num_args == 4);
    DLTensor *x = args[0];
    DLTensor *valid_count = args[1];
    DLTensor *y = args[2];
    void* _attr = args[3];
    auto *attr = static_cast<cvm::NodeAttrs*>(_attr);
    auto &param = cvm::get<cvm::top::NonMaximumSuppressionParam>(attr->parsed);

    int32_t max_output_size = param.max_output_size;
    int32_t iou_threshold = param.iou_threshold;
    int32_t topk = param.top_k;
    int32_t coord_start = param.coord_start;
    int32_t score_index = param.score_index;
    int32_t id_index = param.id_index;
    bool force_suppress = param.force_suppress;
    bool return_indices = param.return_indices;
    bool invalid_to_bottom = invalid_to_bottom;

    int32_t *x_data = static_cast<int32_t*>(x->data);
    int32_t *valid_count_data = static_cast<int32_t*>(valid_count->data);
    int32_t *y_data = static_cast<int32_t*>(y->data);

<<<<<<< HEAD
    int32_t batchs = x->shape[0];
    int32_t n = x->shape[1];
    int32_t k = x->shape[2];

    non_max_suppression(
            x_data, valid_count_data, y_data, batchs, n, k,
            max_output_size, iou_threshold, topk, coord_start, score_index, id_index, force_suppress);
=======
   // int batch = 1;
   // for(int i = 0; i < x->ndim - 2; i++){
   //     batch *= x->shape[i];
   // }
   // int n = x->shape[x->ndim-2];
   // int k = x->shape[x->ndim-1];
    int32_t batches = x->shape[0];
    int32_t n = x->shape[1];
    int32_t k = x->shape[2];

    for(int32_t b = 0; b < batches; b++){
        int32_t vc = valid_count_data[b];
        std::vector<int32_t*> rows(n);
        int32_t *x_batch = x_data + b * n * k;
        int32_t *y_batch = y_data + b * n * k;

        for (int i = 0; i < n; i++) {
            rows[i] = x_batch + i * k;
        }
        std::sort(rows.begin(), rows.end(), [&score_index](const int32_t* a, const int32_t* b){
                return a[score_index] > b[score_index];
        });
        if(topk > 0 && topk < vc){
            for(int i = 0; i < vc - topk; i++){
                std::memset(rows[i+topk], -1, k * sizeof(int32_t));
            }
        }

        std::vector<bool> removed(n, false);
        for(int i = (topk < vc ? topk : vc); i < n; i++){
            removed[i] = true;
        }

        int32_t y_index = 0;
        for(int i = 0; i < vc; i++){
            int32_t *row1 = rows[i];
            //for(int j = 0; j < k; j++)
            //    printf("%d ", row1[j]);
            //printf("\n");

            if(removed[i] == false){
                std::memcpy(&y_batch[y_index*k], row1, k*sizeof(int32_t));
                y_index += 1;
            }
            for(int j = i+1; j < n && !removed[i] && iou_threshold > 0; j++){
                int32_t* row2 = rows[j];
                if(force_suppress || (id_index < 0 || row1[id_index] == row2[id_index])){
                    if(iou(row1+coord_start, row2+coord_start, FORMAT_CORNER) > iou_threshold){
                        removed[j] = true;
                    }
                }
            }
        }
        if(y_index < n){
            std::memset(&y_batch[y_index*k], -1, (n - y_index) * k * sizeof(int32_t));
        }
        if(max_output_size > 0){
            if(max_output_size < y_index){
                std::memset(&y_batch[max_output_size * k], -1, (y_index - max_output_size) * k * sizeof(int32_t));
            }
        }
    }
>>>>>>> b9abc9c1
});

CVM_REGISTER_GLOBAL("cvm.runtime.cvm.bias_add")
.set_body([](cvm::runtime::CVMArgs args, cvm::runtime::CVMRetValue *rv){
    DLTensor *x = args[0];
    DLTensor *bias = args[1];
    DLTensor *y = args[2];
    int32_t axis=1; //TODO get from attr
    int32_t ndim = x->ndim;
    VERIFY(axis > 0 && axis < ndim);

    const int32_t *x_data = static_cast<int32_t*>(x->data);
    const int32_t *bias_data = static_cast<int32_t*>(bias->data);
    int32_t *y_data = static_cast<int32_t*>(y->data);

    for(uint64_t i = 0; i < getSize(y); i++){
        int32_t bV = 0;
        for(int32_t j = ndim - 1; j >= 0; j--){
            if(j == axis){
                bV = bias_data[axis];
                break;
            }
        }
        y_data[i] = x_data[i] + bV;
    }
});

void take(DLTensor *x, DLTensor *indices, DLTensor *y){
    int32_t *x_data = static_cast<int32_t*>(x->data);
    int32_t *indices_data = static_cast<int32_t*>(indices->data);
    int32_t *y_data = static_cast<int32_t*>(y->data);

    for(uint64_t i = 0; i < getSize(y); i++){
        y_data[i] = x_data[indices_data[i]];
    }
}

void take(DLTensor *x, DLTensor *indices, DLTensor *y, const int32_t axis){
    int32_t *x_data = static_cast<int32_t*>(x->data);
    int32_t *indices_data = static_cast<int32_t*>(indices->data);
    int32_t *y_data = static_cast<int32_t*>(y->data);

    int32_t yndim = y->ndim;
    int32_t xndim = x->ndim;
    int32_t indices_ndim = indices->ndim;

    for(uint64_t i = 0; i < getSize(y); i++){
        //y_data[i] = x_data[indices_data[i]];
        uint64_t o_i = i, x_i = 0, indices_i = 0, x_shape_size = 0, indices_shape_size = 0;
        for(int32_t j = yndim - 1, k = indices_ndim-1; j>=axis; j--){
            uint64_t col = o_i % y->shape[j];
            o_i /= y->shape[j];
            if(j < axis + indices_ndim){
                indices_i += (indices_shape_size == 0 ? col : col * indices_shape_size);
                indices_shape_size = (indices_shape_size == 0 ? indices->shape[k]
                        : indices_shape_size * indices->shape[k]);
                --k;
            }
        }

        o_i = i;
        int32_t k = xndim - 1;
        for(int32_t j = yndim - 1; j >= axis + indices_ndim; j--, k--){
            uint64_t col = o_i % y->shape[j];
            o_i /= y->shape[j];
            x_i += (j == yndim-1 ? col : col * x_shape_size);
            x_shape_size = (j == yndim-1 ? x->shape[k] : x_shape_size * x->shape[k]);
        }

        uint64_t x_indices_i = std::min(std::max(indices_data[indices_i], 0), (int32_t)x->shape[k]);
        x_i += (x_shape_size == 0 ? x_indices_i : x_indices_i * x_shape_size);
        x_shape_size = (x_shape_size == 0 ? x->shape[k] : x_shape_size * x->shape[k]);
        --k;

        o_i = i;
        for(int32_t j = yndim - 1; j>=0 && k >= 0; j--){
            uint64_t col = o_i % y->shape[j];
            o_i /= y->shape[j];
            if(j < axis){
                x_i += x_shape_size == 0 ? col : col * x_shape_size;
                x_shape_size = x_shape_size == 0 ? x->shape[k] : x_shape_size * x->shape[k];
                --k;
            }
        }
        y_data[i] = x_data[x_i];
    }
}
CVM_REGISTER_GLOBAL("cvm.runtime.cvm.take")
.set_body([](cvm::runtime::CVMArgs args, cvm::runtime::CVMRetValue *rv){
    VERIFY(args.num_args == 4);
    DLTensor *x = args[0];
    DLTensor *indices = args[1];
    DLTensor *y = args[2];
    void *_attr = args[3];
    auto *attr = static_cast<cvm::NodeAttrs*>(_attr);
    auto &param = cvm::get<cvm::top::TakeParam>(attr->parsed);

    int32_t axis = param.axis.value(); //TODO get from attr
    take(x, indices, y, axis);
});

CVM_REGISTER_GLOBAL("cvm.runtime.cvm.cvm_lut")
.set_body([](cvm::runtime::CVMArgs args, cvm::runtime::CVMRetValue *rv){
    VERIFY(args.num_args == 4);
    DLTensor *x = args[0];
    DLTensor *indices = args[1];
    DLTensor *y = args[2];
  //  void *_attr = args[3];
  //  auto *attr = static_cast<cvm::NodeAttrs*>(_attr);
  //  auto &param = cvm::get<cvm::top::CVMLUTParam>(attr->parsed);

    take(indices, x, y);

    print_to_file(y, "/tmp/zkh/cvm_lut.txt");
});

CVM_REGISTER_GLOBAL("cvm.runtime.cvm.upsampling")
    .set_body([](CVMArgs args, CVMRetValue *ret)
{
#ifdef CVM_PROFILING
        double start = omp_get_wtime();
#endif
  VERIFY(args.num_args == 3);
  DLTensor *x = args[0];
  DLTensor *y = args[1];

  VERIFY_EQ(x->ndim,     4) << "dimension should be 4D, Got: " << x->ndim;
  VERIFY_EQ(x->ndim,     y->ndim) << "dimension should match " << x->ndim << "!=" << y->ndim;
  VERIFY_EQ(x->shape[0], y->shape[0]) << "batch size should match";
  VERIFY_EQ(x->shape[1], y->shape[1]) << "batch size should match";

  void *_attr = args[2];
  auto *attr = static_cast<cvm::NodeAttrs*>(_attr);
  auto &param = cvm::get<cvm::top::UpSamplingParam>(attr->parsed);
  VERIFY_EQ(param.method, "NEAREST_NEIGHBOR") << "only accept method = NEAREST_NEIGHBOR ";
  VERIFY_EQ(param.layout, "NCHW") << "only accept NHWC, Got:" << param.layout;

  int scale = {(int)param.scale};
  int h = x->shape[2], w = x->shape[3];
  int oh = y->shape[2], ow = y->shape[3];
  int n_batch = x->shape[0], n_channels = x->shape[1];

  auto x_data = static_cast<int32_t*>(x->data);
  auto y_data = static_cast<int32_t*>(y->data);

  // std::cerr << "scale = " << scale << "\n";
  // std::cerr << "input = " << x->shape[0] << " " << x->shape[1]
  //           << " " << x->shape[2] << " " << x->shape[3]
  //           << "\n";

  // std::cerr << "output = " << y->shape[0] << " " << y->shape[1]
  //           << " " << y->shape[2] << " " << y->shape[3]
  //           << "\n";

  //TODO(tian) optimize nested for-loop for scale
  #pragma omp parallel for collapse(2)
  for (uint32_t batch = 0; batch < n_batch; batch++) {
    for (uint32_t c = 0; c< n_channels; c++) {
      auto bc_y_data = y_data + batch * n_channels * oh * ow + c * oh * ow;
      auto bc_x_data = x_data + batch * n_channels *  h *  w + c *  h *  w;
      for(int y = 0; y < oh; y++){
        for(int x = 0; x < ow; x++){
            bc_y_data[y * ow + x] = bc_x_data[y/scale * w + x/scale];
        }
      }
    }
  }
#ifdef CVM_PROFILING
    cvm_op_upsampling_cnt += omp_get_wtime() - start;
    start = omp_get_wtime();
#endif

});

}
}
<|MERGE_RESOLUTION|>--- conflicted
+++ resolved
@@ -977,7 +977,6 @@
 * axis (2, 3)
 */
 CVM_REGISTER_GLOBAL("cvm.runtime.cvm.sum")
-<<<<<<< HEAD
     .set_body([](CVMArgs args, CVMRetValue *ret)
 {
   VERIFY(args.num_args == 3);
@@ -1006,36 +1005,6 @@
       }
   }
 });
-=======
-    .set_body([](CVMArgs args, CVMRetValue *ret){
-        VERIFY(args.num_args == 3);
-        DLTensor *x = args[0];
-        DLTensor *y = args[1];
-        //TODO(@kaihuo) unused axis, check
-        //void *_attr = args[2];
-        // auto *attr = static_cast<cvm::NodeAttrs*>(_attr);
-        //auto &param = cvm::get<cvm::top::ReduceParam>(attr->parsed);
-        // int axis[2] = {(int)param.axis[0], (int)param.axis[1]};
-        int32_t *x_data = static_cast<int32_t*>(x->data);
-        int32_t *y_data = static_cast<int32_t*>(y->data);
-        int n_batch = static_cast<int>(x->shape[0]);
-        int channels = static_cast<int>(x->shape[1]);
-        int x_h = static_cast<int>(x->shape[2]);
-        int x_w = static_cast<int>(x->shape[3]);
-        for(int i = 0; i < n_batch; i++){
-            for(int j = 0; j < channels; j++){
-                int32_t sum = 0;
-                int32_t *x_ptr = x_data + i * channels * x_h * x_w + j * x_h * x_w;
-                for(int h = 0; h < x_h; h++){
-                    for(int w = 0; w < x_w; w++){
-                        sum += *x_ptr++;
-                    }
-                }
-                y_data[i*channels + j] = sum;
-            }
-        }
-    });
->>>>>>> b9abc9c1
 
 
 CVM_REGISTER_GLOBAL("cvm.runtime.cvm.elemwise_add")
@@ -1550,7 +1519,7 @@
     int64_t *axes_data = axes.begin();
     int32_t *x_data = static_cast<int32_t*>(x->data);
     int32_t *y_data = static_cast<int32_t*>(y->data);
-    
+
     int ndim = y->ndim;
     int mul_xj[8];
     mul_xj[ndim] = 1;
@@ -1653,37 +1622,6 @@
  * box_nms:
  */
 
-<<<<<<< HEAD
-=======
-#define FORMAT_CORNER 1
-#define FORMAT_CENTER 2
-int64_t iou(const int32_t *rect1, const int32_t *rect2, const int32_t format){
-    int32_t x1_min = format == FORMAT_CORNER ? rect1[0] : rect1[0] - rect1[2]/2;
-    int32_t y1_min = format == FORMAT_CORNER ? rect1[1] : rect1[1] - rect1[3]/2;
-    int32_t x1_max = format == FORMAT_CORNER ? rect1[2] : x1_min + rect1[2];
-    int32_t y1_max = format == FORMAT_CORNER ? rect1[3] : y1_min + rect1[3];
-
-    int32_t x2_min = format == FORMAT_CORNER ? rect2[0] : rect2[0] - rect2[2]/2;
-    int32_t y2_min = format == FORMAT_CORNER ? rect2[1] : rect2[1] - rect2[3]/2;
-    int32_t x2_max = format == FORMAT_CORNER ? rect2[2] : x2_min + rect2[2];
-    int32_t y2_max = format == FORMAT_CORNER ? rect2[3] : y2_min + rect2[3];
-
-    int64_t sum_area = static_cast<int64_t>((x1_max-x1_min)) * (y1_max-y1_min) + static_cast<int64_t>((x2_max-x2_min)) * (y2_max-y2_min);
-
-    if(x1_min > x2_max || x1_max < x2_min || y1_min > y2_max || y1_max < y2_min) return 0;
-    int32_t w = std::min(x1_max, x2_max) - std::max(x1_min, x2_min);
-    int32_t h = std::min(y1_max, y2_max) - std::max(y1_min, y2_min);
-    int64_t overlap_area = static_cast<int64_t>(h)*w;
-    if (sum_area - overlap_area == 0) return 0;
-    int64_t ret = (overlap_area / ((sum_area - overlap_area)/100));
-    //printf("%d %d %d %d %ld %ld %d\n", std::min(x1_max, x2_max),
-    //        std::max(x1_min, x2_min),
-    //        std::min(y1_max, y2_max),
-    //        std::max(y1_min, y2_min),
-    //        overlap_area, sum_area,ret);
-    return ret;
-}
->>>>>>> b9abc9c1
 
 CVM_REGISTER_GLOBAL("cvm.runtime.cvm.get_valid_counts")
 .set_body([](cvm::runtime::CVMArgs args, cvm::runtime::CVMRetValue *rv){
@@ -1706,26 +1644,7 @@
     int32_t *valid_count_data = static_cast<int32_t*>(valid_count->data);
     int32_t *y_data = static_cast<int32_t*>(y->data);
 
-<<<<<<< HEAD
-    get_valid_count(x_data, y_data, valid_count_data, batchs, n, k, score_threshold);
-=======
-    for(int32_t i = 0; i < batches; i++){
-        int32_t y_index = 0;
-        int32_t *input = x_data + i * n * k;
-        int32_t *output = y_data + i * n * k;
-        for(int32_t j = 0; j < n; j++){
-            int32_t *row = input + j * k;
-            if(row[1] > score_threshold){
-                std::memcpy(&output[y_index * k], row, k * sizeof(int32_t));
-                y_index += 1;
-            }
-        }
-        valid_count_data[i] = y_index;
-        if(y_index < n){
-            std::memset(&output[y_index * k], -1, (n-y_index) * k * sizeof(int32_t));
-        }
-    }
->>>>>>> b9abc9c1
+    get_valid_count(x_data, y_data, valid_count_data, batches, n, k, score_threshold);
 });
 
 CVM_REGISTER_GLOBAL("cvm.runtime.cvm.non_max_suppression")
@@ -1752,7 +1671,6 @@
     int32_t *valid_count_data = static_cast<int32_t*>(valid_count->data);
     int32_t *y_data = static_cast<int32_t*>(y->data);
 
-<<<<<<< HEAD
     int32_t batchs = x->shape[0];
     int32_t n = x->shape[1];
     int32_t k = x->shape[2];
@@ -1760,70 +1678,6 @@
     non_max_suppression(
             x_data, valid_count_data, y_data, batchs, n, k,
             max_output_size, iou_threshold, topk, coord_start, score_index, id_index, force_suppress);
-=======
-   // int batch = 1;
-   // for(int i = 0; i < x->ndim - 2; i++){
-   //     batch *= x->shape[i];
-   // }
-   // int n = x->shape[x->ndim-2];
-   // int k = x->shape[x->ndim-1];
-    int32_t batches = x->shape[0];
-    int32_t n = x->shape[1];
-    int32_t k = x->shape[2];
-
-    for(int32_t b = 0; b < batches; b++){
-        int32_t vc = valid_count_data[b];
-        std::vector<int32_t*> rows(n);
-        int32_t *x_batch = x_data + b * n * k;
-        int32_t *y_batch = y_data + b * n * k;
-
-        for (int i = 0; i < n; i++) {
-            rows[i] = x_batch + i * k;
-        }
-        std::sort(rows.begin(), rows.end(), [&score_index](const int32_t* a, const int32_t* b){
-                return a[score_index] > b[score_index];
-        });
-        if(topk > 0 && topk < vc){
-            for(int i = 0; i < vc - topk; i++){
-                std::memset(rows[i+topk], -1, k * sizeof(int32_t));
-            }
-        }
-
-        std::vector<bool> removed(n, false);
-        for(int i = (topk < vc ? topk : vc); i < n; i++){
-            removed[i] = true;
-        }
-
-        int32_t y_index = 0;
-        for(int i = 0; i < vc; i++){
-            int32_t *row1 = rows[i];
-            //for(int j = 0; j < k; j++)
-            //    printf("%d ", row1[j]);
-            //printf("\n");
-
-            if(removed[i] == false){
-                std::memcpy(&y_batch[y_index*k], row1, k*sizeof(int32_t));
-                y_index += 1;
-            }
-            for(int j = i+1; j < n && !removed[i] && iou_threshold > 0; j++){
-                int32_t* row2 = rows[j];
-                if(force_suppress || (id_index < 0 || row1[id_index] == row2[id_index])){
-                    if(iou(row1+coord_start, row2+coord_start, FORMAT_CORNER) > iou_threshold){
-                        removed[j] = true;
-                    }
-                }
-            }
-        }
-        if(y_index < n){
-            std::memset(&y_batch[y_index*k], -1, (n - y_index) * k * sizeof(int32_t));
-        }
-        if(max_output_size > 0){
-            if(max_output_size < y_index){
-                std::memset(&y_batch[max_output_size * k], -1, (y_index - max_output_size) * k * sizeof(int32_t));
-            }
-        }
-    }
->>>>>>> b9abc9c1
 });
 
 CVM_REGISTER_GLOBAL("cvm.runtime.cvm.bias_add")
