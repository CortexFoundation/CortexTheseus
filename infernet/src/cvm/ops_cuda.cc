#include <cvm/runtime/ndarray.h>
#include <cvm/runtime/packed_func.h>
#include <cvm/runtime/registry.h>
#include <cvm/runtime/serializer.h>

#include <cvm/op.h>
#include <cvm/top/tensor.h>

#include <algorithm>
#include <functional>
#include <numeric>
#include <vector>
#include <string>
#include <memory>
#include <utility>
#include <immintrin.h>
#include "graph_runtime.h"

#ifdef CVM_RUNTIME_CUDA

#include "cuda_ops.h"

#define DEBUG_OP false

namespace cvm {
namespace runtime {
namespace cuda {

inline uint64_t getSize(DLTensor *dlTensor){
  uint64_t size = 1;
  for(int i = 0; i < dlTensor->ndim; i++){
    size *= dlTensor->shape[i];
  }
  return size;
}

CVM_REGISTER_GLOBAL("cvm.runtime.cvm_cuda.elemwise_add")
.set_body([](cvm::runtime::CVMArgs args, cvm::runtime::CVMRetValue *rv){
  VERIFY(args.num_args == 4);
  DLTensor *a = args[0];
  DLTensor *b = args[1];
  DLTensor *c = args[2];
  int32_t *a_data = static_cast<int32_t*>(a->data);
  int32_t *b_data = static_cast<int32_t*>(b->data);
  int32_t *c_data = static_cast<int32_t*>(c->data);
  uint64_t n = getSize(a);
  const char *errorStr = cuda_elemwise_add(a_data, b_data, c_data, n, DEBUG_OP);
  VERIFY_EQ(errorStr == NULL, true) << errorStr;
});
CVM_REGISTER_GLOBAL("cvm.runtime.cvm_cuda.elemwise_sub")
.set_body([](CVMArgs args, CVMRetValue *ret){
  VERIFY(args.num_args == 4);
  DLTensor *a = args[0];
  DLTensor *b = args[1];
  DLTensor *c = args[2];
  int32_t *a_data = static_cast<int32_t*>(a->data);
  int32_t *b_data = static_cast<int32_t*>(b->data);
  int32_t *c_data = static_cast<int32_t*>(c->data);
  uint64_t n = getSize(a);
  const char *errorStr = cuda_elemwise_sub(a_data, b_data, c_data, n);
  VERIFY_EQ(errorStr == NULL, true) << errorStr;
});

CVM_REGISTER_GLOBAL("cvm.runtime.cvm_cuda.conv2d")
.set_body([](CVMArgs args, CVMRetValue* rv){
    VERIFY(args.num_args == 5 || args.num_args == 4);
    DLTensor *x = args[0];
    VERIFY(x->ndim == 4);
    DLTensor *w = args[1];
    VERIFY(w->ndim == 4);
    DLTensor *b = nullptr;
    DLTensor *y = nullptr;
    void *_attr;

    if(args.num_args == 5){
      b = args[2];
      y = args[3];
      _attr = args[4];
    } else {
      y = args[2];
      _attr = args[3];
    }
    auto *attr = static_cast<cvm::NodeAttrs*>(_attr);
    auto &param = cvm::get<cvm::top::Conv2DParam>(attr->parsed);
    int groups = param.groups;
    int dilation[2] = {static_cast<int>(param.dilation[0]), static_cast<int>(param.dilation[1])};
    //int kernel_size[2] = {static_cast<int>(param.kernel_size[0]), static_cast<int>(param.kernel_size[1])};
    int padding[2] = {static_cast<int>(param.padding[0]), static_cast<int>(param.padding[1])};
    int strides[2] = {static_cast<int>(param.strides[0]), static_cast<int>(param.strides[1])};

    int stride_h = strides[0];
    int stride_w = strides[1];
    int dilation_h = dilation[0];
    int dilation_w = dilation[1];

    int32_t* x_data = (int32_t*)x->data;
    int32_t* w_data = (int32_t*)w->data;
    int32_t* y_data = (int32_t*)y->data;
    int32_t* b_data = b != nullptr ? (int32_t*)b->data : nullptr;

    int out_channels = static_cast<int>(w->shape[0]);
    int filter_c = static_cast<int>(w->shape[1]);
    int filter_h = static_cast<int>(w->shape[2]);
    int filter_w = static_cast<int>(w->shape[3]);
    filter_h = (filter_h - 1) * dilation[0] + 1;
    filter_w = (filter_w - 1) * dilation[1] + 1;

    int n_batch = static_cast<int>(x->shape[0]);
    int in_channels = static_cast<int>(x->shape[1]);
    int x_h = static_cast<int>(x->shape[2]);
    int x_w = static_cast<int>(x->shape[3]);
    int o_h = (x_h + 2 * padding[0] - filter_h) / strides[0] + 1;
    int o_w = (x_w + 2 * padding[1] - filter_w) / strides[1] + 1;
    if(n_batch < 1 || in_channels < 1 || x_h < 1 || x_w < 1 || filter_c < 1 || filter_h < 1 || filter_w < 1 ||
        padding[0] < 0 || padding[1] < 0 || stride_h < 1 || stride_w < 1 || dilation_h < 1 || dilation_w < 1 ||
        out_channels < 1 || o_h < 1 || o_w < 1){
      VERIFY(false) << "error args";
    }

    if(groups == 1){
      const char* errorStr = cuda_conv2d(
          x_data, n_batch, in_channels, x_h, x_w,
          w_data, out_channels, in_channels, filter_h, filter_w,
          b_data,
          padding[0], padding[1],
          strides[0], strides[1],
          dilation[0], dilation[1],
          groups,
          y_data, n_batch, out_channels, o_h, o_w, x->ctx.device_id, DEBUG_OP);
      VERIFY_EQ(errorStr == NULL, true) << errorStr;
    }else{
      const char* errorStr = cuda_depthwise_conv2d(
          x_data, n_batch, in_channels, x_h, x_w,
          w_data, out_channels, in_channels, filter_h, filter_w,
          b_data,
          padding[0], padding[1],
          strides[0], strides[1],
          dilation[0], dilation[1],
          groups,
          y_data, n_batch, out_channels, o_h, o_w, x->ctx.device_id, DEBUG_OP);
      VERIFY_EQ(errorStr == NULL, true) << errorStr;

    }
 });

CVM_REGISTER_GLOBAL("cvm.runtime.cvm_cuda.dense")
.set_body([](CVMArgs args, CVMRetValue* rv) {
    int ndim = args.num_args;
    VERIFY(ndim == 5 || ndim == 4);
    DLTensor *x = args[0];
    DLTensor *w = args[1];
    DLTensor *b = nullptr;
    DLTensor *y = nullptr;
    int32_t* db = nullptr;
    if(ndim == 5){
      b = args[2];
      VERIFY(b->ndim == 1) << "dense requires 1-D bias";
      y = args[3];
      db = static_cast<int32_t*>(b->data);
    } else{
      y = args[2];
    }
    VERIFY(x->ndim == 2) << "dense requires 2-D data";
    VERIFY(w->ndim == 2) << "dense reuqires 2-D weight";

    auto dx = static_cast<int32_t*>(x->data);
    auto dy = static_cast<int32_t*>(y->data);
    auto dw = static_cast<int32_t*>(w->data);
    const char* errorStr = cuda_dense(
        dx, dw, dy,
        static_cast<int32_t>(x->shape[0]),
        static_cast<int32_t>(x->shape[1]),
        static_cast<int32_t>(y->shape[1]),
        db,
        DEBUG_OP);
    VERIFY_EQ(errorStr == NULL, true) << errorStr;
});

CVM_REGISTER_GLOBAL("cvm.runtime.cvm_cuda.clip")
.set_body([](CVMArgs args, CVMRetValue* rv) {
   VERIFY(args.num_args == 3);
   DLTensor *x = args[0];
   DLTensor *y = args[1];
   void *_attr = args[2];
   auto *attr = static_cast<cvm::NodeAttrs*>(_attr);
   auto& param = cvm::get<cvm::top::ClipParam>(attr->parsed);
   int max = param.a_max;
   int min = param.a_min;

   const char *errorStr = cuda_clip(
           static_cast<int32_t*>(x->data),
           static_cast<int32_t*>(y->data),
           getSize(x),
           max, min, DEBUG_OP);
   VERIFY_EQ(errorStr == NULL, true) << errorStr;
 });

 CVM_REGISTER_GLOBAL("cvm.runtime.cvm_cuda.relu")
 .set_body([](CVMArgs args, CVMRetValue* rv) {
   VERIFY(args.num_args == 3);
   DLTensor *x = args[0];
   DLTensor *y = args[1];
   const char* errorStr = cuda_relu(
           static_cast<int32_t*>(x->data),
           static_cast<int32_t*>(y->data),
           getSize(x),
           DEBUG_OP);
    VERIFY_EQ(errorStr == NULL, true) << errorStr;
 });
CVM_REGISTER_GLOBAL("cvm.runtime.cvm_cuda.flatten")
.set_body([](CVMArgs args, CVMRetValue* rv){
     VERIFY(args.num_args == 3);
     DLTensor *x = args[0];
     DLTensor *y = args[1];

     const char* errorStr = cuda_flatten(
            static_cast<int32_t*>(x->data),
            static_cast<int32_t*>(y->data),
            getSize(x),
            DEBUG_OP);
     VERIFY_EQ(errorStr == NULL, true) << errorStr;
});
CVM_REGISTER_GLOBAL("cvm.runtime.cvm_cuda.broadcast_add")
.set_body([](CVMArgs args, CVMRetValue *ret){
    VERIFY(args.num_args == 4);
    DLTensor *args0 = args[0];
    DLTensor *args1 = args[1];
    DLTensor *args2 = args[2];
    int32_t *a = static_cast<int32_t*>(args0->data);
    int32_t *b = static_cast<int32_t*>(args1->data);
    int32_t *c = static_cast<int32_t*>(args2->data);
    int64_t *ashape = static_cast<int64_t*>(args0->shape);
    int32_t adim = static_cast<int32_t>(args0->ndim);
    int64_t *bshape = static_cast<int64_t*>(args1->shape);
    int32_t bdim = static_cast<int32_t>(args1->ndim);
    int64_t *cshape = static_cast<int64_t*>(args2->shape);
    int32_t cdim = static_cast<int32_t>(args2->ndim);


    const char* errorStr = cuda_broadcast_add(a, b, c, getSize(args0),
        ashape, adim,
        bshape, bdim,
        cshape, cdim, DEBUG_OP);
    VERIFY_EQ(errorStr == NULL, true) << errorStr;
});

CVM_REGISTER_GLOBAL("cvm.runtime.cvm_cuda.broadcast_sub")
    .set_body([](CVMArgs args, CVMRetValue *ret){
        VERIFY(args.num_args == 4);
        DLTensor *args0 = args[0];
        DLTensor *args1 = args[1];
        DLTensor *args2 = args[2];
        int32_t *a = static_cast<int32_t*>(args0->data);
        int32_t *b = static_cast<int32_t*>(args1->data);
        int32_t *c = static_cast<int32_t*>(args2->data);
        int64_t *ashape = static_cast<int64_t*>(args0->shape);
        int32_t adim = static_cast<int32_t>(args0->ndim);
        int64_t *bshape = static_cast<int64_t*>(args1->shape);
        int32_t bdim = static_cast<int32_t>(args1->ndim);
        int64_t *cshape = static_cast<int64_t*>(args2->shape);
        int32_t cdim = static_cast<int32_t>(args2->ndim);


        const char* errorStr = cuda_broadcast_sub(a, b, c, getSize(args0),
		ashape, adim,
		bshape, bdim,
		cshape, cdim, DEBUG_OP);

        VERIFY_EQ(errorStr == NULL, true) << errorStr;
    });
CVM_REGISTER_GLOBAL("cvm.runtime.cvm_cuda.broadcast_mul")
<<<<<<< HEAD
    .set_body([](CVMArgs args, CVMRetValue *ret){
        VERIFY(args.num_args == 4);
        DLTensor *args0 = args[0];
        DLTensor *args1 = args[1];
        DLTensor *args2 = args[2];
        int32_t *a = static_cast<int32_t*>(args0->data);
        int32_t *b = static_cast<int32_t*>(args1->data);
        int32_t *c = static_cast<int32_t*>(args2->data);
        int64_t *ashape = static_cast<int64_t*>(args0->shape);
        int32_t adim = static_cast<int32_t>(args0->ndim);
        int64_t *bshape = static_cast<int64_t*>(args1->shape);
        int32_t bdim = static_cast<int32_t>(args1->ndim);
        int64_t *cshape = static_cast<int64_t*>(args2->shape);
        int32_t cdim = static_cast<int32_t>(args2->ndim);


        const char* errorStr = cuda_broadcast_mul(a, b, c, getSize(args0),
		ashape, adim,
		bshape, bdim,
		cshape, cdim, DEBUG_OP);

        VERIFY_EQ(errorStr == NULL, true) << errorStr;
    });
=======
.set_body([](CVMArgs args, CVMRetValue *ret){
    VERIFY(args.num_args == 4);
    DLTensor *args0 = args[0];
    DLTensor *args1 = args[1];
    DLTensor *args2 = args[2];
    int32_t *a = static_cast<int32_t*>(args0->data);
    int32_t *b = static_cast<int32_t*>(args1->data);
    int32_t *c = static_cast<int32_t*>(args2->data);
    int64_t *ashape = static_cast<int64_t*>(args0->shape);
    int32_t adim = static_cast<int32_t>(args0->ndim);
    int64_t *bshape = static_cast<int64_t*>(args1->shape);
    int32_t bdim = static_cast<int32_t>(args1->ndim);
    int64_t *cshape = static_cast<int64_t*>(args2->shape);
    int32_t cdim = static_cast<int32_t>(args2->ndim);


    const char* errorStr = cuda_broadcast_mul(a, b, c, getSize(args0),
        ashape, adim,
        bshape, bdim,
        cshape, cdim, DEBUG_OP);

    VERIFY_EQ(errorStr == NULL, true) << errorStr;
});
>>>>>>> 61a28c76
//CVM_REGISTER_GLOBAL("cvm.runtime.cvm_cuda.broadcast_div")
//    .set_body([](CVMArgs args, CVMRetValue *ret){
//        VERIFY(args.num_args == 4);
//        DLTensor *args0 = args[0];
//        DLTensor *args1 = args[1];
//        DLTensor *args2 = args[2];
//        int32_t *a = static_cast<int32_t*>(args0->data);
//        int32_t *b = static_cast<int32_t*>(args1->data);
//        int32_t *c = static_cast<int32_t*>(args2->data);
//        int64_t *ashape = static_cast<int64_t*>(args0->shape);
//        int32_t adim = static_cast<int32_t>(args0->ndim);
//        int64_t *bshape = static_cast<int64_t*>(args1->shape);
//        int32_t bdim = static_cast<int32_t>(args1->ndim);
//        int64_t *cshape = static_cast<int64_t*>(args2->shape);
//        int32_t cdim = static_cast<int32_t>(args2->ndim);
//
//
//        const char* errorStr = cuda_broadcast_div(a, b, c, getSize(args0),
//		ashape, adim,
//		bshape, bdim,
//		cshape, cdim, DEBUG_OP);
//
//        VERIFY_EQ(errorStr == NULL, true) << errorStr;
//    });
//CVM_REGISTER_GLOBAL("cvm.runtime.cvm_cuda.broadcast_right_shift")
//    .set_body([](CVMArgs args, CVMRetValue *ret){
//        VERIFY(args.num_args == 4);
//        DLTensor *args0 = args[0];
//        DLTensor *args1 = args[1];
//        DLTensor *args2 = args[2];
//        int32_t *a = static_cast<int32_t*>(args0->data);
//        int32_t *b = static_cast<int32_t*>(args1->data);
//        int32_t *c = static_cast<int32_t*>(args2->data);
//        int64_t *ashape = static_cast<int64_t*>(args0->shape);
//        int32_t adim = static_cast<int32_t>(args0->ndim);
//        int64_t *bshape = static_cast<int64_t*>(args1->shape);
//        int32_t bdim = static_cast<int32_t>(args1->ndim);
//        int64_t *cshape = static_cast<int64_t*>(args2->shape);
//        int32_t cdim = static_cast<int32_t>(args2->ndim);
//
//        const char* errorStr = cuda_broadcast_right_shift(a, b, c, getSize(args0),
//		ashape, adim,
//		bshape, bdim,
//		cshape, cdim, DEBUG_OP);
//
//        VERIFY_EQ(errorStr == NULL, true) << errorStr;
//    });
//CVM_REGISTER_GLOBAL("cvm.runtime.cvm_cuda.broadcast_left_shift")
//    .set_body([](CVMArgs args, CVMRetValue *ret){
//        VERIFY(args.num_args == 4);
//        DLTensor *args0 = args[0];
//        DLTensor *args1 = args[1];
//        DLTensor *args2 = args[2];
//        int32_t *a = static_cast<int32_t*>(args0->data);
//        int32_t *b = static_cast<int32_t*>(args1->data);
//        int32_t *c = static_cast<int32_t*>(args2->data);
//        int64_t *ashape = static_cast<int64_t*>(args0->shape);
//        int32_t adim = static_cast<int32_t>(args0->ndim);
//        int64_t *bshape = static_cast<int64_t*>(args1->shape);
//        int32_t bdim = static_cast<int32_t>(args1->ndim);
//        int64_t *cshape = static_cast<int64_t*>(args2->shape);
//        int32_t cdim = static_cast<int32_t>(args2->ndim);
//
//        const char* errorStr = cuda_broadcast_left_shift(a, b, c, getSize(args0),
//		ashape, adim,
//		bshape, bdim,
//		cshape, cdim, DEBUG_OP);
//
//        VERIFY_EQ(errorStr == NULL, true) << errorStr;
//    });

/*
* strides (2, 2)
* pool_size [3, 3]
* ceil_mode False
* padding (1, 1)
*/
CVM_REGISTER_GLOBAL("cvm.runtime.cvm_cuda.max_pool2d")
.set_body([](CVMArgs args, CVMRetValue *ret){
    VERIFY(args.num_args == 3);
    DLTensor *x = args[0];
    DLTensor *y = args[1];
    void *_attr = args[2];
    auto *attr = static_cast<cvm::NodeAttrs*>(_attr);
    auto &param = cvm::get<cvm::top::MaxPool2DParam>(attr->parsed);
    int strides[2] = {static_cast<int>(param.strides[0]), static_cast<int>(param.strides[1])};
    int pool_size[2] = {static_cast<int>(param.pool_size[0]), static_cast<int>(param.pool_size[1])};
    int padding[2] = {static_cast<int>(param.padding[0]), static_cast<int>(param.padding[0])};
    if(param.padding.ndim() == 2){
        padding[1] = static_cast<int>(param.padding[1]);
    }
   // bool ceil_mode = param.ceil_mode;

    int stride_h = strides[0];
    int stride_w = strides[1];

    int32_t* x_data = (int32_t*)x->data;
    int32_t* y_data = (int32_t*)y->data;

    int filter_h = pool_size[0];
    int filter_w = pool_size[1];

    int n_batch = static_cast<int>(x->shape[0]);
    int in_channels = static_cast<int>(x->shape[1]);
    int out_channels = in_channels;
    int x_h = static_cast<int>(x->shape[2]);
    int x_w = static_cast<int>(x->shape[3]);
    //  int o_h = (x_h + 2 * padding[0] - filter_h) / strides[0] + 1;
    //  int o_w = (x_w + 2 * padding[1] - filter_w) / strides[1] + 1;
    int o_h = static_cast<int>(y->shape[2]);
    int o_w = static_cast<int>(y->shape[3]);
    const char* errorStr = cuda_max_pool(
        x_data, n_batch, in_channels, x_h, x_w,
        filter_h, filter_w,
        padding[0], padding[1],
        stride_h, stride_w,
        y_data, n_batch, out_channels, o_h, o_w, x->ctx.device_id, DEBUG_OP);
    VERIFY_EQ(errorStr == NULL, true) << errorStr;
});

/*
* axis (2, 3)
*/
CVM_REGISTER_GLOBAL("cvm.runtime.cvm_cuda.sum")
<<<<<<< HEAD
    .set_body([](CVMArgs args, CVMRetValue *ret){
        VERIFY(args.num_args == 3);
        DLTensor *dlx = args[0];
        DLTensor *y = args[1];
        int32_t *y_data = static_cast<int32_t*>(y->data);
        int32_t* x = static_cast<int32_t*>(dlx->data);
        void* _attr = args[2];
        auto *attr = static_cast<cvm::NodeAttrs*>(_attr);
        auto &param = cvm::get<cvm::top::ReduceParam>(attr->parsed);
        TShape axis = param.axis;
        int64_t *axis_data = axis.begin();
        //bool keepdims = param.keepdims;
        //bool exclude = param.exclude;
        if(axis.ndim() == 0){
          const char* errorStr = cuda_sum(x, y_data, getSize(dlx), getSize(y),
              dlx->shape, y->shape, NULL, NULL,
              NULL, 0, dlx->ndim, y->ndim, axis.ndim());
          VERIFY(errorStr == NULL) << errorStr;
        }else{
          std::vector<int32_t> realAxis(axis.ndim());
          //std::vector<bool> flag(dlx->ndim, false);
          int32_t* flag = new int32_t[dlx->ndim];
          std::memset(flag, 0, sizeof(int32_t)*dlx->ndim);
          for(uint32_t i = 0; i < axis.ndim(); i++){
            int32_t val = axis_data[i];
            if(val < 0) val += dlx->ndim;
            VERIFY(val < dlx->ndim && val >= 0);
            realAxis[i] = val;
            flag[val] = 1;
          }
          std::sort(realAxis.begin(), realAxis.end());
          realAxis.resize(std::unique(realAxis.begin(), realAxis.end()) - realAxis.begin());

          uint64_t axis_size = 1;
          for(uint32_t i = 0; i < realAxis.size(); i++){
            axis_size *= dlx->shape[realAxis[i]];
          }
          std::vector<uint64_t> every_xdim_size(dlx->ndim, 1);
          for(int i = dlx->ndim-2; i >= 0; i--){
            every_xdim_size[i] = dlx->shape[i+1] * every_xdim_size[i+1];
          }

          const char* errorStr = cuda_sum(x, y_data, getSize(dlx), getSize(y),
              dlx->shape, y->shape, realAxis.data(), flag,
              every_xdim_size.data(), axis_size, dlx->ndim, y->ndim, axis.ndim());
          VERIFY(errorStr == NULL) << errorStr;
          delete flag;
        }
    });
=======
.set_body([](CVMArgs args, CVMRetValue *ret){
    VERIFY(args.num_args == 3);
    DLTensor *dlx = args[0];
    DLTensor *y = args[1];
    int32_t *y_data = static_cast<int32_t*>(y->data);
    int32_t* x = static_cast<int32_t*>(dlx->data);
    void* _attr = args[2];
    auto *attr = static_cast<cvm::NodeAttrs*>(_attr);
    auto &param = cvm::get<cvm::top::ReduceParam>(attr->parsed);
    TShape axis = param.axis;
    int64_t *axis_data = axis.begin();
    for(size_t i = 0; i < axis.ndim(); i++){
    if(axis_data[i] < 0) axis_data[i] += dlx->ndim;
    VERIFY(axis_data[i] >= 0 && axis_data[i] < dlx->ndim);
    }
    //bool keepdims = param.keepdims;
    std::vector<int64_t> raxis;
    bool exclude = param.exclude;
    if(!exclude){
    for(size_t i = 0; i < axis.ndim(); i++){
    raxis.push_back(axis[i]);
    }
    }else{
      raxis.resize(dlx->ndim - axis.ndim());
      for(int32_t i = 0, k = 0; i < dlx->ndim; i++){
        bool flag = false;
        for(uint32_t j = 0; j < axis.ndim(); j++){
          if(axis_data[j] == i) {
            flag = true;
            break;
          }
        }
        if(!flag){
          raxis[k++] = i;
        }
      }
    }

    if(exclude && raxis.size() == 0){
      cuda_reshape(x, y_data, getSize(dlx), false);
    }
    else if(raxis.size() == 0){
      const char* errorStr = cuda_sum(x, y_data, getSize(dlx), getSize(y),
          dlx->shape, y->shape, NULL, NULL,
          NULL, 0, dlx->ndim, y->ndim, raxis.size());
      VERIFY(errorStr == NULL) << errorStr;
    }else{
      std::vector<int32_t> realAxis(raxis.size());
      //std::vector<bool> flag(dlx->ndim, false);
      int32_t* flag = new int32_t[dlx->ndim];
      std::memset(flag, 0, sizeof(int32_t)*dlx->ndim);
      for(uint32_t i = 0; i < raxis.size(); i++){
        int32_t val = raxis[i];
        realAxis[i] = val;
        flag[val] = 1;
      }
      std::sort(realAxis.begin(), realAxis.end());
      realAxis.resize(std::unique(realAxis.begin(), realAxis.end()) - realAxis.begin());

      uint64_t axis_size = 1;
      for(uint32_t i = 0; i < realAxis.size(); i++){
        axis_size *= dlx->shape[realAxis[i]];
      }
      std::vector<uint64_t> every_xdim_size(dlx->ndim, 1);
      for(int i = dlx->ndim-2; i >= 0; i--){
        every_xdim_size[i] = dlx->shape[i+1] * every_xdim_size[i+1];
      }

      int32_t yndim = y->ndim;
      std::vector<int64_t> yshape(y->ndim);
      for(int32_t i = 0; i < y->ndim; i++){
        yshape[i] = y->shape[i];
      }
      for(int32_t i = 0, j = 0; i < y->ndim; i++){
        if(y->shape[i] == 1) {
          yndim -= 1;
        }else{
          yshape[j++] = y->shape[i];
        }
      }
      const char* errorStr = cuda_sum(x, y_data, getSize(dlx), getSize(y),
          dlx->shape, yshape.data(), realAxis.data(), flag,
          every_xdim_size.data(), axis_size, dlx->ndim, yndim, raxis.size());
      VERIFY(errorStr == NULL) << errorStr;
      delete flag;
    }
});
>>>>>>> 61a28c76

CVM_REGISTER_GLOBAL("cvm.runtime.cvm_cuda.reshape")
.set_body([](CVMArgs args, CVMRetValue *ret){
    VERIFY(args.num_args == 3);
    DLTensor *x = args[0];
    DLTensor *y = args[1];
    //         std::string newshape = args[2];
    const char* errorStr = cuda_reshape(
        static_cast<int32_t*>(x->data),
        static_cast<int32_t*>(y->data),
        getSize(x),
        DEBUG_OP);
    VERIFY_EQ(errorStr == NULL, true) << errorStr;
    });
/*\brief:
 * x, input data
 * y, output data
 * precision, clip precision
 */
CVM_REGISTER_GLOBAL("cvm.runtime.cvm_cuda.cvm_clip")
.set_body([](CVMArgs args, CVMRetValue *ret){
    VERIFY(args.num_args == 3);
    DLTensor *x = args[0];
    DLTensor *y = args[1];
    int32_t *x_data = static_cast<int32_t*>(x->data);
    int32_t *y_data = static_cast<int32_t*>(y->data);
    void *_attr = args[2];
    auto *attr = static_cast<cvm::NodeAttrs*>(_attr);
    auto &param = cvm::get<cvm::top::CVMClipParam>(attr->parsed);
    int32_t precision = param.precision;
    VERIFY(precision > 0) << "precision must greater zero";
    const char* errorStr = cuda_cvm_clip(
        x_data,
        precision,
        y_data,
        getSize(x),
        DEBUG_OP);
    VERIFY(errorStr == NULL) << errorStr;
    });

/*
 * a, input data
 * c, output data
 * precision, clip precision
 * b, shift b
 * */
CVM_REGISTER_GLOBAL("cvm.runtime.cvm_cuda.cvm_right_shift")
.set_body([](CVMArgs args, CVMRetValue *ret){
    VERIFY(args.num_args == 3);
    DLTensor *a = args[0];
    DLTensor *c = args[1];
    void *_attr = args[2];
    auto *attr = static_cast<cvm::NodeAttrs*>(_attr);
    auto &param = cvm::get<cvm::top::CVMRightShiftParam>(attr->parsed);
    int32_t precision = param.precision;
    int32_t b = param.shift_bit;
    int32_t* a_data = static_cast<int32_t*>(a->data);
    int32_t* c_data = static_cast<int32_t*>(c->data);
    VERIFY_GT(precision, 0) << "precision must greater zero";
    const char* errorStr = cuda_cvm_right_shift(
        a_data,
        b,
        precision,
        c_data,
        getSize(a),
        DEBUG_OP);
    VERIFY(errorStr == NULL) << errorStr;

});
CVM_REGISTER_GLOBAL("cvm.runtime.cvm_cuda.cvm_left_shift")
.set_body([](CVMArgs args, CVMRetValue *ret){
    VERIFY(args.num_args == 3);
    DLTensor *a = args[0];
    DLTensor *c = args[1];
    void *_attr = args[2];
    auto *attr = static_cast<cvm::NodeAttrs*>(_attr);
    auto &param = cvm::get<cvm::top::CVMLeftShiftParam>(attr->parsed);
    int32_t precision = param.precision;
    int32_t b = param.shift_bit;std::string str_precision = args[2];
    int32_t* a_data = static_cast<int32_t*>(a->data);
    int32_t* c_data = static_cast<int32_t*>(c->data);
    VERIFY_GT(precision, 0) << "precision must greater zero";
    const char* errorStr = cuda_cvm_left_shift(
        a_data,
        b,
        precision,
        c_data,
        getSize(a),
        DEBUG_OP);
    VERIFY(errorStr == NULL) << errorStr;
    });
CVM_REGISTER_GLOBAL("cvm.runtime.cvm_cuda.log2")
.set_body([](CVMArgs args, CVMRetValue *ret){
    //        std::string x_str = args[0];
    VERIFY(args.num_args == 3);
    DLTensor *dlx = args[0];
    DLTensor *y = args[1];
    int32_t *y_data = static_cast<int32_t*>(y->data);
    int32_t *x = static_cast<int32_t*>(dlx->data);
    const char* errorStr = cuda_log(x, y_data, DEBUG_OP);
    VERIFY(errorStr == NULL) << errorStr;
});
CVM_REGISTER_GLOBAL("cvm.runtime.cvm_cuda.abs")
.set_body([](CVMArgs args, CVMRetValue *ret){
    VERIFY(args.num_args == 3);
    DLTensor *dlx = args[0];
    DLTensor *y = args[1];
    int32_t *y_data = static_cast<int32_t*>(y->data);
    int32_t* x = static_cast<int32_t*>(dlx->data);
    const char* errorStr = cuda_abs(x, y_data, getSize(dlx), DEBUG_OP);
    VERIFY(errorStr == NULL) << errorStr;
});

CVM_REGISTER_GLOBAL("cvm.runtime.cvm_cuda.max")
<<<<<<< HEAD
    .set_body([](CVMArgs args, CVMRetValue *ret){
        VERIFY(args.num_args == 3);
        DLTensor *dlx = args[0];
        DLTensor *y = args[1];
        int32_t *y_data = static_cast<int32_t*>(y->data);
        int32_t* x = static_cast<int32_t*>(dlx->data);
        void* _attr = args[2];
        auto *attr = static_cast<cvm::NodeAttrs*>(_attr);
        auto &param = cvm::get<cvm::top::ReduceParam>(attr->parsed);
        TShape axis = param.axis;
        int64_t *axis_data = axis.begin();
        //bool keepdims = param.keepdims;
        //bool exclude = param.exclude;
        if(axis.ndim() == 0){
          const char* errorStr = cuda_max(x, y_data, getSize(dlx), getSize(y),
              dlx->shape, y->shape, NULL, NULL,
              NULL, 0, dlx->ndim, y->ndim, axis.ndim());
          VERIFY(errorStr == NULL) << errorStr;
        }else{
          std::vector<int32_t> realAxis(axis.ndim());
          //std::vector<bool> flag(dlx->ndim, false);
          int32_t* flag = new int32_t[dlx->ndim];
          std::memset(flag, 0, sizeof(int32_t)*dlx->ndim);
          for(uint32_t i = 0; i < axis.ndim(); i++){
            int32_t val = axis_data[i];
            if(val < 0) val += dlx->ndim;
            VERIFY(val < dlx->ndim && val >= 0);
            realAxis[i] = val;
            flag[val] = 1;
          }
          std::sort(realAxis.begin(), realAxis.end());
          realAxis.resize(std::unique(realAxis.begin(), realAxis.end()) - realAxis.begin());

          uint64_t axis_size = 1;
          for(uint32_t i = 0; i < realAxis.size(); i++){
            axis_size *= dlx->shape[realAxis[i]];
          }
          std::vector<uint64_t> every_xdim_size(dlx->ndim, 1);
          for(int i = dlx->ndim-2; i >= 0; i--){
            every_xdim_size[i] = dlx->shape[i+1] * every_xdim_size[i+1];
          }

          const char* errorStr = cuda_max(x, y_data, getSize(dlx), getSize(y),
              dlx->shape, y->shape, realAxis.data(), flag,
              every_xdim_size.data(), axis_size, dlx->ndim, y->ndim, axis.ndim());
          VERIFY(errorStr == NULL) << errorStr;
          delete flag;
        }
    });
=======
.set_body([](CVMArgs args, CVMRetValue *ret){
    VERIFY(args.num_args == 3);
    DLTensor *dlx = args[0];
    DLTensor *y = args[1];
    int32_t *y_data = static_cast<int32_t*>(y->data);
    int32_t* x = static_cast<int32_t*>(dlx->data);
    void* _attr = args[2];
    auto *attr = static_cast<cvm::NodeAttrs*>(_attr);
    auto &param = cvm::get<cvm::top::ReduceParam>(attr->parsed);
    TShape axis = param.axis;
    int64_t *axis_data = axis.begin();
    for(size_t i = 0; i < axis.ndim(); i++){
    if(axis_data[i] < 0) axis_data[i] += dlx->ndim;
    VERIFY(axis_data[i] >= 0 && axis_data[i] < dlx->ndim);
    }
    //bool keepdims = param.keepdims;
    std::vector<int64_t> raxis;
    bool exclude = param.exclude;
    if(!exclude){
    for(size_t i = 0; i < axis.ndim(); i++){
    raxis.push_back(axis[i]);
    }
    }else{
      raxis.resize(dlx->ndim - axis.ndim());
      for(int i = 0, k = 0; i < dlx->ndim; i++){
        bool flag = false;
        for(size_t j = 0; j < axis.ndim(); j++){
          if(axis_data[j] == i) {
            flag = true;
            break;
          }
        }
        if(!flag){
          raxis[k++] = i;
        }
      }
    }

    if(exclude && raxis.size() == 0){
      cuda_reshape(x, y_data, getSize(dlx), false);
    }
    else if(raxis.size() == 0){
      const char* errorStr = cuda_max(x, y_data, getSize(dlx), getSize(y),
          dlx->shape, y->shape, NULL, NULL,
          NULL, 0, dlx->ndim, y->ndim, raxis.size());
      VERIFY(errorStr == NULL) << errorStr;
    }else{
      std::vector<int32_t> realAxis(raxis.size());
      //std::vector<bool> flag(dlx->ndim, false);
      int32_t* flag = new int32_t[dlx->ndim];
      std::memset(flag, 0, sizeof(int32_t)*dlx->ndim);
      for(uint32_t i = 0; i < raxis.size(); i++){
        int32_t val = raxis[i];
        realAxis[i] = val;
        flag[val] = 1;
      }
      std::sort(realAxis.begin(), realAxis.end());
      realAxis.resize(std::unique(realAxis.begin(), realAxis.end()) - realAxis.begin());

      uint64_t axis_size = 1;
      for(uint32_t i = 0; i < realAxis.size(); i++){
        axis_size *= dlx->shape[realAxis[i]];
      }
      std::vector<uint64_t> every_xdim_size(dlx->ndim, 1);
      for(int i = dlx->ndim-2; i >= 0; i--){
        every_xdim_size[i] = dlx->shape[i+1] * every_xdim_size[i+1];
      }

      int32_t yndim = y->ndim;
      std::vector<int64_t> yshape(y->ndim);
      for(int i = 0; i < y->ndim; i++){
        yshape[i] = y->shape[i];
      }
      for(int i = 0, j = 0; i < y->ndim; i++){
        if(y->shape[i] == 1) {
          yndim -= 1;
        }else{
          yshape[j++] = y->shape[i];
        }
      }
      const char* errorStr = cuda_max(x, y_data, getSize(dlx), getSize(y),
          dlx->shape, yshape.data(), realAxis.data(), flag,
          every_xdim_size.data(), axis_size, dlx->ndim, yndim, raxis.size());
      VERIFY(errorStr == NULL) << errorStr;
      delete flag;
    }
});
>>>>>>> 61a28c76

//CVM_REGISTER_GLOBAL("cvm.runtime.cvm_cuda.broadcast_max")
//    .set_body([](CVMArgs args, CVMRetValue *ret){
//        VERIFY(args.num_args == 4);
//        DLTensor *a = args[0];
//        DLTensor *b = args[1];
//        DLTensor *c = args[2];
//        int32_t *a_data = static_cast<int32_t*>(a->data);
//        int32_t* b_data = static_cast<int32_t*>(b->data);
//        int32_t* c_data = static_cast<int32_t*>(c->data);
//        int64_t *ashape = static_cast<int64_t*>(a->shape);
//        int32_t adim = static_cast<int32_t>(a->ndim);
//        int64_t *bshape = static_cast<int64_t*>(b->shape);
//        int32_t bdim = static_cast<int32_t>(b->ndim);
//        int64_t *cshape = static_cast<int64_t*>(c->shape);
//        int32_t cdim = static_cast<int32_t>(c->ndim);
//
//        const char* errorStr = cuda_broadcast_max(a_data, b_data, c_data, getSize(a),
//		ashape, adim,
//		bshape, bdim,
//		cshape, cdim, DEBUG_OP);
//        VERIFY(errorStr == NULL) << errorStr;
//    });

CVM_REGISTER_GLOBAL("cvm.runtime.cvm_cuda.concatenate")
.set_body([](CVMArgs args, CVMRetValue *ret){
    int len = args.num_args;
    VERIFY(len >= 3);
    DLTensor *input0 = args[0];
    void *_attr = args[--len];
    auto *attr = static_cast<cvm::NodeAttrs*>(_attr);
    auto &param = cvm::get<cvm::top::ConcatenateParam>(attr->parsed);
    DLTensor *output = args[--len];
    int32_t axis = param.axis;
    int32_t ndim = static_cast<int32_t>(input0->ndim);
    VERIFY(-ndim <= axis && axis < ndim);
    if(axis < 0) axis += ndim;
    VERIFY(axis < input0->ndim && axis >= 0);

    int32_t *out_data = static_cast<int32_t*>(output->data);
    int64_t preSize = 0;
    for(int i = 0; i < len; i++){
    DLTensor *input  = args[i];
    const char* errorStr = cuda_concatenate(
        static_cast<int32_t*>(input->data),
        input->shape,
        input->ndim,
        getSize(input),
        out_data,
        output->shape,
        output->ndim,
        getSize(output),
        preSize,
        preSize + input->shape[axis],
        axis,
        DEBUG_OP
        );
    VERIFY(errorStr == NULL) << errorStr;
    preSize += input->shape[axis];
    }
});

CVM_REGISTER_GLOBAL("cvm.runtime.cvm_cuda.repeat")
.set_body([](CVMArgs args, CVMRetValue *ret){
    VERIFY(args.num_args == 3);
    DLTensor *x = args[0];
    DLTensor *y = args[1];
    void *_attr = args[2];
    auto *attr = static_cast<cvm::NodeAttrs*>(_attr);
    auto &param = cvm::get<cvm::top::RepeatParam>(attr->parsed);
    int32_t *x_data = static_cast<int32_t*>(x->data);
    int32_t *y_data = static_cast<int32_t*>(y->data);
    int32_t axis = param.axis;
    int32_t repeat = param.repeats;
    int ndim = x->ndim;
    if(axis < 0) axis = axis + ndim;
    VERIFY(axis >= 0 && axis < ndim);

    const char* errorStr = cuda_repeat(
            x_data, y_data, x->shape, y->shape, getSize(y), x->ndim, y->ndim, axis, repeat);
    VERIFY(errorStr == NULL) << errorStr;
});

CVM_REGISTER_GLOBAL("cvm.runtime.cvm_cuda.negative")
.set_body([](CVMArgs args, CVMRetValue *ret){
    VERIFY(args.num_args == 3);
    DLTensor *x = args[0];
    DLTensor *y = args[1];
    int32_t *x_data = static_cast<int32_t*>(x->data);
    int32_t *y_data = static_cast<int32_t*>(y->data);
    VERIFY(x->ndim == y->ndim);

    const char* errorStr = cuda_negative(x_data, y_data, getSize(y));
    VERIFY(errorStr == NULL) << errorStr;
});

CVM_REGISTER_GLOBAL("cvm.runtime.cvm_cuda.tile")
.set_body([](CVMArgs args, CVMRetValue *ret){
    VERIFY(args.num_args == 3);
    DLTensor *x = args[0];
    DLTensor *y = args[1];
    void* _attr = args[2];
    auto *attr = static_cast<cvm::NodeAttrs*>(_attr);
    auto &param = cvm::get<cvm::top::TileParam>(attr->parsed);

    int32_t *x_data = static_cast<int32_t*>(x->data);
    int32_t *y_data = static_cast<int32_t*>(y->data);

    int32_t yndim = y->ndim;
    int32_t xndim = x->ndim;
    TShape ts_reps = param.reps;
    int64_t *reps = ts_reps.begin();
    for(uint32_t i = 0; i < ts_reps.ndim(); i++){
        VERIFY(reps[i] > 0);
    }

    int i = 0, j = 0, k = 0;
    for(i = yndim-1, j = xndim-1, k = ts_reps.ndim()-1; i >= 0 && j >= 0 && k >= 0; i--, j--, k--){
        VERIFY(x->shape[j] * reps[k] == y->shape[i]);
    }
    for(; i >= 0 && k >= 0; i--, k--){
        VERIFY(reps[k] == y->shape[i]);
    }

    const char* errorStr = cuda_tile(x_data, y_data, getSize(y), yndim, xndim, x->shape, y->shape);
    VERIFY(errorStr == NULL) << errorStr;
});

CVM_REGISTER_GLOBAL("cvm.runtime.cvm_cuda.expand_dims")
.set_body([](CVMArgs args, CVMRetValue *ret){
    VERIFY(args.num_args == 3);
    DLTensor *ishape = args[0];
    DLTensor *oshape = args[1];
    void *_attr = args[2];
    auto *attr = static_cast<cvm::NodeAttrs*>(_attr);
    auto &param = cvm::get<cvm::top::ExpandDimsParam>(attr->parsed);

    int32_t axis = param.axis;
    axis = axis < 0 ? axis + ishape->ndim : axis;
    VERIFY(axis >= 0 && axis <= ishape->ndim);
    int32_t *ishape_data = static_cast<int32_t*>(ishape->data);
    int32_t *oshape_data = static_cast<int32_t*>(oshape->data);

    const char* errorStr = cuda_expand_dims(ishape_data, oshape_data, axis, getSize(oshape));
    VERIFY(errorStr == NULL) << errorStr;
});

CVM_REGISTER_GLOBAL("cvm.runtime.cvm_cuda.transpose")
.set_body([](CVMArgs args, CVMRetValue *ret){
    int num_args = args.num_args;
    VERIFY(num_args == 3);
    DLTensor *x = args[0];
    DLTensor *y = args[1];
    void *_attr = args[2];
    auto *attr = static_cast<cvm::NodeAttrs*>(_attr);
    auto &param = cvm::get<cvm::top::TransposeParam>(attr->parsed);

    TShape axes = param.axes;
    int64_t *axes_data = axes.begin();
    VERIFY(axes.ndim() == 0 || axes.ndim() == (uint32_t)x->ndim);
    for(uint32_t i = 0; i < axes.ndim(); i++){
<<<<<<< HEAD
        VERIFY(axes_data[i] >= 0);
=======
        if(axes_data[i] < 0) axes_data[i] += x->ndim;
        VERIFY(axes_data[i] >= 0 && axes_data[i] < x->ndim);
>>>>>>> 61a28c76
    }

    int32_t *x_data = static_cast<int32_t*>(x->data);
    int32_t *y_data = static_cast<int32_t*>(y->data);
    int ndim = y->ndim;
    const char* errorStr = cuda_transpose(x_data, axes_data, y_data, x->shape, y->shape, ndim,
            getSize(y), axes.ndim());
    VERIFY(errorStr == NULL) << errorStr;
});

CVM_REGISTER_GLOBAL("cvm.runtime.cvm_cuda.strided_slice")
.set_body([](CVMArgs args, CVMRetValue *ret){
    VERIFY(args.num_args == 3);
    DLTensor *x = args[0];
    DLTensor *y = args[1];
    void *_attr = args[2];
    auto *attr = static_cast<cvm::NodeAttrs*>(_attr);
    auto &param = cvm::get<cvm::top::StridedSliceParam>(attr->parsed);

    int32_t *x_data = static_cast<int32_t*>(x->data);
    int32_t *y_data = static_cast<int32_t*>(y->data);
    TShape begin = param.begin;
    TShape end = param.end;
    TShape stride = param.stride;
<<<<<<< HEAD
    int64_t *begin_data = begin.begin();
    int64_t *end_data = end.begin();
    int64_t *step_data = stride.begin();
    VERIFY(begin.ndim() > 0);
    VERIFY(begin.ndim() == end.ndim());
    VERIFY(stride.ndim() == 0 || stride.ndim() == begin.ndim());
    for(uint32_t i = 0; i < begin.ndim();i++){
        if(begin_data[i] < 0) {
          begin_data[i] += x->shape[i];
          begin_data[i] = std::min(std::max(begin_data[i], (int64_t)0), (int64_t)x->shape[i]-1);
        }
        if(end_data[i] < 0) {
          end_data[i] += x->shape[i];
          end_data[i] += std::min(std::max(end_data[i], (int64_t)0), (int64_t)x->shape[i]-1);
        }
        if(stride.ndim() > 0){
          if(step_data[i] > 0) {
            VERIFY(begin_data[i] < end_data[i]);
          }else{
            VERIFY(begin_data[i] > end_data[i]);
          }
        }
    }

=======

    int32_t num_axis = x->ndim;
    std::vector<int64_t> begin_vec;
    std::copy(begin.begin(), begin.end(), std::back_inserter(begin_vec));
    for (dim_t i = begin_vec.size(); i < num_axis; ++i) {
      begin_vec.push_back(0);
    }

    std::vector<int64_t> end_vec;
    std::copy(end.begin(), end.end(), std::back_inserter(end_vec));
    for (dim_t i = end_vec.size(); i < num_axis; ++i) {
      end_vec.push_back(x->shape[i]);
    }

    std::vector<int64_t> stride_vec;
    std::copy(stride.begin(), stride.end(), std::back_inserter(stride_vec));
    for (dim_t i = stride_vec.size(); i < num_axis; ++i) {
      stride_vec.push_back(1);
    }

    int64_t *begin_data = begin_vec.data();//begin.begin();
    int64_t *end_data = end_vec.data();//end.begin();
    int64_t *step_data = stride_vec.data();//stride.begin();

    for(int32_t i = 0; i < num_axis; i++){
        if(begin_data[i] < 0) {
          begin_data[i] += x->shape[i];
          begin_data[i] = std::min(std::max(begin_data[i], (int64_t)0), (int64_t)x->shape[i]-1);
        }
        if(end_data[i] < 0) {
          end_data[i] += x->shape[i];
          end_data[i] += std::min(std::max(end_data[i], (int64_t)0), (int64_t)x->shape[i]-1);
        }
        VERIFY(step_data[i] != 0);
        if(step_data[i] > 0) {
          VERIFY(begin_data[i] < end_data[i]);
        }else{
          VERIFY(begin_data[i] > end_data[i]);
        }
    }

>>>>>>> 61a28c76
    const char *errorStr = cuda_stride_slice(x_data, y_data, begin_data, begin.ndim(), step_data,
            x->shape, y->shape, stride.ndim(), y->ndim, getSize(y), x->ndim);
    VERIFY(errorStr == NULL) << errorStr;
});

CVM_REGISTER_GLOBAL("cvm.runtime.cvm_cuda.slice_like")
.set_body([](CVMArgs args, CVMRetValue *ret){
    VERIFY(args.num_args == 4);
    DLTensor *x = args[0];
    DLTensor *shape = args[1];
    DLTensor *y = args[2];
    void* _attr = args[3];
    auto *attr = static_cast<cvm::NodeAttrs*>(_attr);
    auto &param = cvm::get<cvm::top::SliceLikeParam>(attr->parsed);
    Tuple<int> axis = param.axis;
   // int *axis_data = axis.begin();

    int32_t *x_data = static_cast<int32_t*>(x->data);
    //  int32_t *shape_like = static_cast<int32_t*>(shape->data);
<<<<<<< HEAD
    VERIFY(axis.ndim() < (uint32_t)x->ndim && axis.ndim() < (uint32_t)shape->ndim);
=======
    //VERIFY(axis.ndim() < (uint32_t)x->ndim && axis.ndim() <= (uint32_t)shape->ndim);
>>>>>>> 61a28c76
    int32_t *y_data = static_cast<int32_t*>(y->data);
    int ndim = x->ndim;

    const char *errorStr = cuda_slice_like(x_data, y_data, x->shape, y->shape, getSize(y), ndim);
    VERIFY(errorStr == NULL) << errorStr;
});

CVM_REGISTER_GLOBAL("cvm.runtime.cvm_cuda.get_valid_counts")
.set_body([](cvm::runtime::CVMArgs args, cvm::runtime::CVMRetValue *rv){
    VERIFY(args.num_args == 4);
    DLTensor *x = args[0];
    DLTensor *valid_count = args[1];
    DLTensor *y = args[2];
    void* _attr = args[3];
    auto *attr = static_cast<cvm::NodeAttrs*>(_attr);
    auto &param = cvm::get<cvm::top::GetValidCountsParam>(attr->parsed);

    int32_t score_threshold = param.score_threshold;

    VERIFY(x->ndim == 3);
    int32_t batchs = x->shape[0];
    int32_t n = x->shape[1];
    int32_t k = x->shape[2];
<<<<<<< HEAD
    VERIFY(k == 6);
=======
    VERIFY(k >= 2);
>>>>>>> 61a28c76

    int32_t *x_data = static_cast<int32_t*>(x->data);
    int32_t *valid_count_data = static_cast<int32_t*>(valid_count->data);
    int32_t *y_data = static_cast<int32_t*>(y->data);

    const char* errorStr = cuda_get_valid_counts(x_data, y_data, valid_count_data, n, k, score_threshold, batchs);
    VERIFY(errorStr == NULL) << errorStr;
});

CVM_REGISTER_GLOBAL("cvm.runtime.cvm_cuda.non_max_suppression")
.set_body([](cvm::runtime::CVMArgs args, cvm::runtime::CVMRetValue *rv){
    VERIFY(args.num_args == 4);
    DLTensor *x = args[0];
    DLTensor *valid_count = args[1];
    DLTensor *y = args[2];
    void* _attr = args[3];
    auto *attr = static_cast<cvm::NodeAttrs*>(_attr);
    auto &param = cvm::get<cvm::top::NonMaximumSuppressionParam>(attr->parsed);

    int32_t max_output_size = param.max_output_size;
    int32_t iou_threshold = param.iou_threshold;
    int32_t topk = param.top_k;
    int32_t coord_start = param.coord_start;
    int32_t score_index = param.score_index;
    int32_t id_index = param.id_index;
    bool force_suppress = param.force_suppress;
    bool return_indices = param.return_indices;
    //bool invalid_to_bottom = param.invalid_to_bottom;
    CHECK(return_indices == false) << "no support return_indices and invalid_to_bottom";

    int32_t *x_data = static_cast<int32_t*>(x->data);
    int32_t *valid_count_data = static_cast<int32_t*>(valid_count->data);
    int32_t *y_data = static_cast<int32_t*>(y->data);

    VERIFY(x->ndim == 3);
    int32_t batchs = x->shape[0];
    int32_t n = x->shape[1];
    int32_t k = x->shape[2];
    VERIFY(k == 6);

    const char* errorStr = cuda_non_max_suppression(
            x_data, valid_count_data, y_data, batchs, n, k,
            max_output_size, iou_threshold, topk, coord_start, score_index, id_index, force_suppress);
    VERIFY(errorStr == NULL) << errorStr;
});

//CVM_REGISTER_GLOBAL("cvm.runtime.cvm_cuda.bias_add")
//.set_body([](cvm::runtime::CVMArgs args, cvm::runtime::CVMRetValue *rv){
//    DLTensor *x = args[0];
//    DLTensor *bias = args[1];
//    DLTensor *y = args[2];
//    int32_t axis = 1; //TODO get from attr
//    int32_t ndim = x->ndim;
//    VERIFY(axis > 0 && axis < ndim);
//
//    const int32_t *x_data = static_cast<int32_t*>(x->data);
//    const int32_t *bias_data = static_cast<int32_t*>(bias->data);
//    int32_t *y_data = static_cast<int32_t*>(y->data);
//    const char* errorStr = cuda_bias_add(x_data, bias_data, y_data, getSize(y), y->shape, ndim, axis);
//    VERIFY_EQ(errorStr == NULL, true) << errorStr;
//});

CVM_REGISTER_GLOBAL("cvm.runtime.cvm_cuda.upsampling")
    .set_body([](CVMArgs args, CVMRetValue *ret){
#ifdef CVM_PROFILING
        double start = omp_get_wtime();
#endif
    VERIFY(args.num_args == 3);
    DLTensor *x = args[0];
    DLTensor *y = args[1];

    VERIFY_EQ(x->ndim,     4) << "dimension should be 4D, Got: " << x->ndim;
    VERIFY_EQ(x->ndim,     y->ndim) << "dimension should match " << x->ndim << "!=" << y->ndim;
    VERIFY_EQ(x->shape[0], y->shape[0]) << "batch size should match";
    VERIFY_EQ(x->shape[1], y->shape[1]) << "batch size should match";

    void *_attr = args[2];
    auto *attr = static_cast<cvm::NodeAttrs*>(_attr);
    auto &param = cvm::get<cvm::top::UpSamplingParam>(attr->parsed);
    VERIFY_EQ(param.method, "NEAREST_NEIGHBOR") << "only accept method = NEAREST_NEIGHBOR ";
    VERIFY_EQ(param.layout, "NCHW") << "only accept NHWC, Got:" << param.layout;

    uint32_t scale = {(uint32_t)param.scale};
    uint32_t h = x->shape[2], w = x->shape[3];
    uint32_t oh = y->shape[2], ow = y->shape[3];
    uint32_t n_batch = x->shape[0], n_channels = x->shape[1];

    auto x_data = static_cast<int32_t*>(x->data);
    auto y_data = static_cast<int32_t*>(y->data);

    const char* errorStr = cuda_upsampling_nearest(x_data, y_data, scale, h, w, oh, ow, n_batch, n_channels);
    VERIFY_EQ(errorStr == NULL, true) << errorStr;
});

CVM_REGISTER_GLOBAL("cvm.runtime.cvm_cuda.take")
.set_body([](cvm::runtime::CVMArgs args, cvm::runtime::CVMRetValue *rv){
    printf("cuda take \n");
    VERIFY(args.num_args == 4);
    DLTensor *x = args[0];
    DLTensor *indices = args[1];
    DLTensor *y = args[2];
    void *_attr = args[3];
    auto *attr = static_cast<cvm::NodeAttrs*>(_attr);
    auto &param = cvm::get<cvm::top::TakeParam>(attr->parsed);

<<<<<<< HEAD
    int32_t axis = param.axis.has_value() ? param.axis.value() : 0;
    printf("axis = %d\n", axis);
=======
>>>>>>> 61a28c76
    int32_t *x_data = static_cast<int32_t*>(x->data);
    int32_t *indices_data = static_cast<int32_t*>(indices->data);
    int32_t *y_data = static_cast<int32_t*>(y->data);
    // take(x, indices, y, axis);
    // std::cerr << "cuda take axis = " << axis << " ysize = " << getSize(y) <<  "\n";
    if(param.axis.has_value()){
      int32_t axis = param.axis.value();
      if(axis < 0){
          axis += x->ndim;
      }
      const char* errorStr = cuda_take(x_data, indices_data, y_data, x->shape, y->shape,
              indices->shape, y->ndim, x->ndim, indices->ndim, getSize(y), axis);
      VERIFY(errorStr == NULL) << errorStr;
    }else{
      const char* errorStr = cuda_take(x_data, indices_data, y_data, getSize(y), getSize(x));
      VERIFY(errorStr == NULL) << errorStr;
    }
});

CVM_REGISTER_GLOBAL("cvm.runtime.cvm_cuda.cvm_lut")
.set_body([](cvm::runtime::CVMArgs args, cvm::runtime::CVMRetValue *rv){
    VERIFY(args.num_args == 4);
    DLTensor *x = args[0];
    DLTensor *indices = args[1];
    DLTensor *y = args[2];

    int32_t *x_data = static_cast<int32_t*>(x->data);
    int32_t *indices_data = static_cast<int32_t*>(indices->data);
    int32_t *y_data = static_cast<int32_t*>(y->data);
//    take(indices, x, y);
    const char* errorStr = cuda_take(indices_data, x_data, y_data, getSize(y), getSize(x));
    VERIFY(errorStr == NULL) << errorStr;
});

CVM_REGISTER_GLOBAL("cvm.runtime.cvm_cuda.squeeze")
    .set_body([](CVMArgs args, CVMRetValue *ret)
{
    VERIFY(args.num_args == 3);
    DLTensor *ishape = args[0];
    DLTensor *oshape = args[1];
    // void *_attr = args[2];
    // auto *attr = static_cast<cvm::NodeAttrs*>(_attr);
    // auto &param = cvm::get<cvm::top::SqueezeParam>(attr->parsed);
    int32_t *ishape_data = static_cast<int32_t*>(ishape->data);
    int32_t *oshape_data = static_cast<int32_t*>(oshape->data);
    if(ishape_data == oshape_data){
        return;
    }
    const char* errorStr = cuda_squeeze(ishape_data, oshape_data, getSize(ishape));
    VERIFY(errorStr == NULL) << errorStr;
});

}
}
}

#endif // end of CVM_RUNTIME_CUDA<|MERGE_RESOLUTION|>--- conflicted
+++ resolved
@@ -269,31 +269,6 @@
         VERIFY_EQ(errorStr == NULL, true) << errorStr;
     });
 CVM_REGISTER_GLOBAL("cvm.runtime.cvm_cuda.broadcast_mul")
-<<<<<<< HEAD
-    .set_body([](CVMArgs args, CVMRetValue *ret){
-        VERIFY(args.num_args == 4);
-        DLTensor *args0 = args[0];
-        DLTensor *args1 = args[1];
-        DLTensor *args2 = args[2];
-        int32_t *a = static_cast<int32_t*>(args0->data);
-        int32_t *b = static_cast<int32_t*>(args1->data);
-        int32_t *c = static_cast<int32_t*>(args2->data);
-        int64_t *ashape = static_cast<int64_t*>(args0->shape);
-        int32_t adim = static_cast<int32_t>(args0->ndim);
-        int64_t *bshape = static_cast<int64_t*>(args1->shape);
-        int32_t bdim = static_cast<int32_t>(args1->ndim);
-        int64_t *cshape = static_cast<int64_t*>(args2->shape);
-        int32_t cdim = static_cast<int32_t>(args2->ndim);
-
-
-        const char* errorStr = cuda_broadcast_mul(a, b, c, getSize(args0),
-		ashape, adim,
-		bshape, bdim,
-		cshape, cdim, DEBUG_OP);
-
-        VERIFY_EQ(errorStr == NULL, true) << errorStr;
-    });
-=======
 .set_body([](CVMArgs args, CVMRetValue *ret){
     VERIFY(args.num_args == 4);
     DLTensor *args0 = args[0];
@@ -317,7 +292,6 @@
 
     VERIFY_EQ(errorStr == NULL, true) << errorStr;
 });
->>>>>>> 61a28c76
 //CVM_REGISTER_GLOBAL("cvm.runtime.cvm_cuda.broadcast_div")
 //    .set_body([](CVMArgs args, CVMRetValue *ret){
 //        VERIFY(args.num_args == 4);
@@ -442,57 +416,6 @@
 * axis (2, 3)
 */
 CVM_REGISTER_GLOBAL("cvm.runtime.cvm_cuda.sum")
-<<<<<<< HEAD
-    .set_body([](CVMArgs args, CVMRetValue *ret){
-        VERIFY(args.num_args == 3);
-        DLTensor *dlx = args[0];
-        DLTensor *y = args[1];
-        int32_t *y_data = static_cast<int32_t*>(y->data);
-        int32_t* x = static_cast<int32_t*>(dlx->data);
-        void* _attr = args[2];
-        auto *attr = static_cast<cvm::NodeAttrs*>(_attr);
-        auto &param = cvm::get<cvm::top::ReduceParam>(attr->parsed);
-        TShape axis = param.axis;
-        int64_t *axis_data = axis.begin();
-        //bool keepdims = param.keepdims;
-        //bool exclude = param.exclude;
-        if(axis.ndim() == 0){
-          const char* errorStr = cuda_sum(x, y_data, getSize(dlx), getSize(y),
-              dlx->shape, y->shape, NULL, NULL,
-              NULL, 0, dlx->ndim, y->ndim, axis.ndim());
-          VERIFY(errorStr == NULL) << errorStr;
-        }else{
-          std::vector<int32_t> realAxis(axis.ndim());
-          //std::vector<bool> flag(dlx->ndim, false);
-          int32_t* flag = new int32_t[dlx->ndim];
-          std::memset(flag, 0, sizeof(int32_t)*dlx->ndim);
-          for(uint32_t i = 0; i < axis.ndim(); i++){
-            int32_t val = axis_data[i];
-            if(val < 0) val += dlx->ndim;
-            VERIFY(val < dlx->ndim && val >= 0);
-            realAxis[i] = val;
-            flag[val] = 1;
-          }
-          std::sort(realAxis.begin(), realAxis.end());
-          realAxis.resize(std::unique(realAxis.begin(), realAxis.end()) - realAxis.begin());
-
-          uint64_t axis_size = 1;
-          for(uint32_t i = 0; i < realAxis.size(); i++){
-            axis_size *= dlx->shape[realAxis[i]];
-          }
-          std::vector<uint64_t> every_xdim_size(dlx->ndim, 1);
-          for(int i = dlx->ndim-2; i >= 0; i--){
-            every_xdim_size[i] = dlx->shape[i+1] * every_xdim_size[i+1];
-          }
-
-          const char* errorStr = cuda_sum(x, y_data, getSize(dlx), getSize(y),
-              dlx->shape, y->shape, realAxis.data(), flag,
-              every_xdim_size.data(), axis_size, dlx->ndim, y->ndim, axis.ndim());
-          VERIFY(errorStr == NULL) << errorStr;
-          delete flag;
-        }
-    });
-=======
 .set_body([](CVMArgs args, CVMRetValue *ret){
     VERIFY(args.num_args == 3);
     DLTensor *dlx = args[0];
@@ -580,7 +503,6 @@
       delete flag;
     }
 });
->>>>>>> 61a28c76
 
 CVM_REGISTER_GLOBAL("cvm.runtime.cvm_cuda.reshape")
 .set_body([](CVMArgs args, CVMRetValue *ret){
@@ -695,57 +617,6 @@
 });
 
 CVM_REGISTER_GLOBAL("cvm.runtime.cvm_cuda.max")
-<<<<<<< HEAD
-    .set_body([](CVMArgs args, CVMRetValue *ret){
-        VERIFY(args.num_args == 3);
-        DLTensor *dlx = args[0];
-        DLTensor *y = args[1];
-        int32_t *y_data = static_cast<int32_t*>(y->data);
-        int32_t* x = static_cast<int32_t*>(dlx->data);
-        void* _attr = args[2];
-        auto *attr = static_cast<cvm::NodeAttrs*>(_attr);
-        auto &param = cvm::get<cvm::top::ReduceParam>(attr->parsed);
-        TShape axis = param.axis;
-        int64_t *axis_data = axis.begin();
-        //bool keepdims = param.keepdims;
-        //bool exclude = param.exclude;
-        if(axis.ndim() == 0){
-          const char* errorStr = cuda_max(x, y_data, getSize(dlx), getSize(y),
-              dlx->shape, y->shape, NULL, NULL,
-              NULL, 0, dlx->ndim, y->ndim, axis.ndim());
-          VERIFY(errorStr == NULL) << errorStr;
-        }else{
-          std::vector<int32_t> realAxis(axis.ndim());
-          //std::vector<bool> flag(dlx->ndim, false);
-          int32_t* flag = new int32_t[dlx->ndim];
-          std::memset(flag, 0, sizeof(int32_t)*dlx->ndim);
-          for(uint32_t i = 0; i < axis.ndim(); i++){
-            int32_t val = axis_data[i];
-            if(val < 0) val += dlx->ndim;
-            VERIFY(val < dlx->ndim && val >= 0);
-            realAxis[i] = val;
-            flag[val] = 1;
-          }
-          std::sort(realAxis.begin(), realAxis.end());
-          realAxis.resize(std::unique(realAxis.begin(), realAxis.end()) - realAxis.begin());
-
-          uint64_t axis_size = 1;
-          for(uint32_t i = 0; i < realAxis.size(); i++){
-            axis_size *= dlx->shape[realAxis[i]];
-          }
-          std::vector<uint64_t> every_xdim_size(dlx->ndim, 1);
-          for(int i = dlx->ndim-2; i >= 0; i--){
-            every_xdim_size[i] = dlx->shape[i+1] * every_xdim_size[i+1];
-          }
-
-          const char* errorStr = cuda_max(x, y_data, getSize(dlx), getSize(y),
-              dlx->shape, y->shape, realAxis.data(), flag,
-              every_xdim_size.data(), axis_size, dlx->ndim, y->ndim, axis.ndim());
-          VERIFY(errorStr == NULL) << errorStr;
-          delete flag;
-        }
-    });
-=======
 .set_body([](CVMArgs args, CVMRetValue *ret){
     VERIFY(args.num_args == 3);
     DLTensor *dlx = args[0];
@@ -833,7 +704,6 @@
       delete flag;
     }
 });
->>>>>>> 61a28c76
 
 //CVM_REGISTER_GLOBAL("cvm.runtime.cvm_cuda.broadcast_max")
 //    .set_body([](CVMArgs args, CVMRetValue *ret){
@@ -995,12 +865,8 @@
     int64_t *axes_data = axes.begin();
     VERIFY(axes.ndim() == 0 || axes.ndim() == (uint32_t)x->ndim);
     for(uint32_t i = 0; i < axes.ndim(); i++){
-<<<<<<< HEAD
-        VERIFY(axes_data[i] >= 0);
-=======
         if(axes_data[i] < 0) axes_data[i] += x->ndim;
         VERIFY(axes_data[i] >= 0 && axes_data[i] < x->ndim);
->>>>>>> 61a28c76
     }
 
     int32_t *x_data = static_cast<int32_t*>(x->data);
@@ -1025,32 +891,6 @@
     TShape begin = param.begin;
     TShape end = param.end;
     TShape stride = param.stride;
-<<<<<<< HEAD
-    int64_t *begin_data = begin.begin();
-    int64_t *end_data = end.begin();
-    int64_t *step_data = stride.begin();
-    VERIFY(begin.ndim() > 0);
-    VERIFY(begin.ndim() == end.ndim());
-    VERIFY(stride.ndim() == 0 || stride.ndim() == begin.ndim());
-    for(uint32_t i = 0; i < begin.ndim();i++){
-        if(begin_data[i] < 0) {
-          begin_data[i] += x->shape[i];
-          begin_data[i] = std::min(std::max(begin_data[i], (int64_t)0), (int64_t)x->shape[i]-1);
-        }
-        if(end_data[i] < 0) {
-          end_data[i] += x->shape[i];
-          end_data[i] += std::min(std::max(end_data[i], (int64_t)0), (int64_t)x->shape[i]-1);
-        }
-        if(stride.ndim() > 0){
-          if(step_data[i] > 0) {
-            VERIFY(begin_data[i] < end_data[i]);
-          }else{
-            VERIFY(begin_data[i] > end_data[i]);
-          }
-        }
-    }
-
-=======
 
     int32_t num_axis = x->ndim;
     std::vector<int64_t> begin_vec;
@@ -1092,7 +932,6 @@
         }
     }
 
->>>>>>> 61a28c76
     const char *errorStr = cuda_stride_slice(x_data, y_data, begin_data, begin.ndim(), step_data,
             x->shape, y->shape, stride.ndim(), y->ndim, getSize(y), x->ndim);
     VERIFY(errorStr == NULL) << errorStr;
@@ -1102,7 +941,7 @@
 .set_body([](CVMArgs args, CVMRetValue *ret){
     VERIFY(args.num_args == 4);
     DLTensor *x = args[0];
-    DLTensor *shape = args[1];
+    //DLTensor *shape = args[1];
     DLTensor *y = args[2];
     void* _attr = args[3];
     auto *attr = static_cast<cvm::NodeAttrs*>(_attr);
@@ -1112,11 +951,7 @@
 
     int32_t *x_data = static_cast<int32_t*>(x->data);
     //  int32_t *shape_like = static_cast<int32_t*>(shape->data);
-<<<<<<< HEAD
-    VERIFY(axis.ndim() < (uint32_t)x->ndim && axis.ndim() < (uint32_t)shape->ndim);
-=======
     //VERIFY(axis.ndim() < (uint32_t)x->ndim && axis.ndim() <= (uint32_t)shape->ndim);
->>>>>>> 61a28c76
     int32_t *y_data = static_cast<int32_t*>(y->data);
     int ndim = x->ndim;
 
@@ -1140,11 +975,7 @@
     int32_t batchs = x->shape[0];
     int32_t n = x->shape[1];
     int32_t k = x->shape[2];
-<<<<<<< HEAD
-    VERIFY(k == 6);
-=======
     VERIFY(k >= 2);
->>>>>>> 61a28c76
 
     int32_t *x_data = static_cast<int32_t*>(x->data);
     int32_t *valid_count_data = static_cast<int32_t*>(valid_count->data);
@@ -1241,7 +1072,6 @@
 
 CVM_REGISTER_GLOBAL("cvm.runtime.cvm_cuda.take")
 .set_body([](cvm::runtime::CVMArgs args, cvm::runtime::CVMRetValue *rv){
-    printf("cuda take \n");
     VERIFY(args.num_args == 4);
     DLTensor *x = args[0];
     DLTensor *indices = args[1];
@@ -1250,11 +1080,6 @@
     auto *attr = static_cast<cvm::NodeAttrs*>(_attr);
     auto &param = cvm::get<cvm::top::TakeParam>(attr->parsed);
 
-<<<<<<< HEAD
-    int32_t axis = param.axis.has_value() ? param.axis.value() : 0;
-    printf("axis = %d\n", axis);
-=======
->>>>>>> 61a28c76
     int32_t *x_data = static_cast<int32_t*>(x->data);
     int32_t *indices_data = static_cast<int32_t*>(indices->data);
     int32_t *y_data = static_cast<int32_t*>(y->data);
