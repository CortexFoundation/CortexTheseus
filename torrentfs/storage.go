package torrentfs

import (
	"encoding/json"
	"errors"
	"os"
	"path/filepath"
	"strconv"
	"sync"
	"sync/atomic"
	"time"

	"github.com/anacrolix/torrent/metainfo"
	"github.com/boltdb/bolt"
	"github.com/CortexFoundation/CortexTheseus/common"
	"github.com/CortexFoundation/CortexTheseus/log"
)

const (
	// Chosen to match the usual chunk size in a torrent client. This way,
	// most chunk writes are to exactly one full item in bolt DB.
	chunkSize = 1 << 14
)

type FileInfo struct {
	Meta *FileMeta
	// Transaction hash
	TxHash *common.Hash
	// Contract Address
	ContractAddr *common.Address
	LeftSize     uint64
}

func NewFileInfo(Meta *FileMeta) *FileInfo {
	return &FileInfo{Meta, nil, nil, Meta.RawSize}
}

type MutexCounter int32

func (mc *MutexCounter) Increase() {
	atomic.AddInt32((*int32)(mc), int32(1))
}

func (mc *MutexCounter) Decrease() {
	atomic.AddInt32((*int32)(mc), int32(-1))
}

func (mc *MutexCounter) IsZero() bool {
	return atomic.LoadInt32((*int32)(mc)) == 0
}

type FileStorage struct {
	filesContractAddr map[common.Address]*FileInfo
	db                *bolt.DB

	LastListenBlockNumber uint64

	lock      sync.RWMutex
	bnLock    sync.Mutex
	opCounter MutexCounter
	dataDir   string
	//tmpCache  *lru.Cache
}

var initConfig *Config = nil

func InitConfig() *Config {
	return initConfig
}

func NewFileStorage(config *Config) (*FileStorage, error) {

	if err := os.MkdirAll(config.DataDir, 0700); err != nil {
		return nil, err
	}

	if initConfig == nil {
		initConfig = config
	}

	db, dbErr := bolt.Open(filepath.Join(config.DataDir,
		".file.bolt.db"), 0600, &bolt.Options{
		Timeout: time.Second,
	})
	if dbErr != nil {
		return nil, dbErr
	}
	db.NoSync = true

	fs := &FileStorage{
		// filesInfoHash:     make(map[metainfo.Hash]*FileInfo),
		filesContractAddr: make(map[common.Address]*FileInfo),
		db:                db,
		opCounter:         0,
		dataDir:           config.DataDir,
	}
	fs.readBlockNumber()
	//tmpCache, _ := lru.New(120)

	return fs, nil
}

func (fs *FileStorage) AddFile(x *FileInfo) error {
	addr := *x.ContractAddr
	if _, ok := fs.filesContractAddr[addr]; ok {
		return errors.New("file already existed")
	}
	fs.filesContractAddr[addr] = x
	return nil
}

func (fs *FileStorage) GetFileByAddr(addr common.Address) *FileInfo {
	if f, ok := fs.filesContractAddr[addr]; ok {
		return f
	}
	return nil
}

func Exist(infohash string) bool {
	ih := metainfo.NewHashFromHex(infohash[2:])
	tm := CurrentTorrentManager
	torrent, ok := tm.torrents[ih]
	if !ok {
		return false
	}
	return torrent.IsAvailable()
}

<<<<<<< HEAD
func Available(md5 common.Address, dataDir string, rawSize int64) bool {
	//cfg := torrent.NewDefaultClientConfig()
	//cl, err := torrent.NewClient(cfg)
	//if err != nil {
	//	return false
	//}
	//TODO:lizhen, fix the whole torrent fs
	if dataDir == "" {
		dataDir = "data/storage/"
	}
	if availableCache.Contains(md5) {
		log.Info("Available cache hit !!!", "md5", md5, "size", availableCache.Len(), "raw", rawSize, "limit", limit)
		if length, ok := availableCache.Get(md5); ok {
			log.Debug("Available", "length", length, "md5", md5)
			return length.(int64) <= rawSize
		} else {
			//return false
			log.Warn("Available cache purge", "md5", md5, "raw", rawSize)
			availableCache.Purge()
		}
	}

	hash := strings.ToLower(string(md5.Hex()[2:]))
	torrentDir := dataDir + "/" + hash
	torrentFilePath := torrentDir + "/torrent"
	log.Debug("tf", "torrentFilePath", torrentFilePath, "datadir", dataDir, "hash", hash)
	if _, fsErr := os.Stat(torrentFilePath); os.IsNotExist(fsErr) {
		log.Warn("Torrent dir not exist", "dir", dataDir, "md5", md5.Hex(), "rawSize", rawSize)
		return false
	}

	metaInfo, err := metainfo.LoadFromFile(torrentFilePath)
	if err != nil || metaInfo == nil {
		log.Warn("Torrent read meta info failed", "dir", dataDir, "md5", md5.Hex(), "rawSize", rawSize, "metaInfo", metaInfo)
		return false
	}

	info, err := metaInfo.UnmarshalInfo()
	if err != nil {
		log.Warn("Torrent read meta info failed", "dir", dataDir, "md5", md5.Hex(), "rawSize", rawSize, "info", info)
		return false
	}

	log.Info("Torrent metainfo", "hash", md5.Hex(), "length", info.Length, "rawSize", rawSize)

	if info.Length > rawSize {
		log.Info("Torrent metainfo use a invalid metafile", "hash", md5.Hex(), "rawSize", rawSize, "length", info.Length)
		availableCache.Add(md5, info.Length)
=======
func Available(infohash string, rawSize int64) bool {
	ih := metainfo.NewHashFromHex(infohash[2:])
	tm := CurrentTorrentManager
	torrent, ok := tm.torrents[ih]
	if !ok {
>>>>>>> d3d4e769
		return false
	}
	return torrent.IsAvailable()
}


func ExistTorrent(infohash string) bool {
	ih := metainfo.NewHashFromHex(infohash[2:])
	tm := CurrentTorrentManager
	torrent, ok := tm.torrents[ih]
	if !ok {
		return false
	}
	return torrent.HasTorrent()
}

func (fs *FileStorage) Close() error {
	log.Info("Torrent File Storage Closed", "database", fs.db.Path())

	// Wait for file storage closed...
	for {
		if fs.opCounter.IsZero() {
			// persist storage block number
			fs.writeBlockNumber()
			return fs.db.Close()
		}

		// log.Debug("Waiting for boltdb operating...")
		time.Sleep(time.Microsecond)
	}
}

var (
	ErrReadDataFromBoltDB = errors.New("Bolt DB Read Error")
)

func (fs *FileStorage) GetBlockByNumber(blockNum uint64) *Block {
	var block Block

	fs.opCounter.Increase()
	defer fs.opCounter.Decrease()

	cb := func(tx *bolt.Tx) error {
		buk := tx.Bucket([]byte("blocks"))
		if buk == nil {
			return ErrReadDataFromBoltDB
		}
		k, err := json.Marshal(blockNum)
		if err != nil {
			return ErrReadDataFromBoltDB
		}

		fs.lock.RLock()
		v := buk.Get(k)
		fs.lock.RUnlock()

		if v == nil {
			return ErrReadDataFromBoltDB
		}
		if err := json.Unmarshal(v, &block); err != nil {
			return err
		}

		return nil
	}

	if err := fs.db.View(cb); err != nil {
		return nil
	}
	return &block
}

func (fs *FileStorage) WriteBlock(b *Block) error {
	fs.opCounter.Increase()
	defer fs.opCounter.Decrease()

	err := fs.db.Update(func(tx *bolt.Tx) error {
		buk, err := tx.CreateBucketIfNotExists([]byte("blocks"))
		if err != nil {
			return err
		}
		v, err := json.Marshal(b)
		if err != nil {
			return err
		}
		k, err := json.Marshal(b.Number)
		if err != nil {
			return err
		}

		fs.lock.Lock()
		e := buk.Put(k, v)
		fs.lock.Unlock()

		return e
	})

	//if err == nil && b.Number > fs.LastListenBlockNumber {
	if err == nil {
		fs.bnLock.Lock()
		fs.LastListenBlockNumber = b.Number
		fs.writeBlockNumber()
		fs.bnLock.Unlock()
	}

	return err
}

func (fs *FileStorage) readBlockNumber() error {
	return fs.db.View(func(tx *bolt.Tx) error {
		buk := tx.Bucket([]byte("currentBlockNumber"))
		if buk == nil {
			return ErrReadDataFromBoltDB
		}

		v := buk.Get([]byte("key"))

		if v == nil {
			return ErrReadDataFromBoltDB
		}

		number, err := strconv.ParseUint(string(v), 16, 64)
		if err != nil {
			return err
		}

		fs.LastListenBlockNumber = number

		return nil
	})
}

func (fs *FileStorage) writeBlockNumber() error {
	return fs.db.Update(func(tx *bolt.Tx) error {
		buk, err := tx.CreateBucketIfNotExists([]byte("currentBlockNumber"))
		if err != nil {
			return err
		}

		e := buk.Put([]byte("key"), []byte(strconv.FormatUint(fs.LastListenBlockNumber, 16)))

		return e
	})
}

type FlowControlMeta struct {
	InfoHash       metainfo.Hash
	BytesRequested uint64
}<|MERGE_RESOLUTION|>--- conflicted
+++ resolved
@@ -126,62 +126,11 @@
 	return torrent.IsAvailable()
 }
 
-<<<<<<< HEAD
-func Available(md5 common.Address, dataDir string, rawSize int64) bool {
-	//cfg := torrent.NewDefaultClientConfig()
-	//cl, err := torrent.NewClient(cfg)
-	//if err != nil {
-	//	return false
-	//}
-	//TODO:lizhen, fix the whole torrent fs
-	if dataDir == "" {
-		dataDir = "data/storage/"
-	}
-	if availableCache.Contains(md5) {
-		log.Info("Available cache hit !!!", "md5", md5, "size", availableCache.Len(), "raw", rawSize, "limit", limit)
-		if length, ok := availableCache.Get(md5); ok {
-			log.Debug("Available", "length", length, "md5", md5)
-			return length.(int64) <= rawSize
-		} else {
-			//return false
-			log.Warn("Available cache purge", "md5", md5, "raw", rawSize)
-			availableCache.Purge()
-		}
-	}
-
-	hash := strings.ToLower(string(md5.Hex()[2:]))
-	torrentDir := dataDir + "/" + hash
-	torrentFilePath := torrentDir + "/torrent"
-	log.Debug("tf", "torrentFilePath", torrentFilePath, "datadir", dataDir, "hash", hash)
-	if _, fsErr := os.Stat(torrentFilePath); os.IsNotExist(fsErr) {
-		log.Warn("Torrent dir not exist", "dir", dataDir, "md5", md5.Hex(), "rawSize", rawSize)
-		return false
-	}
-
-	metaInfo, err := metainfo.LoadFromFile(torrentFilePath)
-	if err != nil || metaInfo == nil {
-		log.Warn("Torrent read meta info failed", "dir", dataDir, "md5", md5.Hex(), "rawSize", rawSize, "metaInfo", metaInfo)
-		return false
-	}
-
-	info, err := metaInfo.UnmarshalInfo()
-	if err != nil {
-		log.Warn("Torrent read meta info failed", "dir", dataDir, "md5", md5.Hex(), "rawSize", rawSize, "info", info)
-		return false
-	}
-
-	log.Info("Torrent metainfo", "hash", md5.Hex(), "length", info.Length, "rawSize", rawSize)
-
-	if info.Length > rawSize {
-		log.Info("Torrent metainfo use a invalid metafile", "hash", md5.Hex(), "rawSize", rawSize, "length", info.Length)
-		availableCache.Add(md5, info.Length)
-=======
 func Available(infohash string, rawSize int64) bool {
 	ih := metainfo.NewHashFromHex(infohash[2:])
 	tm := CurrentTorrentManager
 	torrent, ok := tm.torrents[ih]
 	if !ok {
->>>>>>> d3d4e769
 		return false
 	}
 	return torrent.IsAvailable()
