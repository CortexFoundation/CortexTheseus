--- conflicted
+++ resolved
@@ -3,10 +3,7 @@
 import (
 	"encoding/json"
 	"errors"
-<<<<<<< HEAD
-=======
 	"github.com/CortexFoundation/CortexTheseus/params"
->>>>>>> 2555f4c8
 	//"fmt"
 	"os"
 	"path/filepath"
@@ -15,10 +12,7 @@
 	//"io/ioutil"
 	"strconv"
 	//"strings"
-<<<<<<< HEAD
-=======
 	"github.com/CortexFoundation/CortexTheseus/common/hexutil"
->>>>>>> 2555f4c8
 	//"sync"
 	//"sync/atomic"
 	"time"
@@ -62,13 +56,8 @@
 
 type FileStorage struct {
 	filesContractAddr map[common.Address]*FileInfo
-<<<<<<< HEAD
-	files             []*FileInfo
-	blocks            []*Block
-=======
 	files             []*FileInfo //only storage init files from local storage
 	blocks            []*Block    //only storage init ckp blocks from local storage
->>>>>>> 2555f4c8
 	db                *bolt.DB
 	version           string
 
@@ -123,15 +112,6 @@
 		dataDir: config.DataDir,
 	}
 
-<<<<<<< HEAD
-	fs.initBlockNumber()
-	fs.initCheckPoint()
-	fs.initBlocks()
-	//fs.readLastFileIndex()
-	fs.initFiles()
-	fs.initMerkleTree()
-	//tmpCache, _ := lru.New(120)
-=======
 	fs.version = version
 
 	if err := fs.initBlockNumber(); err != nil {
@@ -149,7 +129,6 @@
 	if err := fs.initMerkleTree(); err != nil {
 		return nil, err
 	}
->>>>>>> 2555f4c8
 
 	return fs, nil
 }
@@ -198,27 +177,12 @@
 //}
 
 func (fs *FileStorage) initMerkleTree() error {
-<<<<<<< HEAD
-	fs.leaves = append(fs.leaves, BlockContent{x: "0x21d6ce908e2d1464bd74bbdbf7249845493cc1ba10460758169b978e187762c1"})
-=======
 	fs.leaves = append(fs.leaves, BlockContent{x: params.MainnetGenesisHash.String()}) //"0x21d6ce908e2d1464bd74bbdbf7249845493cc1ba10460758169b978e187762c1"})
->>>>>>> 2555f4c8
 	tr, err := NewTree(fs.leaves)
 	if err != nil {
 		return err
 	}
 	fs.tree = tr
-<<<<<<< HEAD
-	//sort.Slice(fs.blocks, func(i, j int) bool {
-	//	return fs.blocks[i].Number < fs.blocks[j].Number
-	//})
-	for _, block := range fs.blocks {
-		//fs.leaves = append(fs.leaves, BlockContent{x: block.Hash.String()})
-		fs.addLeaf(block)
-	}
-
-	log.Info("Storage merkletree initialization", "root", common.ToHex(fs.tree.MerkleRoot()))
-=======
 	for _, block := range fs.blocks {
 		if err := fs.addLeaf(block); err != nil {
 			panic("Storage merkletree construct failed")
@@ -226,20 +190,12 @@
 	}
 
 	log.Info("Storage merkletree initialization", "root", hexutil.Encode(fs.tree.MerkleRoot()))
->>>>>>> 2555f4c8
 
 	return nil
 }
 
 func (fs *FileStorage) addLeaf(block *Block) error {
 	fs.leaves = append(fs.leaves, BlockContent{x: block.Hash.String()})
-<<<<<<< HEAD
-	fs.tree.RebuildTreeWith(fs.leaves)
-	fs.writeVersion(block.Number, fs.tree.MerkleRoot())
-	log.Debug("Add a new leaf", "number", block.Number, "root", common.ToHex(fs.tree.MerkleRoot())) //, "version", common.ToHex(version)) //MerkleRoot())
-
-	return nil
-=======
 	if err := fs.tree.RebuildTreeWith(fs.leaves); err == nil {
 		if err := fs.writeRoot(block.Number, fs.tree.MerkleRoot()); err != nil {
 			return err
@@ -251,7 +207,6 @@
 	} else {
 		return err
 	}
->>>>>>> 2555f4c8
 }
 
 func (fs *FileStorage) Root() common.Hash {
@@ -365,11 +320,7 @@
 	//	if fs.opCounter.IsZero() {
 	// persist storage block number
 	fs.writeCheckPoint()
-<<<<<<< HEAD
-	log.Info("Torrent File Storage Closed", "database", fs.db.Path())
-=======
 	log.Info("File DB Closed", "database", fs.db.Path())
->>>>>>> 2555f4c8
 	return fs.writeBlockNumber()
 	//fs.writeLastFileIndex()
 	//	}
@@ -499,11 +450,7 @@
 	}
 	if record && b.Number > fs.CheckPoint {
 		if err := fs.db.Update(func(tx *bolt.Tx) error {
-<<<<<<< HEAD
-			buk, err := tx.CreateBucketIfNotExists([]byte("blocks"))
-=======
 			buk, err := tx.CreateBucketIfNotExists([]byte("blocks_" + fs.version))
->>>>>>> 2555f4c8
 			if err != nil {
 				return err
 			}
@@ -518,16 +465,10 @@
 
 			return buk.Put(k, v)
 		}); err == nil {
-<<<<<<< HEAD
-			if err := fs.writeCheckPoint(); err == nil {
-				fs.CheckPoint = b.Number
-				fs.addLeaf(b)
-=======
 			if err := fs.addLeaf(b); err == nil {
 				if err := fs.writeCheckPoint(); err == nil {
 					fs.CheckPoint = b.Number
 				}
->>>>>>> 2555f4c8
 			}
 		} else {
 			return err
@@ -537,14 +478,6 @@
 
 	fs.LastListenBlockNumber = b.Number
 	return fs.writeBlockNumber()
-<<<<<<< HEAD
-}
-
-func (fs *FileStorage) initBlocks() error {
-	return fs.db.View(func(tx *bolt.Tx) error {
-		if buk := tx.Bucket([]byte("blocks")); buk == nil {
-			return ErrReadDataFromBoltDB
-=======
 }
 
 func (fs *FileStorage) Version() string {
@@ -555,7 +488,6 @@
 	return fs.db.Update(func(tx *bolt.Tx) error {
 		if buk, err := tx.CreateBucketIfNotExists([]byte("blocks_" + fs.version)); err != nil {
 			return err
->>>>>>> 2555f4c8
 		} else {
 			c := buk.Cursor()
 
@@ -576,12 +508,11 @@
 		}
 	})
 }
-<<<<<<< HEAD
 
 func (fs *FileStorage) initFiles() error {
-	return fs.db.View(func(tx *bolt.Tx) error {
-		if buk := tx.Bucket([]byte("files")); buk == nil {
-			return ErrReadDataFromBoltDB
+	return fs.db.Update(func(tx *bolt.Tx) error {
+		if buk, err := tx.CreateBucketIfNotExists([]byte("files_" + fs.version)); buk == nil || err != nil {
+			return err
 		} else {
 			c := buk.Cursor()
 
@@ -589,20 +520,6 @@
 
 				var x FileInfo
 
-=======
-
-func (fs *FileStorage) initFiles() error {
-	return fs.db.Update(func(tx *bolt.Tx) error {
-		if buk, err := tx.CreateBucketIfNotExists([]byte("files_" + fs.version)); buk == nil || err != nil {
-			return err
-		} else {
-			c := buk.Cursor()
-
-			for k, v := c.First(); k != nil; k, v = c.Next() {
-
-				var x FileInfo
-
->>>>>>> 2555f4c8
 				if err := json.Unmarshal(v, &x); err != nil {
 					return err
 				}
@@ -654,20 +571,6 @@
 	})
 }*/
 func (fs *FileStorage) initCheckPoint() error {
-<<<<<<< HEAD
-	return fs.db.View(func(tx *bolt.Tx) error {
-		buk := tx.Bucket([]byte("checkpoint"))
-		if buk == nil {
-			return ErrReadDataFromBoltDB
-		}
-
-		v := buk.Get([]byte("key"))
-
-		if v == nil {
-			return ErrReadDataFromBoltDB
-		}
-
-=======
 	return fs.db.Update(func(tx *bolt.Tx) error {
 		buk, err := tx.CreateBucketIfNotExists([]byte("checkpoint_" + fs.version))
 		if err != nil {
@@ -681,7 +584,6 @@
 			return nil
 		}
 
->>>>>>> 2555f4c8
 		number, err := strconv.ParseUint(string(v), 16, 64)
 		if err != nil {
 			return err
@@ -694,18 +596,11 @@
 }
 
 func (fs *FileStorage) initBlockNumber() error {
-<<<<<<< HEAD
-	return fs.db.View(func(tx *bolt.Tx) error {
-		buk := tx.Bucket([]byte("currentBlockNumber"))
-		if buk == nil {
-			return ErrReadDataFromBoltDB
-=======
 	return fs.db.Update(func(tx *bolt.Tx) error {
 		//buk := tx.Bucket([]byte("currentBlockNumber_" + fs.version))
 		buk, err := tx.CreateBucketIfNotExists([]byte("currentBlockNumber_" + fs.version))
 		if err != nil {
 			return err
->>>>>>> 2555f4c8
 		}
 
 		v := buk.Get([]byte("key"))
@@ -728,11 +623,7 @@
 
 func (fs *FileStorage) writeCheckPoint() error {
 	return fs.db.Update(func(tx *bolt.Tx) error {
-<<<<<<< HEAD
-		buk, err := tx.CreateBucketIfNotExists([]byte("checkpoint"))
-=======
 		buk, err := tx.CreateBucketIfNotExists([]byte("checkpoint_" + fs.version))
->>>>>>> 2555f4c8
 		if err != nil {
 			return err
 		}
@@ -742,69 +633,28 @@
 	})
 }
 
-<<<<<<< HEAD
-func (fs *FileStorage) writeVersion(number uint64, root []byte) error {
-	return fs.db.Update(func(tx *bolt.Tx) error {
-		buk, err := tx.CreateBucketIfNotExists([]byte("version"))
-		if err != nil {
-			return err
-		}
-		/*k, err := json.Marshal(number)
-		                        if err != nil {
-		                                return err
-		                        }
-
-					v, err := json.Marshal(root)
-		                        if err != nil {
-		                                return err
-		                        }
-
-					e:=buk.Put(k, v)*/
-=======
 func (fs *FileStorage) writeRoot(number uint64, root []byte) error {
 	return fs.db.Update(func(tx *bolt.Tx) error {
 		buk, err := tx.CreateBucketIfNotExists([]byte("version_" + fs.version))
 		if err != nil {
 			return err
 		}
->>>>>>> 2555f4c8
 		e := buk.Put([]byte(strconv.FormatUint(number, 16)), root)
 
 		return e
 	})
 }
 
-<<<<<<< HEAD
-func (fs *FileStorage) GetVersionByNumber(number uint64) (version []byte) {
-	cb := func(tx *bolt.Tx) error {
-		buk := tx.Bucket([]byte("version"))
-		if buk == nil {
-			return ErrReadDataFromBoltDB
-=======
 func (fs *FileStorage) GetRootByNumber(number uint64) (root []byte) {
 	cb := func(tx *bolt.Tx) error {
 		buk, err := tx.CreateBucketIfNotExists([]byte("version_" + fs.version))
 		if err != nil {
 			return err
->>>>>>> 2555f4c8
 		}
 
 		v := buk.Get([]byte(strconv.FormatUint(number, 16)))
 
 		if v == nil {
-<<<<<<< HEAD
-			return ErrReadDataFromBoltDB
-		}
-
-		version = v
-		return nil
-	}
-	if err := fs.db.View(cb); err != nil {
-		return nil
-	}
-
-	return version
-=======
 			return nil
 		}
 
@@ -816,7 +666,6 @@
 	}
 
 	return root
->>>>>>> 2555f4c8
 }
 
 func (fs *FileStorage) writeBlockNumber() error {
