package torrentfs

// Config ...
type Config struct {
	DataDir string `toml:",omitempty"`
	RpcURI  string `toml:",omitempty"`
	IpcPath string `toml:",omitempty"`
	// Host is the host interface on which to start the storage server. If this
	// field is empty, no storage will be started.
	Host string `toml:",omitempty"`
	// Port is the TCP port number on which to start the storage server. The
	// default zero value is/ valid and will pick a port number randomly.
	Port            int    `toml:",omitempty"`
	DefaultTrackers string `toml:",omitempty"`
<<<<<<< HEAD
	SyncMode        string `toml:",omitempty"`
=======
	SyncMode string `toml:",omitempty"`
	TestMode bool   `toml:",omitempty"`
>>>>>>> 91ab8d8b
}

// DefaultConfig contains default settings for the storage.
var DefaultConfig = Config{
	Host:            "localhost",
	Port:            8085,
	DefaultTrackers: "http://47.52.39.170:5008/announce",
<<<<<<< HEAD
	SyncMode:        "full",
=======
	SyncMode: "full",
	TestMode: false,
>>>>>>> 91ab8d8b
}<|MERGE_RESOLUTION|>--- conflicted
+++ resolved
@@ -12,12 +12,8 @@
 	// default zero value is/ valid and will pick a port number randomly.
 	Port            int    `toml:",omitempty"`
 	DefaultTrackers string `toml:",omitempty"`
-<<<<<<< HEAD
 	SyncMode        string `toml:",omitempty"`
-=======
-	SyncMode string `toml:",omitempty"`
-	TestMode bool   `toml:",omitempty"`
->>>>>>> 91ab8d8b
+	TestMode        bool   `toml:",omitempty"`
 }
 
 // DefaultConfig contains default settings for the storage.
@@ -25,10 +21,6 @@
 	Host:            "localhost",
 	Port:            8085,
 	DefaultTrackers: "http://47.52.39.170:5008/announce",
-<<<<<<< HEAD
 	SyncMode:        "full",
-=======
-	SyncMode: "full",
-	TestMode: false,
->>>>>>> 91ab8d8b
+	TestMode:        false,
 }