--- conflicted
+++ resolved
@@ -641,10 +641,7 @@
     for _, t := range pendingTorrents {
       ih := t.Torrent.InfoHash()
       t.loop += 1
-<<<<<<< HEAD
-=======
 			log.Trace("pending status", "ih", t.infohash, "loop", t.loop)
->>>>>>> 4a34b171
       if t.Seeding() {
         delete(tm.pendingTorrents, ih)
         tm.seedingTorrents[ih] = t
