package torrentfs

import (
	"bytes"
	"crypto/sha1"
	"fmt"
	"github.com/anacrolix/missinggo/slices"
	"github.com/bradfitz/iter"
	"github.com/edsrzf/mmap-go"
	"io"
	"net"
	"os"
	"path"
	"path/filepath"
	"strings"
	"sync"
	"time"

	"github.com/CortexFoundation/CortexTheseus/log"
	"github.com/CortexFoundation/CortexTheseus/params"
	"github.com/anacrolix/torrent"
	"github.com/anacrolix/torrent/metainfo"
	"github.com/anacrolix/torrent/mmap_span"
	"github.com/anacrolix/torrent/storage"

	"github.com/anacrolix/dht"
)

const (
	defaultBytesLimitation          = 512 * 1024
	queryTimeInterval               = 1
	removeTorrentChanBuffer         = 16
	newTorrentChanBuffer            = 32
	updateTorrentChanBuffer         = 32
	expansionFactor         float64 = 1.25
	// Pending for gotInfo
	torrentPending     = 0
	torrentPaused      = 1
	torrentRunning     = 2
	torrentSeeding     = 3
	defaultTmpFilePath = ".tmp"
)

// Torrent ...
type Torrent struct {
	*torrent.Torrent
	bytesRequested  int64
	bytesLimitation int64
	bytesCompleted  int64
	bytesMissing    int64
	status          int64
  torrentPath     string
}

func (t *Torrent) GetTorrent() {
	<-t.GotInfo()
	if t.status != torrentPending {
		return
	}

	log.Debug("Torrent gotInfo finished")

	f, _ := os.Create(t.torrentPath)
	log.Debug("Write torrent file", "path", t.torrentPath)
	if err := t.Metainfo().Write(f); err != nil {
		log.Error("Error while write torrent file", "error", err)
	}

	defer f.Close()
	t.status = torrentPaused
}

func (t *Torrent) Seed() {
	t.Torrent.VerifyData()
	t.Torrent.DownloadAll()
	t.status = torrentSeeding
}

func (t *Torrent) Seeding() bool {
	return t.status == torrentSeeding
}

// Pause ...
func (t *Torrent) Pause() {
	if t.status != torrentPaused {
		t.status = torrentPaused
		t.Torrent.Drop()
	}
}

// Paused ...
func (t *Torrent) Paused() bool {
	return t.status == torrentPaused
}

// Run ...
func (t *Torrent) Run() {
	if t.status == torrentRunning {
		return
	}
	t.Torrent.DownloadAll()
	t.status = torrentRunning
}

// Running ...
func (t *Torrent) Running() bool {
	return t.status == torrentRunning
}

// Pending ...
func (t *Torrent) Pending() bool {
	return t.status == torrentPending
}

// TorrentManager ...
type TorrentManager struct {
	client        *torrent.Client
	torrents      map[metainfo.Hash]*Torrent
	trackers      []string
	DataDir       string
	TmpDataDir    string
	closeAll      chan struct{}
	newTorrent    chan string
	removeTorrent chan string
	updateTorrent chan interface{}
	halt          bool
	mu            sync.Mutex
}

func (tm *TorrentManager) Close() error {
	close(tm.closeAll)
	log.Info("Torrent Download Manager Closed")
	return nil
}

func (tm *TorrentManager) NewTorrent(input string) error {
	tm.newTorrent <- input
	return nil
}

func (tm *TorrentManager) RemoveTorrent(input string) error {
	tm.removeTorrent <- input
	return nil
}

func (tm *TorrentManager) UpdateTorrent(input interface{}) error {
	tm.updateTorrent <- input
	return nil
}

func isMagnetURI(uri string) bool {
	return strings.HasPrefix(uri, "magnet:?xt=urn:btih:")
}

func (tm *TorrentManager) SetTrackers(trackers []string) {
	for _, tracker := range trackers {
		tm.trackers = append(tm.trackers, tracker)
	}
}

func mmapFile(name string) (mm mmap.MMap, err error) {
	f, err := os.Open(name)
	if err != nil {
		return
	}
	defer f.Close()
	fi, err := f.Stat()
	if err != nil {
		return
	}
	if fi.Size() == 0 {
		return
	}
	return mmap.MapRegion(f, -1, mmap.RDONLY, mmap.COPY, 0)
}

func verifyTorrent(info *metainfo.Info, root string) error {
	span := new(mmap_span.MMapSpan)
	for _, file := range info.UpvertedFiles() {
		filename := filepath.Join(append([]string{root, info.Name}, file.Path...)...)
		mm, err := mmapFile(filename)
		if err != nil {
			return err
		}
		if int64(len(mm)) != file.Length {
			return fmt.Errorf("file %q has wrong length, %d / %d", filename, int64(len(mm)), file.Length)
		}
		span.Append(mm)
	}
	for i := range iter.N(info.NumPieces()) {
		p := info.Piece(i)
		hash := sha1.New()
		_, err := io.Copy(hash, io.NewSectionReader(span, p.Offset(), p.Length()))
		if err != nil {
			return err
		}
		good := bytes.Equal(hash.Sum(nil), p.Hash().Bytes())
		if !good {
			return fmt.Errorf("hash mismatch at piece %d", i)
		}
	}
	return nil
}

func (tm *TorrentManager) AddTorrent(filePath string) {
<<<<<<< HEAD
	log.Debug("AddTorrent", "filePath", filePath)
	var file_path_err error 
	if _, file_path_err = os.Stat(filePath); file_path_err!= nil {
		log.Error("AddTorrent", "Error", file_path_err)
		return
	}
	log.Debug("AddTorrent", "filePath err", file_path_err)
=======
	if _, err := os.Stat(filePath); err != nil {
		return
	}
>>>>>>> ccaa909e
	mi, err := metainfo.LoadFromFile(filePath)
	if err != nil {
		log.Error("Error while adding torrent", "Err", err)
		return
	}
	spec := torrent.TorrentSpecFromMetaInfo(mi)
	ih := spec.InfoHash
	log.Debug("Get torrent from local file", "InfoHash", ih.HexString())

	tm.mu.Lock()
	defer tm.mu.Unlock()
	if _, ok := tm.torrents[ih]; ok {
		log.Debug("Torrent was already existed. Skip", "InfoHash", ih.HexString())
		//tm.mu.Unlock()
		return
	}
	TmpDir := path.Join(tm.TmpDataDir, ih.HexString())
	ExistDir := path.Join(tm.DataDir, ih.HexString())

	useExistDir := false
	if _, err := os.Stat(ExistDir); err == nil {
		log.Debug("Seeding from existing file.", "InfoHash", ih.HexString())
		info, err := mi.UnmarshalInfo()
		if err != nil {
			log.Error("error unmarshalling info: ", "info", err)
		}
		if err := verifyTorrent(&info, ExistDir); err != nil {
			log.Warn("torrent failed verification:", "err", err)
		} else {
			useExistDir = true
		}
	}

	torrentPath := path.Join(tm.TmpDataDir, ih.HexString(), "torrent")
	
	if useExistDir {
		spec.Storage = storage.NewFile(ExistDir)

		if len(spec.Trackers) == 0 {
			spec.Trackers = append(spec.Trackers, []string{})
		}
		for _, tracker := range tm.trackers {
			spec.Trackers[0] = append(spec.Trackers[0], tracker)
		}
		t, _, _ := tm.client.AddTorrentSpec(spec)
		var ss []string
		slices.MakeInto(&ss, mi.Nodes)
		tm.client.AddDHTNodes(ss)
		tm.torrents[ih] = &Torrent{
			t,
			defaultBytesLimitation,
			int64(defaultBytesLimitation * expansionFactor),
			0,
			0,
			torrentPending,
			torrentPath,
		}
		//tm.mu.Unlock()
		tm.torrents[ih].Run()
	} else {
		spec.Storage = storage.NewFile(TmpDir)

		if len(spec.Trackers) == 0 {
			spec.Trackers = append(spec.Trackers, []string{})
		}
		for _, tracker := range tm.trackers {
			spec.Trackers[0] = append(spec.Trackers[0], tracker)
		}
		t, _, _ := tm.client.AddTorrentSpec(spec)
		var ss []string
		slices.MakeInto(&ss, mi.Nodes)
		tm.client.AddDHTNodes(ss)
		tm.torrents[ih] = &Torrent{
			t,
			defaultBytesLimitation,
			int64(defaultBytesLimitation * expansionFactor),
			0,
			0,
			torrentPending,
			torrentPath,
		}
		//tm.mu.Unlock()
		tm.torrents[ih].Run()
	}
}

func (tm *TorrentManager) AddMagnet(uri string) {
	spec, err := torrent.TorrentSpecFromMagnetURI(uri)
	if err != nil {
		log.Error("Error while adding magnet uri", "Err", err)
	}
	ih := spec.InfoHash
	dataPath := path.Join(tm.TmpDataDir, ih.HexString())
	torrentPath := path.Join(tm.TmpDataDir, ih.HexString(), "torrent")
	seedTorrentPath := path.Join(tm.DataDir, ih.HexString(), "torrent")
<<<<<<< HEAD
	log.Debug("TorrentManager", "torrentPath", torrentPath, "seedTorrentPath", seedTorrentPath)
	if _, err := os.Stat(torrentPath); err == nil {
		tm.AddTorrent(torrentPath)
		return
	} else if _, err := os.Stat(seedTorrentPath); err == nil {
=======
  log.Info("Torrent file path verify", "torrent", torrentPath, "seed torrent", seedTorrentPath)
	if _, err := os.Stat(seedTorrentPath); err == nil {
>>>>>>> ccaa909e
		tm.AddTorrent(seedTorrentPath)
		return
	} else if _, err := os.Stat(torrentPath); err == nil {
		tm.AddTorrent(torrentPath)
		return
	}
	log.Debug("Get torrent from magnet uri", "InfoHash", ih.HexString())

	tm.mu.Lock()
	defer tm.mu.Unlock()
	if _, ok := tm.torrents[ih]; ok {
		log.Warn("Torrent was already existed. Skip", "InfoHash", ih.HexString())
		//tm.mu.Unlock()
		return
	}

	spec.Storage = storage.NewFile(dataPath)
	if len(spec.Trackers) == 0 {
		spec.Trackers = append(spec.Trackers, []string{})
	}
	for _, tracker := range tm.trackers {
		spec.Trackers[0] = append(spec.Trackers[0], tracker)
	}
	t, _, err := tm.client.AddTorrentSpec(spec)
	tm.torrents[ih] = &Torrent{
		t,
		defaultBytesLimitation,
		int64(defaultBytesLimitation * expansionFactor),
		0,
		0,
		torrentPending,
		torrentPath,
	}
	//tm.mu.Unlock()
	log.Debug("Torrent is waiting for gotInfo", "InfoHash", ih.HexString())
  
	go tm.torrents[ih].GetTorrent()
}

// UpdateMagnet ...
func (tm *TorrentManager) UpdateMagnet(ih metainfo.Hash, BytesRequested int64) {
	log.Debug("Update torrent", "InfoHash", ih, "bytes", BytesRequested)
	tm.mu.Lock()
	defer tm.mu.Unlock()
	if t, ok := tm.torrents[ih]; ok {
		t.bytesRequested = BytesRequested
		if t.bytesRequested > t.bytesLimitation {
			t.bytesLimitation = int64(float64(BytesRequested) * expansionFactor)
		}
	}
	//tm.mu.Unlock()
}

// DropMagnet ...
func (tm *TorrentManager) DropMagnet(uri string) bool {
	spec, err := torrent.TorrentSpecFromMagnetURI(uri)
	if err != nil {
		log.Warn("error while removing magnet", "error", err)
	}
	ih := spec.InfoHash
	if t, ok := tm.torrents[ih]; ok {
		t.Torrent.Drop()
		delete(tm.torrents, ih)
		return true
	}
	return false
}

// NewTorrentManager ...
func NewTorrentManager(config *Config) *TorrentManager {
	cfg := torrent.NewDefaultClientConfig()
	// (TODO) some network device may not support utp protocol, which results in burst of latency
	cfg.DisableUTP = false
	cfg.NoDHT = false
	cfg.DhtStartingNodes = dht.GlobalBootstrapAddrs
	cfg.DataDir = config.DataDir
	cfg.DisableEncryption = true
	cfg.ExtendedHandshakeClientVersion = params.VersionWithMeta
	listenAddr := &net.TCPAddr{}
	log.Info("Torrent client listening on", "addr", listenAddr)
	cfg.SetListenAddr(listenAddr.String())
	cfg.Seed = true
	//cfg.EstablishedConnsPerTorrent = 5
	//cfg.HalfOpenConnsPerTorrent = 3
	log.Info("Torrent client configuration", "config", cfg)
	cl, err := torrent.NewClient(cfg)
	if err != nil {
		log.Error("Error while create torrent client", "err", err)
	}

	tmpFilePath := path.Join(config.DataDir, defaultTmpFilePath)
	if _, err := os.Stat(tmpFilePath); err == nil {
		os.Remove(tmpFilePath)
	}
	os.Mkdir(tmpFilePath, os.FileMode(os.ModePerm))

	TorrentManager := &TorrentManager{
		client:        cl,
		torrents:      make(map[metainfo.Hash]*Torrent),
		DataDir:       config.DataDir,
		TmpDataDir:    tmpFilePath,
		closeAll:      make(chan struct{}),
		newTorrent:    make(chan string, newTorrentChanBuffer),
		removeTorrent: make(chan string, removeTorrentChanBuffer),
		updateTorrent: make(chan interface{}, updateTorrentChanBuffer),
	}

	if len(config.DefaultTrackers) > 0 {
		//TorrentManager.SetTrackers(strings.Split(config.DefaultTrackers, ","))
		log.Info("Tracker list", "trackers", config.DefaultTrackers)
		TorrentManager.SetTrackers(config.DefaultTrackers)
		TorrentManager.SetTrackers(params.MainnetTrackers)
	}
	log.Info("Torrent client initialized")

	return TorrentManager
}

func (tm *TorrentManager) Start() error {

	go tm.mainLoop()
	go tm.listenTorrentProgress()

	return nil
}

func (tm *TorrentManager) mainLoop() {
	for {
		select {
		case torrent := <-tm.newTorrent:
			log.Debug("TorrentManager", "newTorrent", torrent)
			if isMagnetURI(torrent) {
				go tm.AddMagnet(torrent)
			} else {
				go tm.AddTorrent(torrent)
			}
		case torrent := <-tm.removeTorrent:
			if isMagnetURI(torrent) {
				go tm.DropMagnet(torrent)
			} else {
			}
		case msg := <-tm.updateTorrent:
			meta := msg.(FlowControlMeta)
			go tm.UpdateMagnet(meta.InfoHash, int64(meta.BytesRequested))
		case <-tm.closeAll:
			tm.halt = true
			tm.client.Close()
			return
		}
	}
}

const (
	loops = 10
)

func (tm *TorrentManager) listenTorrentProgress() {
	var counter uint64
	for counter = 0; ; counter++ {
		if tm.halt {
			return
		}
		var seeding_n int = 0
		var pending_n int = 0
		var progress_n int = 0
		for ih, t := range tm.torrents {
			if t.Seeding() {
				t.bytesCompleted = t.BytesCompleted()
				t.bytesMissing = t.BytesMissing()
				if counter >= loops {
					log.Debug("Torrent seeding",
						"InfoHash", ih.HexString(),
						"completed", t.bytesCompleted,
						"total", t.bytesCompleted+t.bytesMissing,
						"seeding", t.Torrent.Seeding(),
					)
					seeding_n += 1
				}
			} else if !t.Pending() {
				t.bytesCompleted = t.BytesCompleted()
				t.bytesMissing = t.BytesMissing()
				if t.bytesMissing == 0 {
					os.Symlink(
						path.Join(defaultTmpFilePath, ih.HexString()),
						path.Join(tm.DataDir, ih.HexString()),
					)
					t.Seed()
				} else if t.bytesCompleted >= t.bytesLimitation {
					t.Pause()
				} else if t.bytesCompleted < t.bytesLimitation {
					t.Run()
				}
				if counter >= loops {
					log.Debug("Torrent progress",
						"InfoHash", ih.HexString(),
						"completed", t.bytesCompleted,
						"requested", t.bytesLimitation,
						"total", t.bytesCompleted+t.bytesMissing,
						"status", t.status)
					progress_n += 1
				}
			} else {
				go t.GetTorrent()
				if counter >= loops {
					log.Debug("Torrent pending",
						"InfoHash", ih.HexString(),
						"completed", t.bytesCompleted,
						"requested", t.bytesLimitation,
						"total", t.bytesCompleted+t.bytesMissing,
						"status", t.status)
					pending_n += 1
				}
			}
		}
		if counter >= loops {
			log.Info("Torrent tasks working status", "progress", progress_n, "pending", pending_n, "seeding", seeding_n)
			counter = 0
		}
		time.Sleep(time.Second * queryTimeInterval)
	}
}<|MERGE_RESOLUTION|>--- conflicted
+++ resolved
@@ -203,19 +203,9 @@
 }
 
 func (tm *TorrentManager) AddTorrent(filePath string) {
-<<<<<<< HEAD
-	log.Debug("AddTorrent", "filePath", filePath)
-	var file_path_err error 
-	if _, file_path_err = os.Stat(filePath); file_path_err!= nil {
-		log.Error("AddTorrent", "Error", file_path_err)
-		return
-	}
-	log.Debug("AddTorrent", "filePath err", file_path_err)
-=======
 	if _, err := os.Stat(filePath); err != nil {
 		return
 	}
->>>>>>> ccaa909e
 	mi, err := metainfo.LoadFromFile(filePath)
 	if err != nil {
 		log.Error("Error while adding torrent", "Err", err)
@@ -311,16 +301,8 @@
 	dataPath := path.Join(tm.TmpDataDir, ih.HexString())
 	torrentPath := path.Join(tm.TmpDataDir, ih.HexString(), "torrent")
 	seedTorrentPath := path.Join(tm.DataDir, ih.HexString(), "torrent")
-<<<<<<< HEAD
-	log.Debug("TorrentManager", "torrentPath", torrentPath, "seedTorrentPath", seedTorrentPath)
-	if _, err := os.Stat(torrentPath); err == nil {
-		tm.AddTorrent(torrentPath)
-		return
-	} else if _, err := os.Stat(seedTorrentPath); err == nil {
-=======
   log.Info("Torrent file path verify", "torrent", torrentPath, "seed torrent", seedTorrentPath)
 	if _, err := os.Stat(seedTorrentPath); err == nil {
->>>>>>> ccaa909e
 		tm.AddTorrent(seedTorrentPath)
 		return
 	} else if _, err := os.Stat(torrentPath); err == nil {
