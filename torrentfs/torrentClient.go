--- conflicted
+++ resolved
@@ -31,11 +31,11 @@
 	updateTorrentChanBuffer         = 32
 	expansionFactor         float64 = 1.5
 	// Pending for gotInfo
-	torrentPending = 0
-	torrentPaused  = 1
-	torrentRunning = 2
-	torrentSeeding = 3
-	defaultTmpFilePath    = ".tmp"
+	torrentPending     = 0
+	torrentPaused      = 1
+	torrentRunning     = 2
+	torrentSeeding     = 3
+	defaultTmpFilePath = ".tmp"
 )
 
 // Torrent ...
@@ -48,13 +48,13 @@
 	status          int64
 }
 
-func (t * Torrent) Seed() {
+func (t *Torrent) Seed() {
 	t.VerifyData()
 	t.DownloadAll()
 	t.status = torrentSeeding
 }
 
-func (t * Torrent) Seeding() bool {
+func (t *Torrent) Seeding() bool {
 	return t.status == torrentSeeding
 }
 
@@ -274,11 +274,11 @@
 	torrentPath := path.Join(tm.TmpDataDir, ih.HexString(), "torrent")
 	seedTorrentPath := path.Join(tm.DataDir, ih.HexString(), "torrent")
 	if _, err := os.Stat(torrentPath); err == nil {
-//		log.Info("Torrent was already existed. Skip", "InfoHash", ih.HexString())
+		//		log.Info("Torrent was already existed. Skip", "InfoHash", ih.HexString())
 		tm.AddTorrent(torrentPath)
 		return
 	} else if _, err := os.Stat(seedTorrentPath); err == nil {
-//		log.Info("Torrent was already existed. Skip", "InfoHash", ih.HexString())
+		//		log.Info("Torrent was already existed. Skip", "InfoHash", ih.HexString())
 		tm.AddTorrent(seedTorrentPath)
 		return
 	}
@@ -409,7 +409,7 @@
 
 	go func() {
 		var counter uint64
-		for counter = 0;; counter++ {
+		for counter = 0; ; counter++ {
 			for ih, t := range TorrentManager.torrents {
 				t.bytesCompleted = t.BytesCompleted()
 				t.bytesMissing = t.BytesMissing()
@@ -417,10 +417,7 @@
 					if counter >= 20 {
 						log.Info("Torrent seeding",
 							"InfoHash", ih.HexString(),
-<<<<<<< HEAD
-=======
 							"completed", t.bytesCompleted,
->>>>>>> 7a407e2e
 							"total", t.bytesCompleted+t.bytesMissing,
 							"seeding", t.Torrent.Seeding(),
 						)
