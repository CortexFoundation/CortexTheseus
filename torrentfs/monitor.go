--- conflicted
+++ resolved
@@ -363,12 +363,7 @@
 		log.Error("Starting torrent fs ... ...", "error", err)
 		return err
 	}
-<<<<<<< HEAD
-	TorrentAPIAvailable.Unlock()
-	
-=======
-
->>>>>>> fef4b07b
+
 	log.Info("Torrent fs validation passed")
 	m.wg.Add(1)
 	go m.listenLatestBlock()
