--- conflicted
+++ resolved
@@ -100,12 +100,8 @@
 	// Open the db and recover any potential corruptions
 	db, err := leveldb.OpenFile(file, &opt.Options{
 		OpenFilesCacheCapacity: handles,
-<<<<<<< HEAD
-		MetadataCacheCapacity:  cache / 2 * opt.MiB,
-=======
 		MetadataCacheCapacity:  cache / 4 * opt.MiB,
 		BlockCacheCapacity:     cache / 4 * opt.MiB,
->>>>>>> 082fb149
 		WriteBuffer:            cache / 4 * opt.MiB, // Two of these are used internally
 		Filter:                 filter.NewBloomFilter(10),
 		DisableSeeksCompaction: true,
@@ -430,17 +426,10 @@
 			merr = err
 			continue
 		}
-<<<<<<< HEAD
-		if dataCacheHit + dataDiskHit != 0 {
-			db.dataCacheHitRateGauge.Update(int64(100 * dataCacheHit / (dataCacheHit + dataDiskHit)))
-		}
-		if metaCacheHit + metaDiskHit != 0 {
-=======
 		if dataCacheHit+dataDiskHit != 0 {
 			db.dataCacheHitRateGauge.Update(int64(100 * dataCacheHit / (dataCacheHit + dataDiskHit)))
 		}
 		if metaCacheHit+metaDiskHit != 0 {
->>>>>>> 082fb149
 			db.metaCacheHitRateGauge.Update(int64(100 * metaCacheHit / (metaCacheHit + metaDiskHit)))
 		}
 
@@ -455,11 +444,7 @@
 			merr = err
 			continue
 		}
-<<<<<<< HEAD
-		if filterHit + filterMiss != 0 {
-=======
 		if filterHit+filterMiss != 0 {
->>>>>>> 082fb149
 			db.falsePositiveRateGauge.Update(int64(100 * filterMiss / (filterHit + filterMiss)))
 		}
 
