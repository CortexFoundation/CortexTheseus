--- conflicted
+++ resolved
@@ -39,12 +39,8 @@
 	SstoreSetGas          uint64 = 20000   // Once per SLOAD operation.
 	LogDataGas            uint64 = 8       // Per byte in a LOG* operation's data.
 	CallStipend           uint64 = 2300    // Free gas given at beginning of call.
-<<<<<<< HEAD
 	CallInferGas          uint64 = 1000000 // Base gas for call infer
 	InferOpsPerGas        uint64 = 1500    // 1 gas infer 1500 ops
-=======
-	CallInferGas          uint64 = 100000 // Base gas for call infer
->>>>>>> 1a64a349
 
 	Sha3Gas         uint64 = 30    // Once per SHA3 operation.
 	Sha3WordGas     uint64 = 6     // Once per word of the SHA3 operation's data.
