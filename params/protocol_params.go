// Copyright 2015 The CortexFoundation Authors
// This file is part of the CortexFoundation library.
//
// The CortexFoundation library is free software: you can redistribute it and/or modify
// it under the terms of the GNU Lesser General Public License as published by
// the Free Software Foundation, either version 3 of the License, or
// (at your option) any later version.
//
// The CortexFoundation library is distributed in the hope that it will be useful,
// but WITHOUT ANY WARRANTY; without even the implied warranty of
// MERCHANTABILITY or FITNESS FOR A PARTICULAR PURPOSE. See the
// GNU Lesser General Public License for more details.
//
// You should have received a copy of the GNU Lesser General Public License
// along with the CortexFoundation library. If not, see <http://www.gnu.org/licenses/>.

package params

import "math/big"

const (
	//all configs should not be changed
	GasLimitBoundDivisor uint64 = 1024        // The bound divisor of the gas limit, used in update calculations.
<<<<<<< HEAD
	MinGasLimit          uint64 = 8000000     // Minimum the gas limit may ever be.
=======
	MinGasLimit          uint64 = 80000000    // Minimum the gas limit may ever be.
>>>>>>> 7062d430
	GenesisGasLimit      uint64 = MinGasLimit // Gas limit of the Genesis block.
	MinerGasFloor        uint64 = MinGasLimit
	MinerGasCeil         uint64 = 160000000

	MaximumExtraDataSize  uint64 = 32      // Maximum size extra data may be after Genesis.
	ExpByteGas            uint64 = 10      // Times ceil(log256(exponent)) for the EXP instruction.
	SloadGas              uint64 = 50      // Multiplied by the number of 32-byte words that are copied (round up) for any *COPY operation and added.
	CallValueTransferGas  uint64 = 9000    // Paid for CALL when the value transfer is non-zero.
	CallNewAccountGas     uint64 = 25000   // Paid for CALL when the destination address didn't exist prior.
	TxGas                 uint64 = 21000   // Per transaction not creating a contract. NOTE: Not payable on data of calls between transactions.
	TxGasContractCreation uint64 = 53000   // Per transaction that creates a contract. NOTE: Not payable on data of calls between transactions.
	UploadGas             uint64 = 277777  //555555
	TxDataZeroGas         uint64 = 4       // Per byte of data attached to a transaction that equals zero. NOTE: Not payable on data of calls between transactions.
	QuadCoeffDiv          uint64 = 512     // Divisor for the quadratic particle of the memory cost equation.
	SstoreSetGas          uint64 = 20000   // Once per SLOAD operation.
	LogDataGas            uint64 = 8       // Per byte in a LOG* operation's data.
	CallStipend           uint64 = 2300    // Free gas given at beginning of call.
	CallInferGas          uint64 = 1000000 // Base gas for call infer
	InferOpsPerGas        uint64 = 20000   // 1 gas infer 10000 ops

	Sha3Gas         uint64 = 30    // Once per SHA3 operation.
	Sha3WordGas     uint64 = 6     // Once per word of the SHA3 operation's data.
	SstoreResetGas  uint64 = 5000  // Once per SSTORE operation if the zeroness changes from zero.
	SstoreClearGas  uint64 = 5000  // Once per SSTORE operation if the zeroness doesn't change.
	SstoreRefundGas uint64 = 15000 // Once per SSTORE operation if the zeroness changes to zero.

	NetSstoreNoopGas  uint64 = 200   // Once per SSTORE operation if the value doesn't change.
	NetSstoreInitGas  uint64 = 20000 // Once per SSTORE operation from clean zero.
	NetSstoreCleanGas uint64 = 5000  // Once per SSTORE operation from clean non-zero.
	NetSstoreDirtyGas uint64 = 200   // Once per SSTORE operation from dirty.

	NetSstoreClearRefund      uint64 = 15000 // Once per SSTORE operation for clearing an originally existing storage slot
	NetSstoreResetRefund      uint64 = 4800  // Once per SSTORE operation for resetting to the original non-zero value
	NetSstoreResetClearRefund uint64 = 19800 // Once per SSTORE operation for resetting to the original zero value
	JumpdestGas               uint64 = 1     // Refunded gas, once per SSTORE operation if the zeroness changes to zero.
	EpochDuration             uint64 = 30000 // Duration between proof-of-work epochs.
	CallGas                   uint64 = 40    // Once per CALL operation & message call transaction.
	CreateDataGas             uint64 = 20    //200
	CallCreateDepth           uint64 = 1024  // Maximum depth of call/create stack.
	ExpGas                    uint64 = 10    // Once per EXP instruction
	LogGas                    uint64 = 375   // Per LOG* operation.
	CopyGas                   uint64 = 3     //
	StackLimit                uint64 = 1024  // Maximum size of VM stack allowed.
	TierStepGas               uint64 = 0     // Once per operation, for a selection of them.
	LogTopicGas               uint64 = 375   // Multiplied by the * of the LOG*, per LOG transaction. e.g. LOG0 incurs 0 * c_txLogTopicGas, LOG4 incurs 4 * c_txLogTopicGas.
	CreateGas                 uint64 = 32000 // Once per CREATE operation & contract-creation transaction.
	Create2Gas                uint64 = 32000 // Once per CREATE2 operation
	SuicideRefundGas          uint64 = 24000 // Refunded following a suicide operation.
	MemoryGas                 uint64 = 3     // Times the address of the (highest referenced byte in memory + 1). NOTE: referencing happens on read, write and in instructions such as RETURN and CALL.
	TxDataNonZeroGas          uint64 = 68    // Per byte of data attached to a transaction that is not equal to zero. NOTE: Not payable on data of calls between transactions.

	MaxCodeSize = 24576 // Maximum bytecode to permit for a contract
	//MaxRawSize  = 384 * 1024

	// Precompiled contract gas prices

	EcrecoverGas            uint64 = 3000   // Elliptic curve sender recovery gas price
	Sha256BaseGas           uint64 = 60     // Base price for a SHA256 operation
	Sha256PerWordGas        uint64 = 12     // Per-word price for a SHA256 operation
	Ripemd160BaseGas        uint64 = 600    // Base price for a RIPEMD160 operation
	Ripemd160PerWordGas     uint64 = 120    // Per-word price for a RIPEMD160 operation
	IdentityBaseGas         uint64 = 15     // Base price for a data copy operation
	IdentityPerWordGas      uint64 = 3      // Per-work price for a data copy operation
	ModExpQuadCoeffDiv      uint64 = 20     // Divisor for the quadratic particle of the big int modular exponentiation
	Bn256AddGas             uint64 = 500    // Gas needed for an elliptic curve addition
	Bn256ScalarMulGas       uint64 = 40000  // Gas needed for an elliptic curve scalar multiplication
	Bn256PairingBaseGas     uint64 = 100000 // Base price for an elliptic curve pairing check
	Bn256PairingPerPointGas uint64 = 80000  // Per-point price for an elliptic curve pairing check
)

var (
<<<<<<< HEAD
	DifficultyBoundDivisor = big.NewInt(2)   // The bound divisor of the difficulty, used in the update calculations.
	GenesisDifficulty      = big.NewInt(512) // Difficulty of the Genesis block.
	MinimumDifficulty      = big.NewInt(2)   // The minimum that the difficulty may ever be.
=======
	DifficultyBoundDivisor = big.NewInt(2) // The bound divisor of the difficulty, used in the update calculations.
	GenesisDifficulty      = big.NewInt(2) // Difficulty of the Genesis block.
	MinimumDifficulty      = big.NewInt(2) // The minimum that the difficulty may ever be.
>>>>>>> 7062d430

	MeanDifficultyBoundDivisor = big.NewInt(1024)

	HighDifficultyBoundDivisor = big.NewInt(2048) // The bound divisor of the difficulty, used in the update calculations.

	DurationLimit = big.NewInt(13) // The decision boundary on the blocktime duration used to determine whether difficulty should go up or not.

	// For Internal Test
	//CTXC_TOP = big.NewInt(0).Mul(big.NewInt(15000), big.NewInt(1000000000000000000))
	//CTXC_INIT = big.NewInt(0).Mul(big.NewInt(0), big.NewInt(1000000000000000000))
	//CTXC_MINING = big.NewInt(0).Mul(big.NewInt(15000), big.NewInt(1000000000000000000))

	// For Mainnet
	// |CTXC_TOP|:    Total Amount of Cortex Coin(CTXC) is lightspeed in vacuum: 299792458 m/s
	CTXC_TOP = big.NewInt(0).Mul(big.NewInt(299792458), big.NewInt(1000000000000000000))
	// |CTXC_INIT|:   For Pre-Allocated CTXCs before Mainnet launch
	CTXC_INIT = big.NewInt(0).Mul(big.NewInt(149792458), big.NewInt(1000000000000000000))
	// |CTXC_MINING|: For mining
	CTXC_MINING = big.NewInt(0).Mul(big.NewInt(150000000), big.NewInt(1000000000000000000))
)

const (
	SeedingBlks = 6   // TESTING: for torrent seed spreading
	MatureBlks  = 100 // Blocks between model uploading tx and model ready for use.
	// For the full node to synchronize the models
	BernardMatureBlks = 10                  // TESTING: For the full node to synchronize the models, in cerebro testnet
	ExpiredBlks       = 1000000000000000000 // TESTING: Model expire blocks. Not effective. 8409600

	PER_UPLOAD_BYTES       uint64 = 1 * 512 * 1024     // Step of each progress update about how many bytes per upload tx
	DEFAULT_UPLOAD_BYTES   uint64 = 0                  // Default upload bytes
	MODEL_MIN_UPLOAD_BYTES        = 0                  // Minimum size of a model
	MODEL_MAX_UPLOAD_BYTES uint64 = 1024 * 1024 * 1024 // Maximum size of a model
	MODEL_GAS_LIMIT        uint64 = 20000              // Max gas limit for a model inference's reward to the author

	//CONFIRM_TIME   = -60                 // TESTING:* time.Second block should be protected past this time
	//CONFIRM_BLOCKS = 12                  // TESTING

<<<<<<< HEAD
	BLOCK_QUOTA = 65536 // Upon the generation of a new valid block, 64kB file quota is added to the network. Empty blocks also count.
=======
	BLOCK_QUOTA = 655360000                  // Upon the generation of a new valid block, 64kB file quota is added to the network. Empty blocks also count.
>>>>>>> 7062d430
)<|MERGE_RESOLUTION|>--- conflicted
+++ resolved
@@ -21,11 +21,7 @@
 const (
 	//all configs should not be changed
 	GasLimitBoundDivisor uint64 = 1024        // The bound divisor of the gas limit, used in update calculations.
-<<<<<<< HEAD
 	MinGasLimit          uint64 = 8000000     // Minimum the gas limit may ever be.
-=======
-	MinGasLimit          uint64 = 80000000    // Minimum the gas limit may ever be.
->>>>>>> 7062d430
 	GenesisGasLimit      uint64 = MinGasLimit // Gas limit of the Genesis block.
 	MinerGasFloor        uint64 = MinGasLimit
 	MinerGasCeil         uint64 = 160000000
@@ -97,15 +93,9 @@
 )
 
 var (
-<<<<<<< HEAD
 	DifficultyBoundDivisor = big.NewInt(2)   // The bound divisor of the difficulty, used in the update calculations.
 	GenesisDifficulty      = big.NewInt(512) // Difficulty of the Genesis block.
 	MinimumDifficulty      = big.NewInt(2)   // The minimum that the difficulty may ever be.
-=======
-	DifficultyBoundDivisor = big.NewInt(2) // The bound divisor of the difficulty, used in the update calculations.
-	GenesisDifficulty      = big.NewInt(2) // Difficulty of the Genesis block.
-	MinimumDifficulty      = big.NewInt(2) // The minimum that the difficulty may ever be.
->>>>>>> 7062d430
 
 	MeanDifficultyBoundDivisor = big.NewInt(1024)
 
@@ -143,9 +133,5 @@
 	//CONFIRM_TIME   = -60                 // TESTING:* time.Second block should be protected past this time
 	//CONFIRM_BLOCKS = 12                  // TESTING
 
-<<<<<<< HEAD
 	BLOCK_QUOTA = 65536 // Upon the generation of a new valid block, 64kB file quota is added to the network. Empty blocks also count.
-=======
-	BLOCK_QUOTA = 655360000                  // Upon the generation of a new valid block, 64kB file quota is added to the network. Empty blocks also count.
->>>>>>> 7062d430
 )