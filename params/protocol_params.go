// Copyright 2015 The CortexFoundation Authors
// This file is part of the CortexFoundation library.
//
// The CortexFoundation library is free software: you can redistribute it and/or modify
// it under the terms of the GNU Lesser General Public License as published by
// the Free Software Foundation, either version 3 of the License, or
// (at your option) any later version.
//
// The CortexFoundation library is distributed in the hope that it will be useful,
// but WITHOUT ANY WARRANTY; without even the implied warranty of
// MERCHANTABILITY or FITNESS FOR A PARTICULAR PURPOSE. See the
// GNU Lesser General Public License for more details.
//
// You should have received a copy of the GNU Lesser General Public License
// along with the CortexFoundation library. If not, see <http://www.gnu.org/licenses/>.

package params

import "math/big"

const (
	//all configs should not be changed
	GasLimitBoundDivisor uint64 = 1024        // The bound divisor of the gas limit, used in update calculations.
	MinGasLimit          uint64 = 8000000     // Minimum the gas limit may ever be.
	GenesisGasLimit      uint64 = MinGasLimit // Gas limit of the Genesis block.
	MinerGasFloor        uint64 = MinGasLimit
	MinerGasCeil         uint64 = 16000000

	MaximumExtraDataSize  uint64 = 32      // Maximum size extra data may be after Genesis.
	ExpByteGas            uint64 = 10      // Times ceil(log256(exponent)) for the EXP instruction.
	SloadGas              uint64 = 50      // Multiplied by the number of 32-byte words that are copied (round up) for any *COPY operation and added.
	CallValueTransferGas  uint64 = 9000    // Paid for CALL when the value transfer is non-zero.
	CallNewAccountGas     uint64 = 25000   // Paid for CALL when the destination address didn't exist prior.
	TxGas                 uint64 = 21000   // Per transaction not creating a contract. NOTE: Not payable on data of calls between transactions.
	TxGasContractCreation uint64 = 53000   // Per transaction that creates a contract. NOTE: Not payable on data of calls between transactions.
	UploadGas             uint64 = 277777  //555555
	TxDataZeroGas         uint64 = 4       // Per byte of data attached to a transaction that equals zero. NOTE: Not payable on data of calls between transactions.
	QuadCoeffDiv          uint64 = 512     // Divisor for the quadratic particle of the memory cost equation.
	SstoreSetGas          uint64 = 20000   // Once per SLOAD operation.
	LogDataGas            uint64 = 8       // Per byte in a LOG* operation's data.
	CallStipend           uint64 = 2300    // Free gas given at beginning of call.
	CallInferGas          uint64 = 1000000 // Base gas for call infer
	InferOpsPerGas        uint64 = 20000   // 1 gas infer 10000 ops

	Sha3Gas         uint64 = 30    // Once per SHA3 operation.
	Sha3WordGas     uint64 = 6     // Once per word of the SHA3 operation's data.
	SstoreResetGas  uint64 = 5000  // Once per SSTORE operation if the zeroness changes from zero.
	SstoreClearGas  uint64 = 5000  // Once per SSTORE operation if the zeroness doesn't change.
	SstoreRefundGas uint64 = 15000 // Once per SSTORE operation if the zeroness changes to zero.

	NetSstoreNoopGas  uint64 = 200   // Once per SSTORE operation if the value doesn't change.
	NetSstoreInitGas  uint64 = 20000 // Once per SSTORE operation from clean zero.
	NetSstoreCleanGas uint64 = 5000  // Once per SSTORE operation from clean non-zero.
	NetSstoreDirtyGas uint64 = 200   // Once per SSTORE operation from dirty.

	NetSstoreClearRefund      uint64 = 15000 // Once per SSTORE operation for clearing an originally existing storage slot
	NetSstoreResetRefund      uint64 = 4800  // Once per SSTORE operation for resetting to the original non-zero value
	NetSstoreResetClearRefund uint64 = 19800 // Once per SSTORE operation for resetting to the original zero value
	JumpdestGas               uint64 = 1     // Refunded gas, once per SSTORE operation if the zeroness changes to zero.
	EpochDuration             uint64 = 30000 // Duration between proof-of-work epochs.
	CallGas                   uint64 = 40    // Once per CALL operation & message call transaction.
	CreateDataGas             uint64 = 20    //200
	CallCreateDepth           uint64 = 1024  // Maximum depth of call/create stack.
	ExpGas                    uint64 = 10    // Once per EXP instruction
	LogGas                    uint64 = 375   // Per LOG* operation.
	CopyGas                   uint64 = 3     //
	StackLimit                uint64 = 1024  // Maximum size of VM stack allowed.
	TierStepGas               uint64 = 0     // Once per operation, for a selection of them.
	LogTopicGas               uint64 = 375   // Multiplied by the * of the LOG*, per LOG transaction. e.g. LOG0 incurs 0 * c_txLogTopicGas, LOG4 incurs 4 * c_txLogTopicGas.
	CreateGas                 uint64 = 32000 // Once per CREATE operation & contract-creation transaction.
	Create2Gas                uint64 = 32000 // Once per CREATE2 operation
	SuicideRefundGas          uint64 = 24000 // Refunded following a suicide operation.
	MemoryGas                 uint64 = 3     // Times the address of the (highest referenced byte in memory + 1). NOTE: referencing happens on read, write and in instructions such as RETURN and CALL.
	TxDataNonZeroGas          uint64 = 68    // Per byte of data attached to a transaction that is not equal to zero. NOTE: Not payable on data of calls between transactions.

	MaxCodeSize = 24576 // Maximum bytecode to permit for a contract
	//MaxRawSize  = 384 * 1024

	// Precompiled contract gas prices

	EcrecoverGas            uint64 = 3000   // Elliptic curve sender recovery gas price
	Sha256BaseGas           uint64 = 60     // Base price for a SHA256 operation
	Sha256PerWordGas        uint64 = 12     // Per-word price for a SHA256 operation
	Ripemd160BaseGas        uint64 = 600    // Base price for a RIPEMD160 operation
	Ripemd160PerWordGas     uint64 = 120    // Per-word price for a RIPEMD160 operation
	IdentityBaseGas         uint64 = 15     // Base price for a data copy operation
	IdentityPerWordGas      uint64 = 3      // Per-work price for a data copy operation
	ModExpQuadCoeffDiv      uint64 = 20     // Divisor for the quadratic particle of the big int modular exponentiation
	Bn256AddGas             uint64 = 500    // Gas needed for an elliptic curve addition
	Bn256ScalarMulGas       uint64 = 40000  // Gas needed for an elliptic curve scalar multiplication
	Bn256PairingBaseGas     uint64 = 100000 // Base price for an elliptic curve pairing check
	Bn256PairingPerPointGas uint64 = 80000  // Per-point price for an elliptic curve pairing check
)

var (
	DifficultyBoundDivisor = big.NewInt(2)   // The bound divisor of the difficulty, used in the update calculations.
	GenesisDifficulty      = big.NewInt(512) // Difficulty of the Genesis block.
	MinimumDifficulty      = big.NewInt(2)   // The minimum that the difficulty may ever be.

	MeanDifficultyBoundDivisor = big.NewInt(1024)

	HighDifficultyBoundDivisor = big.NewInt(2048) // The bound divisor of the difficulty, used in the update calculations.

	DurationLimit = big.NewInt(13) // The decision boundary on the blocktime duration used to determine whether difficulty should go up or not.

	// For Internal Test
	//CTXC_TOP = big.NewInt(0).Mul(big.NewInt(15000), big.NewInt(1000000000000000000))
	//CTXC_INIT = big.NewInt(0).Mul(big.NewInt(0), big.NewInt(1000000000000000000))
	//CTXC_MINING = big.NewInt(0).Mul(big.NewInt(15000), big.NewInt(1000000000000000000))

	// For Mainnet
	// |CTXC_TOP|:    Total Amount of Cortex Coin(CTXC) is lightspeed in vacuum: 299792458 m/s
<<<<<<< HEAD
	CTXC_TOP    = big.NewInt(0).Mul(big.NewInt(299792458), big.NewInt(1000000000000000000))
	// |CTXC_INIT|:   For Pre-Allocated CTXCs before Mainnet launch
	CTXC_INIT   = big.NewInt(0).Mul(big.NewInt(149792458), big.NewInt(1000000000000000000))
=======
	CTXC_TOP = big.NewInt(0).Mul(big.NewInt(299792458), big.NewInt(1000000000000000000))
	// |CTXC_INIT|:   For Pre-Allocated CTXCs before Mainnet launch
	CTXC_INIT = big.NewInt(0).Mul(big.NewInt(149792458), big.NewInt(1000000000000000000))
>>>>>>> 34bbde96
	// |CTXC_MINING|: For mining
	CTXC_MINING = big.NewInt(0).Mul(big.NewInt(150000000), big.NewInt(1000000000000000000))
)

const (
<<<<<<< HEAD
	// SeedingBlks = 6                   // TESTING: for torrent seed spreading
	MatureBlks  = 100                    // Blocks between model uploading tx and model ready for use.
	                                     // For the full node to synchronize the models 
  BernardMatureBlks  = 1              // TESTING: For the full node to synchronize the models, in cerebro testnet
	ExpiredBlks = 1000000000000000000    // TESTING: Model expire blocks. Not effective. 8409600

	PER_UPLOAD_BYTES       uint64 = 1 * 512 * 1024 // Step of each progress update about how many bytes per upload tx
	DEFAULT_UPLOAD_BYTES   uint64 = 0              // Default upload bytes
	MODEL_MIN_UPLOAD_BYTES        = 0	       // Minimum size of a model
	MODEL_MAX_UPLOAD_BYTES uint64 = 1024 * 1024 * 1024 // Maximum size of a model
	MODEL_GAS_LIMIT        uint64 = 20000          // Max gas limit for a model inference's reward to the author
=======
	SeedingBlks = 6   // TESTING: for torrent seed spreading
	MatureBlks  = 100 // Blocks between model uploading tx and model ready for use.
	// For the full node to synchronize the models
	BernardMatureBlks = 10                  // TESTING: For the full node to synchronize the models, in cerebro testnet
	ExpiredBlks       = 1000000000000000000 // TESTING: Model expire blocks. Not effective. 8409600

	PER_UPLOAD_BYTES       uint64 = 1 * 512 * 1024     // Step of each progress update about how many bytes per upload tx
	DEFAULT_UPLOAD_BYTES   uint64 = 0                  // Default upload bytes
	MODEL_MIN_UPLOAD_BYTES        = 0                  // Minimum size of a model
	MODEL_MAX_UPLOAD_BYTES uint64 = 1024 * 1024 * 1024 // Maximum size of a model
	MODEL_GAS_LIMIT        uint64 = 20000              // Max gas limit for a model inference's reward to the author
>>>>>>> 34bbde96

	//CONFIRM_TIME   = -60                 // TESTING:* time.Second block should be protected past this time
	//CONFIRM_BLOCKS = 12                  // TESTING

<<<<<<< HEAD
	BLOCK_QUOTA = 65536                  // Upon the generation of a new valid block, 64kB file quota is added to the network. Empty blocks also count.
=======
	BLOCK_QUOTA = 65536 // Upon the generation of a new valid block, 64kB file quota is added to the network. Empty blocks also count.
>>>>>>> 34bbde96
)<|MERGE_RESOLUTION|>--- conflicted
+++ resolved
@@ -110,33 +110,14 @@
 
 	// For Mainnet
 	// |CTXC_TOP|:    Total Amount of Cortex Coin(CTXC) is lightspeed in vacuum: 299792458 m/s
-<<<<<<< HEAD
-	CTXC_TOP    = big.NewInt(0).Mul(big.NewInt(299792458), big.NewInt(1000000000000000000))
-	// |CTXC_INIT|:   For Pre-Allocated CTXCs before Mainnet launch
-	CTXC_INIT   = big.NewInt(0).Mul(big.NewInt(149792458), big.NewInt(1000000000000000000))
-=======
 	CTXC_TOP = big.NewInt(0).Mul(big.NewInt(299792458), big.NewInt(1000000000000000000))
 	// |CTXC_INIT|:   For Pre-Allocated CTXCs before Mainnet launch
 	CTXC_INIT = big.NewInt(0).Mul(big.NewInt(149792458), big.NewInt(1000000000000000000))
->>>>>>> 34bbde96
 	// |CTXC_MINING|: For mining
 	CTXC_MINING = big.NewInt(0).Mul(big.NewInt(150000000), big.NewInt(1000000000000000000))
 )
 
 const (
-<<<<<<< HEAD
-	// SeedingBlks = 6                   // TESTING: for torrent seed spreading
-	MatureBlks  = 100                    // Blocks between model uploading tx and model ready for use.
-	                                     // For the full node to synchronize the models 
-  BernardMatureBlks  = 1              // TESTING: For the full node to synchronize the models, in cerebro testnet
-	ExpiredBlks = 1000000000000000000    // TESTING: Model expire blocks. Not effective. 8409600
-
-	PER_UPLOAD_BYTES       uint64 = 1 * 512 * 1024 // Step of each progress update about how many bytes per upload tx
-	DEFAULT_UPLOAD_BYTES   uint64 = 0              // Default upload bytes
-	MODEL_MIN_UPLOAD_BYTES        = 0	       // Minimum size of a model
-	MODEL_MAX_UPLOAD_BYTES uint64 = 1024 * 1024 * 1024 // Maximum size of a model
-	MODEL_GAS_LIMIT        uint64 = 20000          // Max gas limit for a model inference's reward to the author
-=======
 	SeedingBlks = 6   // TESTING: for torrent seed spreading
 	MatureBlks  = 100 // Blocks between model uploading tx and model ready for use.
 	// For the full node to synchronize the models
@@ -148,14 +129,9 @@
 	MODEL_MIN_UPLOAD_BYTES        = 0                  // Minimum size of a model
 	MODEL_MAX_UPLOAD_BYTES uint64 = 1024 * 1024 * 1024 // Maximum size of a model
 	MODEL_GAS_LIMIT        uint64 = 20000              // Max gas limit for a model inference's reward to the author
->>>>>>> 34bbde96
 
 	//CONFIRM_TIME   = -60                 // TESTING:* time.Second block should be protected past this time
 	//CONFIRM_BLOCKS = 12                  // TESTING
 
-<<<<<<< HEAD
-	BLOCK_QUOTA = 65536                  // Upon the generation of a new valid block, 64kB file quota is added to the network. Empty blocks also count.
-=======
 	BLOCK_QUOTA = 65536 // Upon the generation of a new valid block, 64kB file quota is added to the network. Empty blocks also count.
->>>>>>> 34bbde96
 )