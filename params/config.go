--- conflicted
+++ resolved
@@ -62,10 +62,6 @@
 var (
 	MainnetTrustedCheckpoint = &TrustedCheckpoint{
 		Name:         "mainnet",
-<<<<<<< HEAD
-		SectionIndex: 1,
-		SectionHead:  common.HexToHash("0xf23a3cc21aeb2ec4ad0d81f841ed45256604b2ff158353d0160b79c125b73870"),
-=======
 		SectionIndex: 11,
 		SectionHead:  common.HexToHash("0xa545bd6b0b23741c0cb1883f2aa6286e3d74892ae074bfd0b026e5ea41d038e4"),
 	}
@@ -86,7 +82,6 @@
 			//                common.HexToAddress("0x0DF8fa387C602AE62559cC4aFa4972A7045d6707"),
 		},
 		Threshold: 2,
->>>>>>> 036e250e
 	}
 	// MainnetChainConfig is the chain parameters to run a node on the main network.
 	MainnetChainConfig = &ChainConfig{
