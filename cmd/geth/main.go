--- conflicted
+++ resolved
@@ -151,21 +151,6 @@
 	}
 
 	whisperFlags = []cli.Flag{
-<<<<<<< HEAD
-	// 	utils.WhisperEnabledFlag,
-	// 	utils.WhisperMaxMessageSizeFlag,
-	// 	utils.WhisperMinPOWFlag,
-	// 	utils.WhisperRestrictConnectionBetweenLightClientsFlag,
-	}
-
-	metricsFlags = []cli.Flag{
-	//	utils.MetricsEnableInfluxDBFlag,
-	//	utils.MetricsInfluxDBEndpointFlag,
-	//	utils.MetricsInfluxDBDatabaseFlag,
-	//	utils.MetricsInfluxDBUsernameFlag,
-	//	utils.MetricsInfluxDBPasswordFlag,
-	//	utils.MetricsInfluxDBHostTagFlag,
-=======
 		// 	utils.WhisperEnabledFlag,
 		// 	utils.WhisperMaxMessageSizeFlag,
 		// 	utils.WhisperMinPOWFlag,
@@ -179,7 +164,6 @@
 		//	utils.MetricsInfluxDBUsernameFlag,
 		//	utils.MetricsInfluxDBPasswordFlag,
 		//	utils.MetricsInfluxDBHostTagFlag,
->>>>>>> 66ce2eb9
 	}
 )
 
@@ -203,11 +187,6 @@
 		// See accountcmd.go:
 		accountCommand,
 
-<<<<<<< HEAD
-
-
-=======
->>>>>>> 66ce2eb9
 		// walletCommand,
 		// See consolecmd.go:
 		consoleCommand,
