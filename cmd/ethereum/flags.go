/*
	This file is part of go-ethereum

	go-ethereum is free software: you can redistribute it and/or modify
	it under the terms of the GNU General Public License as published by
	the Free Software Foundation, either version 3 of the License, or
	(at your option) any later version.

	go-ethereum is distributed in the hope that it will be useful,
	but WITHOUT ANY WARRANTY; without even the implied warranty of
	MERCHANTABILITY or FITNESS FOR A PARTICULAR PURPOSE.  See the
	GNU General Public License for more details.

	You should have received a copy of the GNU General Public License
	along with go-ethereum.  If not, see <http://www.gnu.org/licenses/>.
*/
/**
 * @authors
 * 	Jeffrey Wilcke <i@jev.io>
 */
package main

import (
	"crypto/ecdsa"
	"flag"
	"fmt"
	"log"
	"os"
	"path"
	"runtime"

	"github.com/ethereum/go-ethereum/crypto"
	"github.com/ethereum/go-ethereum/ethutil"
	"github.com/ethereum/go-ethereum/logger"
	"github.com/ethereum/go-ethereum/p2p/nat"
	"github.com/ethereum/go-ethereum/vm"
)

var (
	Identifier       string
	KeyRing          string
	DiffTool         bool
	DiffType         string
	KeyStore         string
	StartRpc         bool
	StartWebSockets  bool
	RpcListenAddress string
	RpcPort          int
<<<<<<< HEAD
	WsPort           int
=======
>>>>>>> 377b5d19
	OutboundPort     string
	ShowGenesis      bool
	AddPeer          string
	MaxPeer          int
	GenAddr          bool
	BootNodes        string
	NodeKey          *ecdsa.PrivateKey
	NAT              nat.Interface
	SecretFile       string
	ExportDir        string
	NonInteractive   bool
	Datadir          string
	LogFile          string
	ConfigFile       string
	DebugFile        string
	LogLevel         int
	LogFormat        string
	Dump             bool
	DumpHash         string
	DumpNumber       int
	VmType           int
	ImportChain      string
	SHH              bool
	Dial             bool
	PrintVersion     bool
	MinerThreads     int
)

// flags specific to cli client
var (
	StartMining    bool
	StartJsConsole bool
	InputFile      string
)

var defaultConfigFile = path.Join(ethutil.DefaultDataDir(), "conf.ini")

func Init() {
	// TODO: move common flag processing to cmd/util
	flag.Usage = func() {
		fmt.Fprintf(os.Stderr, "%s [options] [filename]:\noptions precedence: default < config file < environment variables < command line\n", os.Args[0])
		flag.PrintDefaults()
	}

	flag.IntVar(&VmType, "vm", 0, "Virtual Machine type: 0-1: standard, debug")
	flag.StringVar(&Identifier, "id", "", "Custom client identifier")
	flag.StringVar(&KeyRing, "keyring", "", "identifier for keyring to use")
	flag.StringVar(&KeyStore, "keystore", "db", "system to store keyrings: db|file")

	flag.StringVar(&RpcListenAddress, "rpcaddr", "127.0.0.1", "address for json-rpc server to listen on")
	flag.IntVar(&RpcPort, "rpcport", 8545, "port to start json-rpc server on")
	flag.BoolVar(&StartRpc, "rpc", false, "start rpc server")
	flag.BoolVar(&NonInteractive, "y", false, "non-interactive mode (say yes to confirmations)")
	flag.BoolVar(&GenAddr, "genaddr", false, "create a new priv/pub key")
	flag.StringVar(&SecretFile, "import", "", "imports the file given (hex or mnemonic formats)")
	flag.StringVar(&ExportDir, "export", "", "exports the session keyring to files in the directory given")
	flag.StringVar(&LogFile, "logfile", "", "log file (defaults to standard output)")
	flag.StringVar(&Datadir, "datadir", ethutil.DefaultDataDir(), "specifies the datadir to use")
	flag.StringVar(&ConfigFile, "conf", defaultConfigFile, "config file")
	flag.StringVar(&DebugFile, "debug", "", "debug file (no debugging if not set)")
	flag.IntVar(&LogLevel, "loglevel", int(logger.InfoLevel), "loglevel: 0-5 (= silent,error,warn,info,debug,debug detail)")
	flag.StringVar(&LogFormat, "logformat", "std", "logformat: std,raw")
	flag.BoolVar(&DiffTool, "difftool", false, "creates output for diff'ing. Sets LogLevel=0")
	flag.StringVar(&DiffType, "diff", "all", "sets the level of diff output [vm, all]. Has no effect if difftool=false")
	flag.BoolVar(&ShowGenesis, "genesis", false, "Dump the genesis block")
	flag.StringVar(&ImportChain, "chain", "", "Imports given chain")

	flag.BoolVar(&Dump, "dump", false, "output the ethereum state in JSON format. Sub args [number, hash]")
	flag.StringVar(&DumpHash, "hash", "", "specify arg in hex")
	flag.IntVar(&DumpNumber, "number", -1, "specify arg in number")

	flag.BoolVar(&StartMining, "mine", false, "start mining")
	flag.BoolVar(&StartJsConsole, "js", false, "launches javascript console")
	flag.BoolVar(&PrintVersion, "version", false, "prints version number")
	flag.IntVar(&MinerThreads, "minerthreads", runtime.NumCPU(), "number of miner threads")

	// Network stuff
	var (
		nodeKeyFile = flag.String("nodekey", "", "network private key file")
		nodeKeyHex  = flag.String("nodekeyhex", "", "network private key (for testing)")
		natstr      = flag.String("nat", "any", "port mapping mechanism (any|none|upnp|pmp|extip:<IP>)")
	)
	flag.BoolVar(&Dial, "dial", true, "dial out connections (default on)")
	//flag.BoolVar(&SHH, "shh", true, "run whisper protocol (default on)")
	flag.StringVar(&OutboundPort, "port", "30303", "listening port")

	flag.StringVar(&BootNodes, "bootnodes", "", "space-separated node URLs for discovery bootstrap")
	flag.IntVar(&MaxPeer, "maxpeer", 30, "maximum desired peers")
	flag.IntVar(&MinerThreads, "minerthreads", runtime.NumCPU(), "number of miner threads")

	flag.Parse()

	// When the javascript console is started log to a file instead
	// of stdout
	if StartJsConsole {
		LogFile = path.Join(Datadir, "ethereum.log")
	}

	var err error
	if NAT, err = nat.Parse(*natstr); err != nil {
		log.Fatalf("-nat: %v", err)
	}
	switch {
	case *nodeKeyFile != "" && *nodeKeyHex != "":
		log.Fatal("Options -nodekey and -nodekeyhex are mutually exclusive")
	case *nodeKeyFile != "":
		if NodeKey, err = crypto.LoadECDSA(*nodeKeyFile); err != nil {
			log.Fatalf("-nodekey: %v", err)
		}
	case *nodeKeyHex != "":
		if NodeKey, err = crypto.HexToECDSA(*nodeKeyHex); err != nil {
			log.Fatalf("-nodekeyhex: %v", err)
		}
	}

	if VmType >= int(vm.MaxVmTy) {
		log.Fatal("Invalid VM type ", VmType)
	}

	InputFile = flag.Arg(0)
}<|MERGE_RESOLUTION|>--- conflicted
+++ resolved
@@ -46,10 +46,6 @@
 	StartWebSockets  bool
 	RpcListenAddress string
 	RpcPort          int
-<<<<<<< HEAD
-	WsPort           int
-=======
->>>>>>> 377b5d19
 	OutboundPort     string
 	ShowGenesis      bool
 	AddPeer          string
