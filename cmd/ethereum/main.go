--- conflicted
+++ resolved
@@ -114,13 +114,10 @@
 		return
 	}
 
-<<<<<<< HEAD
 	if StartMining {
 		ethereum.Miner().Start()
 	}
 
-=======
->>>>>>> c5ab4e03
 	if len(ImportChain) > 0 {
 		start := time.Now()
 		err := utils.ImportChain(ethereum, ImportChain)
