// Copyright 2017 The go-ethereum Authors
// This file is part of go-ethereum.
//
// go-ethereum is free software: you can redistribute it and/or modify
// it under the terms of the GNU General Public License as published by
// the Free Software Foundation, either version 3 of the License, or
// (at your option) any later version.
//
// go-ethereum is distributed in the hope that it will be useful,
// but WITHOUT ANY WARRANTY; without even the implied warranty of
// MERCHANTABILITY or FITNESS FOR A PARTICULAR PURPOSE. See the
// GNU General Public License for more details.
//
// You should have received a copy of the GNU General Public License
// along with go-ethereum. If not, see <http://www.gnu.org/licenses/>.

package main

import (
	"encoding/hex"
	"encoding/json"

	"github.com/ethereum/go-ethereum/common"
	"github.com/ethereum/go-ethereum/core/types"
	"github.com/ethereum/go-ethereum/rlp"
	cli "gopkg.in/urfave/cli.v1"

	"fmt"
)

var extCommand = cli.Command{
	Action:      extCmd,
	Name:        "ext",
	Usage:       "tool to encode model meta and input meta",
	ArgsUsage:   "<code>",
	Description: `tool to encode model meta and input meta`,
}

type ModelMetaExt struct {
	Hash          string
	RawSize       uint64
	InputShape    []uint64
	OutputShape   []uint64
	Gas           uint64
	AuthorAddress string
}

type InputMetaExt struct {
	Hash          string
	RawSize       uint64
	Shape         []uint64
	AuthorAddress string
}

func extCmd(ctx *cli.Context) error {
	if ctx.GlobalString(MetaJsonFlag.Name) != "" {
		fmt.Println(ctx.GlobalBool(ParseModelMetaFlag.Name))
		json_data := []byte(ctx.GlobalString(MetaJsonFlag.Name))
		fmt.Println(string(json_data))
		if ctx.GlobalBool(ParseModelMetaFlag.Name) {

			var model_tmp ModelMetaExt
			json.Unmarshal(json_data, &model_tmp)
			model := &types.ModelMeta{
				Hash:          common.HexToHash(model_tmp.Hash),
				RawSize:       model_tmp.RawSize,
				InputShape:    model_tmp.InputShape,
				OutputShape:   model_tmp.OutputShape,
				Gas:           model_tmp.Gas,
				AuthorAddress: common.BytesToAddress([]byte(model_tmp.AuthorAddress)),
			}
			out, _ := rlp.EncodeToBytes(model)
			fmt.Printf("payload: %v\n", hex.EncodeToString(append([]byte{0, 1}, out...)))
		} else {
<<<<<<< HEAD

			var data InputMetaExt
			err := json.Unmarshal(json_data, &data)
			fmt.Println("json:", data, "error:", err)

			out, _ := rlp.EncodeToBytes(
				&types.InputMeta{
					Hash:          common.BytesToHash([]byte(data.Hash)),
					RawSize:       data.RawSize,
					Shape:         data.Shape,
					AuthorAddress: common.BytesToAddress([]byte(data.AuthorAddress)),
				})
			fmt.Println(out)
			fmt.Println(hex.EncodeToString(append([]byte{0, 2}, out...)))
=======
			var data_tmp InputMetaExt
			json.Unmarshal(json_data, &data_tmp)
			data := &types.InputMeta{
				Hash:          common.HexToHash(data_tmp.Hash),
				RawSize:       data_tmp.RawSize,
				Shape:         data_tmp.Shape,
				AuthorAddress: common.BytesToAddress([]byte(data_tmp.AuthorAddress)),
			}
			out, _ := rlp.EncodeToBytes(data)
			fmt.Printf("payload: %v\n", hex.EncodeToString(append([]byte{0, 2}, out...)))
>>>>>>> 2da3ea30
		}
	}
	return nil
}<|MERGE_RESOLUTION|>--- conflicted
+++ resolved
@@ -72,22 +72,6 @@
 			out, _ := rlp.EncodeToBytes(model)
 			fmt.Printf("payload: %v\n", hex.EncodeToString(append([]byte{0, 1}, out...)))
 		} else {
-<<<<<<< HEAD
-
-			var data InputMetaExt
-			err := json.Unmarshal(json_data, &data)
-			fmt.Println("json:", data, "error:", err)
-
-			out, _ := rlp.EncodeToBytes(
-				&types.InputMeta{
-					Hash:          common.BytesToHash([]byte(data.Hash)),
-					RawSize:       data.RawSize,
-					Shape:         data.Shape,
-					AuthorAddress: common.BytesToAddress([]byte(data.AuthorAddress)),
-				})
-			fmt.Println(out)
-			fmt.Println(hex.EncodeToString(append([]byte{0, 2}, out...)))
-=======
 			var data_tmp InputMetaExt
 			json.Unmarshal(json_data, &data_tmp)
 			data := &types.InputMeta{
@@ -98,7 +82,6 @@
 			}
 			out, _ := rlp.EncodeToBytes(data)
 			fmt.Printf("payload: %v\n", hex.EncodeToString(append([]byte{0, 2}, out...)))
->>>>>>> 2da3ea30
 		}
 	}
 	return nil
