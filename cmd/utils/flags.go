--- conflicted
+++ resolved
@@ -1311,11 +1311,7 @@
 				DatasetDir:     stack.ResolvePath(eth.DefaultConfig.Ethash.DatasetDir),
 				DatasetsInMem:  eth.DefaultConfig.Ethash.DatasetsInMem,
 				DatasetsOnDisk: eth.DefaultConfig.Ethash.DatasetsOnDisk,
-<<<<<<< HEAD
-			}) */
-=======
-			}, nil)
->>>>>>> ed35c045
+			}, nil) */
 		}
 	}
 	if gcmode := ctx.GlobalString(GCModeFlag.Name); gcmode != "full" && gcmode != "archive" {
