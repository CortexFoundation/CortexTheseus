--- conflicted
+++ resolved
@@ -534,12 +534,10 @@
 		Usage: "Minimum POW accepted",
 		Value: whisper.DefaultMinimumPoW,
 	}
-<<<<<<< HEAD
 	ModelCallInterfaceFlag = cli.StringFlag{
 		Name:  "cvm.inferuri",
 		Usage: "infer uri",
 		Value: "http://127.0.0.1:5000/infer",
-=======
 
 	// Metrics flags
 	MetricsEnabledFlag = cli.BoolFlag{
@@ -578,7 +576,6 @@
 		Name:  "metrics.influxdb.host.tag",
 		Usage: "InfluxDB `host` tag attached to all measurements",
 		Value: "localhost",
->>>>>>> 1990c9e6
 	}
 )
 
