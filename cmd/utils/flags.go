// Copyright 2015 The go-ethereum Authors
// This file is part of go-ethereum.
//
// go-ethereum is free software: you can redistribute it and/or modify
// it under the terms of the GNU General Public License as published by
// the Free Software Foundation, either version 3 of the License, or
// (at your option) any later version.
//
// go-ethereum is distributed in the hope that it will be useful,
// but WITHOUT ANY WARRANTY; without even the implied warranty of
// MERCHANTABILITY or FITNESS FOR A PARTICULAR PURPOSE. See the
// GNU General Public License for more details.
//
// You should have received a copy of the GNU General Public License
// along with go-ethereum. If not, see <http://www.gnu.org/licenses/>.

// Package utils contains internal helper functions for go-ethereum commands.
package utils

import (
	"crypto/ecdsa"
	"fmt"
	"github.com/ethereum/go-ethereum/torrentfs"
	"io/ioutil"
	"math/big"
	"os"
	"path/filepath"
	"runtime"
	"strconv"
	"strings"
	"time"

	"github.com/ethereum/go-ethereum/accounts"
	"github.com/ethereum/go-ethereum/accounts/keystore"
	"github.com/ethereum/go-ethereum/common"
	"github.com/ethereum/go-ethereum/common/fdlimit"
	"github.com/ethereum/go-ethereum/consensus"
	"github.com/ethereum/go-ethereum/consensus/clique"
	"github.com/ethereum/go-ethereum/consensus/cuckoo"
	"github.com/ethereum/go-ethereum/core"
	"github.com/ethereum/go-ethereum/core/state"
	"github.com/ethereum/go-ethereum/core/vm"
	"github.com/ethereum/go-ethereum/crypto"
	"github.com/ethereum/go-ethereum/dashboard"
	"github.com/ethereum/go-ethereum/eth"
	"github.com/ethereum/go-ethereum/eth/downloader"
	"github.com/ethereum/go-ethereum/eth/gasprice"
	"github.com/ethereum/go-ethereum/ethdb"
	"github.com/ethereum/go-ethereum/ethstats"
	"github.com/ethereum/go-ethereum/les"
	"github.com/ethereum/go-ethereum/log"
	"github.com/ethereum/go-ethereum/metrics"
	"github.com/ethereum/go-ethereum/metrics/influxdb"
	"github.com/ethereum/go-ethereum/node"
	"github.com/ethereum/go-ethereum/p2p"
	"github.com/ethereum/go-ethereum/p2p/discover"
	"github.com/ethereum/go-ethereum/p2p/discv5"
	"github.com/ethereum/go-ethereum/p2p/nat"
	"github.com/ethereum/go-ethereum/p2p/netutil"
	"github.com/ethereum/go-ethereum/params"
	whisper "github.com/ethereum/go-ethereum/whisper/whisperv6"
	"gopkg.in/urfave/cli.v1"
)

var (
	CommandHelpTemplate = `{{.cmd.Name}}{{if .cmd.Subcommands}} command{{end}}{{if .cmd.Flags}} [command options]{{end}} [arguments...]
{{if .cmd.Description}}{{.cmd.Description}}
{{end}}{{if .cmd.Subcommands}}
SUBCOMMANDS:
	{{range .cmd.Subcommands}}{{.Name}}{{with .ShortName}}, {{.}}{{end}}{{ "\t" }}{{.Usage}}
	{{end}}{{end}}{{if .categorizedFlags}}
{{range $idx, $categorized := .categorizedFlags}}{{$categorized.Name}} OPTIONS:
{{range $categorized.Flags}}{{"\t"}}{{.}}
{{end}}
{{end}}{{end}}`
)

func init() {
	cli.AppHelpTemplate = `{{.Name}} {{if .Flags}}[global options] {{end}}command{{if .Flags}} [command options]{{end}} [arguments...]

VERSION:
   {{.Version}}

COMMANDS:
   {{range .Commands}}{{.Name}}{{with .ShortName}}, {{.}}{{end}}{{ "\t" }}{{.Usage}}
   {{end}}{{if .Flags}}
GLOBAL OPTIONS:
   {{range .Flags}}{{.}}
   {{end}}{{end}}
`

	cli.CommandHelpTemplate = CommandHelpTemplate
}

// NewApp creates an app with sane defaults.
func NewApp(gitCommit, usage string) *cli.App {
	app := cli.NewApp()
	app.Name = filepath.Base(os.Args[0])
	app.Author = ""
	//app.Authors = nil
	app.Email = ""
	app.Version = params.VersionWithMeta
	if len(gitCommit) >= 8 {
		app.Version += "-" + gitCommit[:8]
	}
	app.Usage = usage
	return app
}

// These are all the command line flags we support.
// If you add to this list, please remember to include the
// flag in the appropriate command definition.
//
// The flags are defined here so their names and help texts
// are the same for all commands.

var (
	// General settings
	DataDirFlag = DirectoryFlag{
		Name:  "datadir",
		Usage: "Data directory for the databases and keystore",
		Value: DirectoryString{node.DefaultDataDir()},
	}
	KeyStoreDirFlag = DirectoryFlag{
		Name:  "keystore",
		Usage: "Directory for the keystore (default = inside the datadir)",
	}
	NoUSBFlag = cli.BoolFlag{
		Name:  "nousb",
		Usage: "Disables monitoring for and managing USB hardware wallets",
	}
	NetworkIdFlag = cli.Uint64Flag{
		Name:  "networkid",
		Usage: "Network identifier (integer, 1=Frontier, 2=Morden (disused), 3=Ropsten, 4=Rinkeby)",
		Value: eth.DefaultConfig.NetworkId,
	}
	TestnetFlag = cli.BoolFlag{
		Name:  "testnet",
		Usage: "Ropsten network: pre-configured proof-of-work test network",
	}
	RinkebyFlag = cli.BoolFlag{
		Name:  "rinkeby",
		Usage: "Rinkeby network: pre-configured proof-of-authority test network",
	}
	DeveloperFlag = cli.BoolFlag{
		Name:  "dev",
		Usage: "Ephemeral proof-of-authority network with a pre-funded developer account, mining enabled",
	}
	DeveloperPeriodFlag = cli.IntFlag{
		Name:  "dev.period",
		Usage: "Block period to use in developer mode (0 = mine only if transaction pending)",
	}
	IdentityFlag = cli.StringFlag{
		Name:  "identity",
		Usage: "Custom node name",
	}
	DocRootFlag = DirectoryFlag{
		Name:  "docroot",
		Usage: "Document Root for HTTPClient file scheme",
		Value: DirectoryString{homeDir()},
	}
	defaultSyncMode = eth.DefaultConfig.SyncMode
	SyncModeFlag    = TextMarshalerFlag{
		Name:  "syncmode",
		Usage: `Blockchain sync mode ("fast", "full", or "light")`,
		Value: &defaultSyncMode,
	}
	GCModeFlag = cli.StringFlag{
		Name:  "gcmode",
		Usage: `Blockchain garbage collection mode ("full", "archive")`,
		Value: "full",
	}
	LightServFlag = cli.IntFlag{
		Name:  "lightserv",
		Usage: "Maximum percentage of time allowed for serving LES requests (0-90)",
		Value: 0,
	}
	LightPeersFlag = cli.IntFlag{
		Name:  "lightpeers",
		Usage: "Maximum number of LES client peers",
		Value: eth.DefaultConfig.LightPeers,
	}
	LightKDFFlag = cli.BoolFlag{
		Name:  "lightkdf",
		Usage: "Reduce key-derivation RAM & CPU usage at some expense of KDF strength",
	}
	// P2P storage settings
	StorageEnabledFlag = cli.BoolFlag{
		Name: "storage",
		Usage: "Enable P2P storage",
	}
	StorageDirFlag = DirectoryFlag{
		Name: "storage.dir",
		Usage: "P2P storage directory",
		Value: DirectoryString{ node.DefaultStorageDir() },
	}
	StorageAddrFlag = cli.StringFlag{
		Name:  "storage.addr",
		Usage: "P2P storage listening interface (remote mode)",
		Value: torrentfs.DefaultConfig.Host,
	}
	StoragePortFlag = cli.IntFlag{
		Name:  "storage.host",
		Usage: "P2P storage listening port (remote mode)",
		Value: torrentfs.DefaultConfig.Port,
	}
	StorageTrackerFlag = cli.StringFlag{
		Name:  "storage.tracker",
		Usage: "P2P storage tracker list",
		Value: torrentfs.DefaultConfig.DefaultTrackers,
	}
	// Dashboard settings
	DashboardEnabledFlag = cli.BoolFlag{
		Name:  metrics.DashboardEnabledFlag,
		Usage: "Enable the dashboard",
	}
	DashboardAddrFlag = cli.StringFlag{
		Name:  "dashboard.addr",
		Usage: "Dashboard listening interface",
		Value: dashboard.DefaultConfig.Host,
	}
	DashboardPortFlag = cli.IntFlag{
		Name:  "dashboard.host",
		Usage: "Dashboard listening port",
		Value: dashboard.DefaultConfig.Port,
	}
	DashboardRefreshFlag = cli.DurationFlag{
		Name:  "dashboard.refresh",
		Usage: "Dashboard metrics collection refresh rate",
		Value: dashboard.DefaultConfig.Refresh,
	}
	// Ethash settings
	/* EthashCacheDirFlag = DirectoryFlag{
		Name:  "ethash.cachedir",
		Usage: "Directory to store the ethash verification caches (default = inside the datadir)",
	}
	EthashCachesInMemoryFlag = cli.IntFlag{
		Name:  "ethash.cachesinmem",
		Usage: "Number of recent ethash caches to keep in memory (16MB each)",
		Value: eth.DefaultConfig.Ethash.CachesInMem,
	}
	EthashCachesOnDiskFlag = cli.IntFlag{
		Name:  "ethash.cachesondisk",
		Usage: "Number of recent ethash caches to keep on disk (16MB each)",
		Value: eth.DefaultConfig.Ethash.CachesOnDisk,
	}
	EthashDatasetDirFlag = DirectoryFlag{
		Name:  "ethash.dagdir",
		Usage: "Directory to store the ethash mining DAGs (default = inside home folder)",
		Value: DirectoryString{eth.DefaultConfig.Ethash.DatasetDir},
	}
	EthashDatasetsInMemoryFlag = cli.IntFlag{
		Name:  "ethash.dagsinmem",
		Usage: "Number of recent ethash mining DAGs to keep in memory (1+GB each)",
		Value: eth.DefaultConfig.Ethash.DatasetsInMem,
	}
	EthashDatasetsOnDiskFlag = cli.IntFlag{
		Name:  "ethash.dagsondisk",
		Usage: "Number of recent ethash mining DAGs to keep on disk (1+GB each)",
		Value: eth.DefaultConfig.Ethash.DatasetsOnDisk,
	} */
	// Transaction pool settings
	TxPoolLocalsFlag = cli.StringFlag{
		Name:  "txpool.locals",
		Usage: "Comma separated accounts to treat as locals (no flush, priority inclusion)",
	}
	TxPoolNoLocalsFlag = cli.BoolFlag{
		Name:  "txpool.nolocals",
		Usage: "Disables price exemptions for locally submitted transactions",
	}
	TxPoolNoInfersFlag = cli.BoolFlag{
		Name:  "txpool.noinfers",
		Usage: "Disables infer transactions in this node",
	}
	TxPoolJournalFlag = cli.StringFlag{
		Name:  "txpool.journal",
		Usage: "Disk journal for local transaction to survive node restarts",
		Value: core.DefaultTxPoolConfig.Journal,
	}
	TxPoolRejournalFlag = cli.DurationFlag{
		Name:  "txpool.rejournal",
		Usage: "Time interval to regenerate the local transaction journal",
		Value: core.DefaultTxPoolConfig.Rejournal,
	}
	TxPoolPriceLimitFlag = cli.Uint64Flag{
		Name:  "txpool.pricelimit",
		Usage: "Minimum gas price limit to enforce for acceptance into the pool",
		Value: eth.DefaultConfig.TxPool.PriceLimit,
	}
	TxPoolPriceBumpFlag = cli.Uint64Flag{
		Name:  "txpool.pricebump",
		Usage: "Price bump percentage to replace an already existing transaction",
		Value: eth.DefaultConfig.TxPool.PriceBump,
	}
	TxPoolAccountSlotsFlag = cli.Uint64Flag{
		Name:  "txpool.accountslots",
		Usage: "Minimum number of executable transaction slots guaranteed per account",
		Value: eth.DefaultConfig.TxPool.AccountSlots,
	}
	TxPoolGlobalSlotsFlag = cli.Uint64Flag{
		Name:  "txpool.globalslots",
		Usage: "Maximum number of executable transaction slots for all accounts",
		Value: eth.DefaultConfig.TxPool.GlobalSlots,
	}
	TxPoolAccountQueueFlag = cli.Uint64Flag{
		Name:  "txpool.accountqueue",
		Usage: "Maximum number of non-executable transaction slots permitted per account",
		Value: eth.DefaultConfig.TxPool.AccountQueue,
	}
	TxPoolGlobalQueueFlag = cli.Uint64Flag{
		Name:  "txpool.globalqueue",
		Usage: "Maximum number of non-executable transaction slots for all accounts",
		Value: eth.DefaultConfig.TxPool.GlobalQueue,
	}
	TxPoolLifetimeFlag = cli.DurationFlag{
		Name:  "txpool.lifetime",
		Usage: "Maximum amount of time non-executable transaction are queued",
		Value: eth.DefaultConfig.TxPool.Lifetime,
	}
	// Performance tuning settings
	CacheFlag = cli.IntFlag{
		Name:  "cache",
		Usage: "Megabytes of memory allocated to internal caching",
		Value: 1024,
	}
	CacheDatabaseFlag = cli.IntFlag{
		Name:  "cache.database",
		Usage: "Percentage of cache memory allowance to use for database io",
		Value: 75,
	}
	CacheGCFlag = cli.IntFlag{
		Name:  "cache.gc",
		Usage: "Percentage of cache memory allowance to use for trie pruning",
		Value: 25,
	}
	TrieCacheGenFlag = cli.IntFlag{
		Name:  "trie-cache-gens",
		Usage: "Number of trie node generations to keep in memory",
		Value: int(state.MaxTrieCacheGen),
	}
	// Miner settings
	MiningEnabledFlag = cli.BoolFlag{
		Name:  "mine",
		Usage: "Enable mining",
	}
	MinerThreadsFlag = cli.IntFlag{
		Name:  "miner.threads",
		Usage: "Number of CPU threads to use for mining",
		Value: 0,
	}
	MinerLegacyThreadsFlag = cli.IntFlag{
		Name:  "minerthreads",
		Usage: "Number of CPU threads to use for mining (deprecated, use --miner.threads)",
		Value: 0,
	}
	MinerNotifyFlag = cli.StringFlag{
		Name:  "miner.notify",
		Usage: "Comma separated HTTP URL list to notify of new work packages",
	}
	MinerGasTargetFlag = cli.Uint64Flag{
		Name:  "miner.gastarget",
		Usage: "Target gas floor for mined blocks",
		Value: eth.DefaultConfig.MinerGasFloor,
	}
	MinerLegacyGasTargetFlag = cli.Uint64Flag{
		Name:  "targetgaslimit",
		Usage: "Target gas floor for mined blocks (deprecated, use --miner.gastarget)",
		Value: eth.DefaultConfig.MinerGasFloor,
	}
	MinerGasLimitFlag = cli.Uint64Flag{
		Name:  "miner.gaslimit",
		Usage: "Target gas ceiling for mined blocks",
		Value: eth.DefaultConfig.MinerGasCeil,
	}
	MinerGasPriceFlag = BigFlag{
		Name:  "miner.gasprice",
		Usage: "Minimum gas price for mining a transaction",
		Value: eth.DefaultConfig.MinerGasPrice,
	}
	MinerLegacyGasPriceFlag = BigFlag{
		Name:  "gasprice",
		Usage: "Minimum gas price for mining a transaction (deprecated, use --miner.gasprice)",
		Value: eth.DefaultConfig.MinerGasPrice,
	}
	MinerEtherbaseFlag = cli.StringFlag{
		Name:  "miner.etherbase",
		Usage: "Public address for block mining rewards (default = first account)",
		Value: "0",
	}
	MinerLegacyEtherbaseFlag = cli.StringFlag{
		Name:  "etherbase",
		Usage: "Public address for block mining rewards (default = first account, deprecated, use --miner.etherbase)",
		Value: "0",
	}
	MinerExtraDataFlag = cli.StringFlag{
		Name:  "miner.extradata",
		Usage: "Block extra data set by the miner (default = client version)",
	}
	MinerLegacyExtraDataFlag = cli.StringFlag{
		Name:  "extradata",
		Usage: "Block extra data set by the miner (default = client version, deprecated, use --miner.extradata)",
	}
	MinerRecommitIntervalFlag = cli.DurationFlag{
		Name:  "miner.recommit",
		Usage: "Time interval to recreate the block being mined",
		Value: eth.DefaultConfig.MinerRecommit,
	}
	MinerNoVerfiyFlag = cli.BoolFlag{
		Name:  "miner.noverify",
		Usage: "Disable remote sealing verification",
	}
	// Account settings
	UnlockedAccountFlag = cli.StringFlag{
		Name:  "unlock",
		Usage: "Comma separated list of accounts to unlock",
		Value: "",
	}
	PasswordFileFlag = cli.StringFlag{
		Name:  "password",
		Usage: "Password file to use for non-interactive password input",
		Value: "",
	}

	VMEnableDebugFlag = cli.BoolFlag{
		Name:  "vmdebug",
		Usage: "Record information useful for VM and contract debugging",
	}
	// Logging and debug settings
	EthStatsURLFlag = cli.StringFlag{
		Name:  "ethstats",
		Usage: "Reporting URL of a ethstats service (nodename:secret@host:port)",
	}
	FakePoWFlag = cli.BoolFlag{
		Name:  "fakepow",
		Usage: "Disables proof-of-work verification",
	}
	NoCompactionFlag = cli.BoolFlag{
		Name:  "nocompaction",
		Usage: "Disables db compaction after import",
	}
	// RPC settings
	RPCEnabledFlag = cli.BoolFlag{
		Name:  "rpc",
		Usage: "Enable the HTTP-RPC server",
	}
	RPCListenAddrFlag = cli.StringFlag{
		Name:  "rpcaddr",
		Usage: "HTTP-RPC server listening interface",
		Value: node.DefaultHTTPHost,
	}
	RPCPortFlag = cli.IntFlag{
		Name:  "rpcport",
		Usage: "HTTP-RPC server listening port",
		Value: node.DefaultHTTPPort,
	}
	RPCCORSDomainFlag = cli.StringFlag{
		Name:  "rpccorsdomain",
		Usage: "Comma separated list of domains from which to accept cross origin requests (browser enforced)",
		Value: "",
	}
	RPCVirtualHostsFlag = cli.StringFlag{
		Name:  "rpcvhosts",
		Usage: "Comma separated list of virtual hostnames from which to accept requests (server enforced). Accepts '*' wildcard.",
		Value: strings.Join(node.DefaultConfig.HTTPVirtualHosts, ","),
	}
	RPCApiFlag = cli.StringFlag{
		Name:  "rpcapi",
		Usage: "API's offered over the HTTP-RPC interface",
		Value: "",
	}
	IPCDisabledFlag = cli.BoolFlag{
		Name:  "ipcdisable",
		Usage: "Disable the IPC-RPC server",
	}
	IPCPathFlag = DirectoryFlag{
		Name:  "ipcpath",
		Usage: "Filename for IPC socket/pipe within the datadir (explicit paths escape it)",
		Value: DirectoryString{ "geth.ipc" },
	}
	WSEnabledFlag = cli.BoolFlag{
		Name:  "ws",
		Usage: "Enable the WS-RPC server",
	}
	WSListenAddrFlag = cli.StringFlag{
		Name:  "wsaddr",
		Usage: "WS-RPC server listening interface",
		Value: node.DefaultWSHost,
	}
	WSPortFlag = cli.IntFlag{
		Name:  "wsport",
		Usage: "WS-RPC server listening port",
		Value: node.DefaultWSPort,
	}
	WSApiFlag = cli.StringFlag{
		Name:  "wsapi",
		Usage: "API's offered over the WS-RPC interface",
		Value: "",
	}
	WSAllowedOriginsFlag = cli.StringFlag{
		Name:  "wsorigins",
		Usage: "Origins from which to accept websockets requests",
		Value: "",
	}
	ExecFlag = cli.StringFlag{
		Name:  "exec",
		Usage: "Execute JavaScript statement",
	}
	PreloadJSFlag = cli.StringFlag{
		Name:  "preload",
		Usage: "Comma separated list of JavaScript files to preload into the console",
	}

	// Network Settings
	MaxPeersFlag = cli.IntFlag{
		Name:  "maxpeers",
		Usage: "Maximum number of network peers (network disabled if set to 0)",
		Value: 25,
	}
	MaxPendingPeersFlag = cli.IntFlag{
		Name:  "maxpendpeers",
		Usage: "Maximum number of pending connection attempts (defaults used if set to 0)",
		Value: 0,
	}
	ListenPortFlag = cli.IntFlag{
		Name:  "port",
		Usage: "Network listening port",
		Value: 30303,
	}
	BootnodesFlag = cli.StringFlag{
		Name:  "bootnodes",
		Usage: "Comma separated enode URLs for P2P discovery bootstrap (set v4+v5 instead for light servers)",
		Value: "",
	}
	BootnodesV4Flag = cli.StringFlag{
		Name:  "bootnodesv4",
		Usage: "Comma separated enode URLs for P2P v4 discovery bootstrap (light server, full nodes)",
		Value: "",
	}
	BootnodesV5Flag = cli.StringFlag{
		Name:  "bootnodesv5",
		Usage: "Comma separated enode URLs for P2P v5 discovery bootstrap (light server, light nodes)",
		Value: "",
	}
	NodeKeyFileFlag = cli.StringFlag{
		Name:  "nodekey",
		Usage: "P2P node key file",
	}
	NodeKeyHexFlag = cli.StringFlag{
		Name:  "nodekeyhex",
		Usage: "P2P node key as hex (for testing)",
	}
	NATFlag = cli.StringFlag{
		Name:  "nat",
		Usage: "NAT port mapping mechanism (any|none|upnp|pmp|extip:<IP>)",
		Value: "any",
	}
	NoDiscoverFlag = cli.BoolFlag{
		Name:  "nodiscover",
		Usage: "Disables the peer discovery mechanism (manual peer addition)",
	}
	DiscoveryV5Flag = cli.BoolFlag{
		Name:  "v5disc",
		Usage: "Enables the experimental RLPx V5 (Topic Discovery) mechanism",
	}
	NetrestrictFlag = cli.StringFlag{
		Name:  "netrestrict",
		Usage: "Restricts network communication to the given IP networks (CIDR masks)",
	}

	// ATM the url is left to the user and deployment to
	JSpathFlag = cli.StringFlag{
		Name:  "jspath",
		Usage: "JavaScript root path for `loadScript`",
		Value: ".",
	}

	// Gas price oracle settings
	GpoBlocksFlag = cli.IntFlag{
		Name:  "gpoblocks",
		Usage: "Number of recent blocks to check for gas prices",
		Value: eth.DefaultConfig.GPO.Blocks,
	}
	GpoPercentileFlag = cli.IntFlag{
		Name:  "gpopercentile",
		Usage: "Suggested gas price is the given percentile of a set of recent transaction gas prices",
		Value: eth.DefaultConfig.GPO.Percentile,
	}
	WhisperEnabledFlag = cli.BoolFlag{
		Name:  "shh",
		Usage: "Enable Whisper",
	}
	WhisperMaxMessageSizeFlag = cli.IntFlag{
		Name:  "shh.maxmessagesize",
		Usage: "Max message size accepted",
		Value: int(whisper.DefaultMaxMessageSize),
	}
	WhisperMinPOWFlag = cli.Float64Flag{
		Name:  "shh.pow",
		Usage: "Minimum POW accepted",
		Value: whisper.DefaultMinimumPoW,
	}
<<<<<<< HEAD
	ModelCallInterfaceFlag = cli.StringFlag{
		Name:  "cvm.inferuri",
		Usage: "infer uri",
		Value: "http://127.0.0.1:5000/infer",
=======
	WhisperRestrictConnectionBetweenLightClientsFlag = cli.BoolFlag{
		Name:  "shh.restrict-light",
		Usage: "Restrict connection between two whisper light clients",
>>>>>>> 8feaac1e
	}

	// Metrics flags
	MetricsEnabledFlag = cli.BoolFlag{
		Name:  "metrics.MetricsEnabledFlag",
		Usage: "Enable metrics collection and reporting",
	}
	MetricsEnableInfluxDBFlag = cli.BoolFlag{
		Name:  "metrics.influxdb",
		Usage: "Enable metrics export/push to an external InfluxDB database",
	}
	MetricsInfluxDBEndpointFlag = cli.StringFlag{
		Name:  "metrics.influxdb.endpoint",
		Usage: "InfluxDB API endpoint to report metrics to",
		Value: "http://localhost:8086",
	}
	MetricsInfluxDBDatabaseFlag = cli.StringFlag{
		Name:  "metrics.influxdb.database",
		Usage: "InfluxDB database name to push reported metrics to",
		Value: "geth",
	}
	MetricsInfluxDBUsernameFlag = cli.StringFlag{
		Name:  "metrics.influxdb.username",
		Usage: "Username to authorize access to the database",
		Value: "test",
	}
	MetricsInfluxDBPasswordFlag = cli.StringFlag{
		Name:  "metrics.influxdb.password",
		Usage: "Password to authorize access to the database",
		Value: "test",
	}
	// The `host` tag is part of every measurement sent to InfluxDB. Queries on tags are faster in InfluxDB.
	// It is used so that we can group all nodes and average a measurement across all of them, but also so
	// that we can select a specific node and inspect its measurements.
	// https://docs.influxdata.com/influxdb/v1.4/concepts/key_concepts/#tag-key
	MetricsInfluxDBHostTagFlag = cli.StringFlag{
		Name:  "metrics.influxdb.host.tag",
		Usage: "InfluxDB `host` tag attached to all measurements",
		Value: "localhost",
	}
)

// MakeDataDir retrieves the currently requested data directory, terminating
// if none (or the empty string) is specified. If the node is starting a testnet,
// the a subdirectory of the specified datadir will be used.
func MakeDataDir(ctx *cli.Context) string {
	if path := ctx.GlobalString(DataDirFlag.Name); path != "" {
		if ctx.GlobalBool(TestnetFlag.Name) {
			return filepath.Join(path, "testnet")
		}
		if ctx.GlobalBool(RinkebyFlag.Name) {
			return filepath.Join(path, "rinkeby")
		}
		return path
	}
	Fatalf("Cannot determine default data directory, please set manually (--datadir)")
	return ""
}

// MakeStorageDir retrieves the currently requested data directory, terminating
// if none (or the empty string) is specified.
func MakeStorageDir(ctx *cli.Context) string {
	if path := ctx.GlobalString(StorageDirFlag.Name); path != "" {
		return path
	}
	Fatalf("Cannot determine default storage directory, please set manually (--storage.dir)")
	return ""
}

// setNodeKey creates a node key from set command line flags, either loading it
// from a file or as a specified hex value. If neither flags were provided, this
// method returns nil and an emphemeral key is to be generated.
func setNodeKey(ctx *cli.Context, cfg *p2p.Config) {
	var (
		hex  = ctx.GlobalString(NodeKeyHexFlag.Name)
		file = ctx.GlobalString(NodeKeyFileFlag.Name)
		key  *ecdsa.PrivateKey
		err  error
	)
	switch {
	case file != "" && hex != "":
		Fatalf("Options %q and %q are mutually exclusive", NodeKeyFileFlag.Name, NodeKeyHexFlag.Name)
	case file != "":
		if key, err = crypto.LoadECDSA(file); err != nil {
			Fatalf("Option %q: %v", NodeKeyFileFlag.Name, err)
		}
		cfg.PrivateKey = key
	case hex != "":
		if key, err = crypto.HexToECDSA(hex); err != nil {
			Fatalf("Option %q: %v", NodeKeyHexFlag.Name, err)
		}
		cfg.PrivateKey = key
	}
}

// setNodeUserIdent creates the user identifier from CLI flags.
func setNodeUserIdent(ctx *cli.Context, cfg *node.Config) {
	if identity := ctx.GlobalString(IdentityFlag.Name); len(identity) > 0 {
		cfg.UserIdent = identity
	}
}

// setBootstrapNodes creates a list of bootstrap nodes from the command line
// flags, reverting to pre-configured ones if none have been specified.
func setBootstrapNodes(ctx *cli.Context, cfg *p2p.Config) {
	urls := params.MainnetBootnodes
	switch {
	case ctx.GlobalIsSet(BootnodesFlag.Name) || ctx.GlobalIsSet(BootnodesV4Flag.Name):
		if ctx.GlobalIsSet(BootnodesV4Flag.Name) {
			urls = strings.Split(ctx.GlobalString(BootnodesV4Flag.Name), ",")
		} else {
			urls = strings.Split(ctx.GlobalString(BootnodesFlag.Name), ",")
		}
	case ctx.GlobalBool(TestnetFlag.Name):
		urls = params.TestnetBootnodes
	case ctx.GlobalBool(RinkebyFlag.Name):
		urls = params.RinkebyBootnodes
	case cfg.BootstrapNodes != nil:
		return // already set, don't apply defaults.
	}

	cfg.BootstrapNodes = make([]*discover.Node, 0, len(urls))
	for _, url := range urls {
		node, err := discover.ParseNode(url)
		if err != nil {
			log.Crit("Bootstrap URL invalid", "enode", url, "err", err)
		}
		cfg.BootstrapNodes = append(cfg.BootstrapNodes, node)
	}
}

// setBootstrapNodesV5 creates a list of bootstrap nodes from the command line
// flags, reverting to pre-configured ones if none have been specified.
func setBootstrapNodesV5(ctx *cli.Context, cfg *p2p.Config) {
	urls := params.DiscoveryV5Bootnodes
	switch {
	case ctx.GlobalIsSet(BootnodesFlag.Name) || ctx.GlobalIsSet(BootnodesV5Flag.Name):
		if ctx.GlobalIsSet(BootnodesV5Flag.Name) {
			urls = strings.Split(ctx.GlobalString(BootnodesV5Flag.Name), ",")
		} else {
			urls = strings.Split(ctx.GlobalString(BootnodesFlag.Name), ",")
		}
	case ctx.GlobalBool(RinkebyFlag.Name):
		urls = params.RinkebyBootnodes
	case cfg.BootstrapNodesV5 != nil:
		return // already set, don't apply defaults.
	}

	cfg.BootstrapNodesV5 = make([]*discv5.Node, 0, len(urls))
	for _, url := range urls {
		node, err := discv5.ParseNode(url)
		if err != nil {
			log.Error("Bootstrap URL invalid", "enode", url, "err", err)
			continue
		}
		cfg.BootstrapNodesV5 = append(cfg.BootstrapNodesV5, node)
	}
}

// setListenAddress creates a TCP listening address string from set command
// line flags.
func setListenAddress(ctx *cli.Context, cfg *p2p.Config) {
	if ctx.GlobalIsSet(ListenPortFlag.Name) {
		cfg.ListenAddr = fmt.Sprintf(":%d", ctx.GlobalInt(ListenPortFlag.Name))
	}
}

// setNAT creates a port mapper from command line flags.
func setNAT(ctx *cli.Context, cfg *p2p.Config) {
	if ctx.GlobalIsSet(NATFlag.Name) {
		natif, err := nat.Parse(ctx.GlobalString(NATFlag.Name))
		if err != nil {
			Fatalf("Option %s: %v", NATFlag.Name, err)
		}
		cfg.NAT = natif
	}
}

// splitAndTrim splits input separated by a comma
// and trims excessive white space from the substrings.
func splitAndTrim(input string) []string {
	result := strings.Split(input, ",")
	for i, r := range result {
		result[i] = strings.TrimSpace(r)
	}
	return result
}

// setHTTP creates the HTTP RPC listener interface string from the set
// command line flags, returning empty if the HTTP endpoint is disabled.
func setHTTP(ctx *cli.Context, cfg *node.Config) {
	if ctx.GlobalBool(RPCEnabledFlag.Name) && cfg.HTTPHost == "" {
		cfg.HTTPHost = "127.0.0.1"
		if ctx.GlobalIsSet(RPCListenAddrFlag.Name) {
			cfg.HTTPHost = ctx.GlobalString(RPCListenAddrFlag.Name)
		}
	}

	if ctx.GlobalIsSet(RPCPortFlag.Name) {
		cfg.HTTPPort = ctx.GlobalInt(RPCPortFlag.Name)
	}
	if ctx.GlobalIsSet(RPCCORSDomainFlag.Name) {
		cfg.HTTPCors = splitAndTrim(ctx.GlobalString(RPCCORSDomainFlag.Name))
	}
	if ctx.GlobalIsSet(RPCApiFlag.Name) {
		cfg.HTTPModules = splitAndTrim(ctx.GlobalString(RPCApiFlag.Name))
	}
	if ctx.GlobalIsSet(RPCVirtualHostsFlag.Name) {
		cfg.HTTPVirtualHosts = splitAndTrim(ctx.GlobalString(RPCVirtualHostsFlag.Name))
	}
}

// setWS creates the WebSocket RPC listener interface string from the set
// command line flags, returning empty if the HTTP endpoint is disabled.
func setWS(ctx *cli.Context, cfg *node.Config) {
	if ctx.GlobalBool(WSEnabledFlag.Name) && cfg.WSHost == "" {
		cfg.WSHost = "127.0.0.1"
		if ctx.GlobalIsSet(WSListenAddrFlag.Name) {
			cfg.WSHost = ctx.GlobalString(WSListenAddrFlag.Name)
		}
	}

	if ctx.GlobalIsSet(WSPortFlag.Name) {
		cfg.WSPort = ctx.GlobalInt(WSPortFlag.Name)
	}
	if ctx.GlobalIsSet(WSAllowedOriginsFlag.Name) {
		cfg.WSOrigins = splitAndTrim(ctx.GlobalString(WSAllowedOriginsFlag.Name))
	}
	if ctx.GlobalIsSet(WSApiFlag.Name) {
		cfg.WSModules = splitAndTrim(ctx.GlobalString(WSApiFlag.Name))
	}
}

// setIPC creates an IPC path configuration from the set command line flags,
// returning an empty string if IPC was explicitly disabled, or the set path.
func setIPC(ctx *cli.Context, cfg *node.Config) {
	checkExclusive(ctx, IPCDisabledFlag, IPCPathFlag)
	switch {
	case ctx.GlobalBool(IPCDisabledFlag.Name):
		cfg.IPCPath = ""
	case ctx.GlobalIsSet(IPCPathFlag.Name):
		cfg.IPCPath = ctx.GlobalString(IPCPathFlag.Name)
	}
}

// makeDatabaseHandles raises out the number of allowed file handles per process
// for Geth and returns half of the allowance to assign to the database.
func makeDatabaseHandles() int {
	limit, err := fdlimit.Current()
	if err != nil {
		Fatalf("Failed to retrieve file descriptor allowance: %v", err)
	}
	if limit < 2048 {
		if err := fdlimit.Raise(2048); err != nil {
			Fatalf("Failed to raise file descriptor allowance: %v", err)
		}
	}
	if limit > 2048 { // cap database file descriptors even if more is available
		limit = 2048
	}
	return limit / 2 // Leave half for networking and other stuff
}

// MakeAddress converts an account specified directly as a hex encoded string or
// a key index in the key store to an internal account representation.
func MakeAddress(ks *keystore.KeyStore, account string) (accounts.Account, error) {
	// If the specified account is a valid address, return it
	if common.IsHexAddress(account) {
		return accounts.Account{Address: common.HexToAddress(account)}, nil
	}
	// Otherwise try to interpret the account as a keystore index
	index, err := strconv.Atoi(account)
	if err != nil || index < 0 {
		return accounts.Account{}, fmt.Errorf("invalid account address or index %q", account)
	}
	log.Warn("-------------------------------------------------------------------")
	log.Warn("Referring to accounts by order in the keystore folder is dangerous!")
	log.Warn("This functionality is deprecated and will be removed in the future!")
	log.Warn("Please use explicit addresses! (can search via `geth account list`)")
	log.Warn("-------------------------------------------------------------------")

	accs := ks.Accounts()
	if len(accs) <= index {
		return accounts.Account{}, fmt.Errorf("index %d higher than number of accounts %d", index, len(accs))
	}
	return accs[index], nil
}

// setEtherbase retrieves the etherbase either from the directly specified
// command line flags or from the keystore if CLI indexed.
func setEtherbase(ctx *cli.Context, ks *keystore.KeyStore, cfg *eth.Config) {
	// Extract the current etherbase, new flag overriding legacy one
	var etherbase string
	if ctx.GlobalIsSet(MinerLegacyEtherbaseFlag.Name) {
		etherbase = ctx.GlobalString(MinerLegacyEtherbaseFlag.Name)
	}
	if ctx.GlobalIsSet(MinerEtherbaseFlag.Name) {
		etherbase = ctx.GlobalString(MinerEtherbaseFlag.Name)
	}
	// Convert the etherbase into an address and configure it
	if etherbase != "" {
		account, err := MakeAddress(ks, etherbase)
		if err != nil {
			Fatalf("Invalid miner etherbase: %v", err)
		}
		cfg.Etherbase = account.Address
	}
}

// MakePasswordList reads password lines from the file specified by the global --password flag.
func MakePasswordList(ctx *cli.Context) []string {
	path := ctx.GlobalString(PasswordFileFlag.Name)
	if path == "" {
		return nil
	}
	text, err := ioutil.ReadFile(path)
	if err != nil {
		Fatalf("Failed to read password file: %v", err)
	}
	lines := strings.Split(string(text), "\n")
	// Sanitise DOS line endings.
	for i := range lines {
		lines[i] = strings.TrimRight(lines[i], "\r")
	}
	return lines
}

func SetP2PConfig(ctx *cli.Context, cfg *p2p.Config) {
	setNodeKey(ctx, cfg)
	setNAT(ctx, cfg)
	setListenAddress(ctx, cfg)
	setBootstrapNodes(ctx, cfg)
	setBootstrapNodesV5(ctx, cfg)

	lightClient := ctx.GlobalString(SyncModeFlag.Name) == "light"
	lightServer := ctx.GlobalInt(LightServFlag.Name) != 0
	lightPeers := ctx.GlobalInt(LightPeersFlag.Name)

	if ctx.GlobalIsSet(MaxPeersFlag.Name) {
		cfg.MaxPeers = ctx.GlobalInt(MaxPeersFlag.Name)
		if lightServer && !ctx.GlobalIsSet(LightPeersFlag.Name) {
			cfg.MaxPeers += lightPeers
		}
	} else {
		if lightServer {
			cfg.MaxPeers += lightPeers
		}
		if lightClient && ctx.GlobalIsSet(LightPeersFlag.Name) && cfg.MaxPeers < lightPeers {
			cfg.MaxPeers = lightPeers
		}
	}
	if !(lightClient || lightServer) {
		lightPeers = 0
	}
	ethPeers := cfg.MaxPeers - lightPeers
	if lightClient {
		ethPeers = 0
	}
	log.Info("Maximum peer count", "ETH", ethPeers, "LES", lightPeers, "total", cfg.MaxPeers)

	if ctx.GlobalIsSet(MaxPendingPeersFlag.Name) {
		cfg.MaxPendingPeers = ctx.GlobalInt(MaxPendingPeersFlag.Name)
	}
	if ctx.GlobalIsSet(NoDiscoverFlag.Name) || lightClient {
		cfg.NoDiscovery = true
	}

	// if we're running a light client or server, force enable the v5 peer discovery
	// unless it is explicitly disabled with --nodiscover note that explicitly specifying
	// --v5disc overrides --nodiscover, in which case the later only disables v4 discovery
	forceV5Discovery := (lightClient || lightServer) && !ctx.GlobalBool(NoDiscoverFlag.Name)
	if ctx.GlobalIsSet(DiscoveryV5Flag.Name) {
		cfg.DiscoveryV5 = ctx.GlobalBool(DiscoveryV5Flag.Name)
	} else if forceV5Discovery {
		cfg.DiscoveryV5 = true
	}

	if netrestrict := ctx.GlobalString(NetrestrictFlag.Name); netrestrict != "" {
		list, err := netutil.ParseNetlist(netrestrict)
		if err != nil {
			Fatalf("Option %q: %v", NetrestrictFlag.Name, err)
		}
		cfg.NetRestrict = list
	}

	if ctx.GlobalBool(DeveloperFlag.Name) {
		// --dev mode can't use p2p networking.
		cfg.MaxPeers = 0
		cfg.ListenAddr = ":0"
		cfg.NoDiscovery = true
		cfg.DiscoveryV5 = false
	}
}

// SetNodeConfig applies node-related command line flags to the config.
func SetNodeConfig(ctx *cli.Context, cfg *node.Config) {
	SetP2PConfig(ctx, &cfg.P2P)
	setIPC(ctx, cfg)
	setHTTP(ctx, cfg)
	setWS(ctx, cfg)
	setNodeUserIdent(ctx, cfg)

	switch {
	case ctx.GlobalIsSet(DataDirFlag.Name):
		cfg.DataDir = ctx.GlobalString(DataDirFlag.Name)
	case ctx.GlobalBool(DeveloperFlag.Name):
		cfg.DataDir = "" // unless explicitly requested, use memory databases
	case ctx.GlobalBool(TestnetFlag.Name):
		cfg.DataDir = filepath.Join(node.DefaultDataDir(), "testnet")
	case ctx.GlobalBool(RinkebyFlag.Name):
		cfg.DataDir = filepath.Join(node.DefaultDataDir(), "rinkeby")
	}

	if ctx.GlobalIsSet(KeyStoreDirFlag.Name) {
		cfg.KeyStoreDir = ctx.GlobalString(KeyStoreDirFlag.Name)
	}
	if ctx.GlobalIsSet(LightKDFFlag.Name) {
		cfg.UseLightweightKDF = ctx.GlobalBool(LightKDFFlag.Name)
	}
	if ctx.GlobalIsSet(NoUSBFlag.Name) {
		cfg.NoUSB = ctx.GlobalBool(NoUSBFlag.Name)
	}
}

func setGPO(ctx *cli.Context, cfg *gasprice.Config) {
	if ctx.GlobalIsSet(GpoBlocksFlag.Name) {
		cfg.Blocks = ctx.GlobalInt(GpoBlocksFlag.Name)
	}
	if ctx.GlobalIsSet(GpoPercentileFlag.Name) {
		cfg.Percentile = ctx.GlobalInt(GpoPercentileFlag.Name)
	}
}

func setTxPool(ctx *cli.Context, cfg *core.TxPoolConfig) {
	if ctx.GlobalIsSet(TxPoolLocalsFlag.Name) {
		locals := strings.Split(ctx.GlobalString(TxPoolLocalsFlag.Name), ",")
		for _, account := range locals {
			if trimmed := strings.TrimSpace(account); !common.IsHexAddress(trimmed) {
				Fatalf("Invalid account in --txpool.locals: %s", trimmed)
			} else {
				cfg.Locals = append(cfg.Locals, common.HexToAddress(account))
			}
		}
	}
	if ctx.GlobalIsSet(TxPoolNoLocalsFlag.Name) {
		cfg.NoLocals = ctx.GlobalBool(TxPoolNoLocalsFlag.Name)
	}
	if ctx.GlobalIsSet(TxPoolJournalFlag.Name) {
		cfg.Journal = ctx.GlobalString(TxPoolJournalFlag.Name)
	}
	if ctx.GlobalIsSet(TxPoolRejournalFlag.Name) {
		cfg.Rejournal = ctx.GlobalDuration(TxPoolRejournalFlag.Name)
	}
	if ctx.GlobalIsSet(TxPoolPriceLimitFlag.Name) {
		cfg.PriceLimit = ctx.GlobalUint64(TxPoolPriceLimitFlag.Name)
	}
	if ctx.GlobalIsSet(TxPoolPriceBumpFlag.Name) {
		cfg.PriceBump = ctx.GlobalUint64(TxPoolPriceBumpFlag.Name)
	}
	if ctx.GlobalIsSet(TxPoolAccountSlotsFlag.Name) {
		cfg.AccountSlots = ctx.GlobalUint64(TxPoolAccountSlotsFlag.Name)
	}
	if ctx.GlobalIsSet(TxPoolGlobalSlotsFlag.Name) {
		cfg.GlobalSlots = ctx.GlobalUint64(TxPoolGlobalSlotsFlag.Name)
	}
	if ctx.GlobalIsSet(TxPoolAccountQueueFlag.Name) {
		cfg.AccountQueue = ctx.GlobalUint64(TxPoolAccountQueueFlag.Name)
	}
	if ctx.GlobalIsSet(TxPoolGlobalQueueFlag.Name) {
		cfg.GlobalQueue = ctx.GlobalUint64(TxPoolGlobalQueueFlag.Name)
	}
	if ctx.GlobalIsSet(TxPoolLifetimeFlag.Name) {
		cfg.Lifetime = ctx.GlobalDuration(TxPoolLifetimeFlag.Name)
	}
}

/* func setEthash(ctx *cli.Context, cfg *eth.Config) {
	if ctx.GlobalIsSet(EthashCacheDirFlag.Name) {
		cfg.Ethash.CacheDir = ctx.GlobalString(EthashCacheDirFlag.Name)
	}
	if ctx.GlobalIsSet(EthashDatasetDirFlag.Name) {
		cfg.Ethash.DatasetDir = ctx.GlobalString(EthashDatasetDirFlag.Name)
	}
	if ctx.GlobalIsSet(EthashCachesInMemoryFlag.Name) {
		cfg.Ethash.CachesInMem = ctx.GlobalInt(EthashCachesInMemoryFlag.Name)
	}
	if ctx.GlobalIsSet(EthashCachesOnDiskFlag.Name) {
		cfg.Ethash.CachesOnDisk = ctx.GlobalInt(EthashCachesOnDiskFlag.Name)
	}
	if ctx.GlobalIsSet(EthashDatasetsInMemoryFlag.Name) {
		cfg.Ethash.DatasetsInMem = ctx.GlobalInt(EthashDatasetsInMemoryFlag.Name)
	}
	if ctx.GlobalIsSet(EthashDatasetsOnDiskFlag.Name) {
		cfg.Ethash.DatasetsOnDisk = ctx.GlobalInt(EthashDatasetsOnDiskFlag.Name)
	}
} */

// checkExclusive verifies that only a single instance of the provided flags was
// set by the user. Each flag might optionally be followed by a string type to
// specialize it further.
func checkExclusive(ctx *cli.Context, args ...interface{}) {
	set := make([]string, 0, 1)
	for i := 0; i < len(args); i++ {
		// Make sure the next argument is a flag and skip if not set
		flag, ok := args[i].(cli.Flag)
		if !ok {
			panic(fmt.Sprintf("invalid argument, not cli.Flag type: %T", args[i]))
		}
		// Check if next arg extends current and expand its name if so
		name := flag.GetName()

		if i+1 < len(args) {
			switch option := args[i+1].(type) {
			case string:
				// Extended flag, expand the name and shift the arguments
				if ctx.GlobalString(flag.GetName()) == option {
					name += "=" + option
				}
				i++

			case cli.Flag:
			default:
				panic(fmt.Sprintf("invalid argument, not cli.Flag or string extension: %T", args[i+1]))
			}
		}
		// Mark the flag if it's set
		if ctx.GlobalIsSet(flag.GetName()) {
			set = append(set, "--"+name)
		}
	}
	if len(set) > 1 {
		Fatalf("Flags %v can't be used at the same time", strings.Join(set, ", "))
	}
}

// SetShhConfig applies shh-related command line flags to the config.
func SetShhConfig(ctx *cli.Context, stack *node.Node, cfg *whisper.Config) {
	if ctx.GlobalIsSet(WhisperMaxMessageSizeFlag.Name) {
		cfg.MaxMessageSize = uint32(ctx.GlobalUint(WhisperMaxMessageSizeFlag.Name))
	}
	if ctx.GlobalIsSet(WhisperMinPOWFlag.Name) {
		cfg.MinimumAcceptedPOW = ctx.GlobalFloat64(WhisperMinPOWFlag.Name)
	}
	if ctx.GlobalIsSet(WhisperRestrictConnectionBetweenLightClientsFlag.Name) {
		cfg.RestrictConnectionBetweenLightClients = true
	}
}

// SetEthConfig applies eth-related command line flags to the config.
func SetEthConfig(ctx *cli.Context, stack *node.Node, cfg *eth.Config) {
	// Avoid conflicting network flags
	checkExclusive(ctx, DeveloperFlag, TestnetFlag, RinkebyFlag)
	checkExclusive(ctx, LightServFlag, SyncModeFlag, "light")

	ks := stack.AccountManager().Backends(keystore.KeyStoreType)[0].(*keystore.KeyStore)
	setEtherbase(ctx, ks, cfg)
	setGPO(ctx, &cfg.GPO)
	setTxPool(ctx, &cfg.TxPool)
	// setEthash(ctx, cfg)

	if ctx.GlobalIsSet(SyncModeFlag.Name) {
		cfg.SyncMode = *GlobalTextMarshaler(ctx, SyncModeFlag.Name).(*downloader.SyncMode)
	}
	if ctx.GlobalIsSet(LightServFlag.Name) {
		cfg.LightServ = ctx.GlobalInt(LightServFlag.Name)
	}
	if ctx.GlobalIsSet(LightPeersFlag.Name) {
		cfg.LightPeers = ctx.GlobalInt(LightPeersFlag.Name)
	}
	if ctx.GlobalIsSet(NetworkIdFlag.Name) {
		cfg.NetworkId = ctx.GlobalUint64(NetworkIdFlag.Name)
	}

	if ctx.GlobalIsSet(CacheFlag.Name) || ctx.GlobalIsSet(CacheDatabaseFlag.Name) {
		cfg.DatabaseCache = ctx.GlobalInt(CacheFlag.Name) * ctx.GlobalInt(CacheDatabaseFlag.Name) / 100
	}
	cfg.DatabaseHandles = makeDatabaseHandles()

	if gcmode := ctx.GlobalString(GCModeFlag.Name); gcmode != "full" && gcmode != "archive" {
		Fatalf("--%s must be either 'full' or 'archive'", GCModeFlag.Name)
	}
	cfg.NoPruning = ctx.GlobalString(GCModeFlag.Name) == "archive"

	if ctx.GlobalIsSet(CacheFlag.Name) || ctx.GlobalIsSet(CacheGCFlag.Name) {
		cfg.TrieCache = ctx.GlobalInt(CacheFlag.Name) * ctx.GlobalInt(CacheGCFlag.Name) / 100
	}
	if ctx.GlobalIsSet(MinerNotifyFlag.Name) {
		cfg.MinerNotify = strings.Split(ctx.GlobalString(MinerNotifyFlag.Name), ",")
	}
	if ctx.GlobalIsSet(DocRootFlag.Name) {
		cfg.DocRoot = ctx.GlobalString(DocRootFlag.Name)
	}
	if ctx.GlobalIsSet(MinerLegacyExtraDataFlag.Name) {
		cfg.MinerExtraData = []byte(ctx.GlobalString(MinerLegacyExtraDataFlag.Name))
	}
	if ctx.GlobalIsSet(MinerExtraDataFlag.Name) {
		cfg.MinerExtraData = []byte(ctx.GlobalString(MinerExtraDataFlag.Name))
	}
	if ctx.GlobalIsSet(MinerLegacyGasTargetFlag.Name) {
		cfg.MinerGasFloor = ctx.GlobalUint64(MinerLegacyGasTargetFlag.Name)
	}
	if ctx.GlobalIsSet(MinerGasTargetFlag.Name) {
		cfg.MinerGasFloor = ctx.GlobalUint64(MinerGasTargetFlag.Name)
	}
	if ctx.GlobalIsSet(MinerGasLimitFlag.Name) {
		cfg.MinerGasCeil = ctx.GlobalUint64(MinerGasLimitFlag.Name)
	}
	if ctx.GlobalIsSet(MinerLegacyGasPriceFlag.Name) {
		cfg.MinerGasPrice = GlobalBig(ctx, MinerLegacyGasPriceFlag.Name)
	}
	if ctx.GlobalIsSet(MinerGasPriceFlag.Name) {
		cfg.MinerGasPrice = GlobalBig(ctx, MinerGasPriceFlag.Name)
	}
	if ctx.GlobalIsSet(MinerRecommitIntervalFlag.Name) {
		cfg.MinerRecommit = ctx.Duration(MinerRecommitIntervalFlag.Name)
	}
	if ctx.GlobalIsSet(MinerNoVerfiyFlag.Name) {
		cfg.MinerNoverify = ctx.Bool(MinerNoVerfiyFlag.Name)
	}
	if ctx.GlobalIsSet(VMEnableDebugFlag.Name) {
		// TODO(fjl): force-enable this in --dev mode
		cfg.EnablePreimageRecording = ctx.GlobalBool(VMEnableDebugFlag.Name)
	}

	cfg.InferURI = ctx.GlobalString(ModelCallInterfaceFlag.Name)

	// Override any default configs for hard coded networks.
	switch {
	case ctx.GlobalBool(TestnetFlag.Name):
		if !ctx.GlobalIsSet(NetworkIdFlag.Name) {
			cfg.NetworkId = 3
		}
		cfg.Genesis = core.DefaultTestnetGenesisBlock()
	case ctx.GlobalBool(RinkebyFlag.Name):
		if !ctx.GlobalIsSet(NetworkIdFlag.Name) {
			cfg.NetworkId = 4
		}
		cfg.Genesis = core.DefaultRinkebyGenesisBlock()
	case ctx.GlobalBool(DeveloperFlag.Name):
		if !ctx.GlobalIsSet(NetworkIdFlag.Name) {
			cfg.NetworkId = 1337
		}
		// Create new developer account or reuse existing one
		var (
			developer accounts.Account
			err       error
		)
		if accs := ks.Accounts(); len(accs) > 0 {
			developer = ks.Accounts()[0]
		} else {
			developer, err = ks.NewAccount("")
			if err != nil {
				Fatalf("Failed to create developer account: %v", err)
			}
		}
		if err := ks.Unlock(developer, ""); err != nil {
			Fatalf("Failed to unlock developer account: %v", err)
		}
		log.Info("Using developer account", "address", developer.Address)

		cfg.Genesis = core.DeveloperGenesisBlock(uint64(ctx.GlobalInt(DeveloperPeriodFlag.Name)), developer.Address)
		if !ctx.GlobalIsSet(MinerGasPriceFlag.Name) && !ctx.GlobalIsSet(MinerLegacyGasPriceFlag.Name) {
			cfg.MinerGasPrice = big.NewInt(1)
		}
	}
	// TODO(fjl): move trie cache generations into config
	if gen := ctx.GlobalInt(TrieCacheGenFlag.Name); gen > 0 {
		state.MaxTrieCacheGen = uint16(gen)
	}
}

// SetDashboardConfig applies dashboard related command line flags to the config.
func SetDashboardConfig(ctx *cli.Context, cfg *dashboard.Config) {
	cfg.Host = ctx.GlobalString(DashboardAddrFlag.Name)
	cfg.Port = ctx.GlobalInt(DashboardPortFlag.Name)
	cfg.Refresh = ctx.GlobalDuration(DashboardRefreshFlag.Name)
}

// SetTorrentFsConfig applies torrentFs related command line flags to the config.
func SetTorrentFsConfig(ctx *cli.Context, cfg *torrentfs.Config) {
	cfg.Host = ctx.GlobalString(StorageAddrFlag.Name)
	cfg.Port = ctx.GlobalInt(StoragePortFlag.Name)
	IPCDisabled := ctx.GlobalBool(IPCDisabledFlag.Name)
	if runtime.GOOS == "windows" || IPCDisabled {
		cfg.IpcPath = ""
		cfg.RpcURI = "http://" + ctx.GlobalString(RPCListenAddrFlag.Name) + ":" + string(ctx.GlobalInt(RPCPortFlag.Name))
	} else {
		path := MakeDataDir(ctx)
		IPCPath := ctx.GlobalString(IPCPathFlag.Name)
		cfg.IpcPath = filepath.Join(path, IPCPath)
		log.Info("IPCPath", "path", cfg.IpcPath)
	}
	cfg.DefaultTrackers = ctx.GlobalString(StorageTrackerFlag.Name)
	cfg.DataDir = MakeStorageDir(ctx)
}

// RegisterEthService adds an Ethereum client to the stack.
func RegisterEthService(stack *node.Node, cfg *eth.Config) {
	var err error
	if cfg.SyncMode == downloader.LightSync {
		err = stack.Register(func(ctx *node.ServiceContext) (node.Service, error) {
			return les.New(ctx, cfg)
		})
	} else {
		err = stack.Register(func(ctx *node.ServiceContext) (node.Service, error) {
			fullNode, err := eth.New(ctx, cfg)
			if fullNode != nil && cfg.LightServ > 0 {
				ls, _ := les.NewLesServer(fullNode, cfg)
				fullNode.AddLesServer(ls)
			}
			return fullNode, err
		})
	}
	if err != nil {
		Fatalf("Failed to register the Ethereum service: %v", err)
	}
}
// RegisterStorageService adds a torrent file system to the stack.
func RegisterStorageService(stack *node.Node, cfg *torrentfs.Config, commit string) {
	stack.Register(func(ctx *node.ServiceContext) (node.Service, error) {
		return torrentfs.New(cfg, commit), nil
	})
}

// RegisterDashboardService adds a dashboard to the stack.
func RegisterDashboardService(stack *node.Node, cfg *dashboard.Config, commit string) {
	stack.Register(func(ctx *node.ServiceContext) (node.Service, error) {
		return dashboard.New(cfg, commit, ctx.ResolvePath("logs")), nil
	})
}

// RegisterShhService configures Whisper and adds it to the given node.
func RegisterShhService(stack *node.Node, cfg *whisper.Config) {
	if err := stack.Register(func(n *node.ServiceContext) (node.Service, error) {
		return whisper.New(cfg), nil
	}); err != nil {
		Fatalf("Failed to register the Whisper service: %v", err)
	}
}

// RegisterEthStatsService configures the Ethereum Stats daemon and adds it to
// the given node.
func RegisterEthStatsService(stack *node.Node, url string) {
	if err := stack.Register(func(ctx *node.ServiceContext) (node.Service, error) {
		// Retrieve both eth and les services
		var ethServ *eth.Ethereum
		ctx.Service(&ethServ)

		var lesServ *les.LightEthereum
		ctx.Service(&lesServ)

		return ethstats.New(url, ethServ, lesServ)
	}); err != nil {
		Fatalf("Failed to register the Ethereum Stats service: %v", err)
	}
}

func SetupMetrics(ctx *cli.Context) {
	if metrics.Enabled {
		log.Info("Enabling metrics collection")
		var (
			enableExport = ctx.GlobalBool(MetricsEnableInfluxDBFlag.Name)
			endpoint     = ctx.GlobalString(MetricsInfluxDBEndpointFlag.Name)
			database     = ctx.GlobalString(MetricsInfluxDBDatabaseFlag.Name)
			username     = ctx.GlobalString(MetricsInfluxDBUsernameFlag.Name)
			password     = ctx.GlobalString(MetricsInfluxDBPasswordFlag.Name)
			hosttag      = ctx.GlobalString(MetricsInfluxDBHostTagFlag.Name)
		)

		if enableExport {
			log.Info("Enabling metrics export to InfluxDB")
			go influxdb.InfluxDBWithTags(metrics.DefaultRegistry, 10*time.Second, endpoint, database, username, password, "geth.", map[string]string{
				"host": hosttag,
			})
		}
	}
}

// MakeChainDatabase open an LevelDB using the flags passed to the client and will hard crash if it fails.
func MakeChainDatabase(ctx *cli.Context, stack *node.Node) ethdb.Database {
	var (
		cache   = ctx.GlobalInt(CacheFlag.Name) * ctx.GlobalInt(CacheDatabaseFlag.Name) / 100
		handles = makeDatabaseHandles()
	)
	name := "chaindata"
	if ctx.GlobalString(SyncModeFlag.Name) == "light" {
		name = "lightchaindata"
	}
	chainDb, err := stack.OpenDatabase(name, cache, handles)
	if err != nil {
		Fatalf("Could not open database: %v", err)
	}
	return chainDb
}

func MakeGenesis(ctx *cli.Context) *core.Genesis {
	var genesis *core.Genesis
	switch {
	case ctx.GlobalBool(TestnetFlag.Name):
		genesis = core.DefaultTestnetGenesisBlock()
	case ctx.GlobalBool(RinkebyFlag.Name):
		genesis = core.DefaultRinkebyGenesisBlock()
	case ctx.GlobalBool(DeveloperFlag.Name):
		Fatalf("Developer chains are ephemeral")
	}
	return genesis
}

// MakeChain creates a chain manager from set command line flags.
func MakeChain(ctx *cli.Context, stack *node.Node) (chain *core.BlockChain, chainDb ethdb.Database) {
	var err error
	chainDb = MakeChainDatabase(ctx, stack)

	config, _, err := core.SetupGenesisBlock(chainDb, MakeGenesis(ctx))
	if err != nil {
		Fatalf("%v", err)
	}
	var engine consensus.Engine
	if config.Clique != nil {
		engine = clique.New(config.Clique, chainDb)
	} else {
		engine = cuckoo.NewFaker()
		if !ctx.GlobalBool(FakePoWFlag.Name) {
			engine = cuckoo.New(cuckoo.Config{})
			/* engine = ethash.New(ethash.Config{
				CacheDir:       stack.ResolvePath(eth.DefaultConfig.Ethash.CacheDir),
				CachesInMem:    eth.DefaultConfig.Ethash.CachesInMem,
				CachesOnDisk:   eth.DefaultConfig.Ethash.CachesOnDisk,
				DatasetDir:     stack.ResolvePath(eth.DefaultConfig.Ethash.DatasetDir),
				DatasetsInMem:  eth.DefaultConfig.Ethash.DatasetsInMem,
				DatasetsOnDisk: eth.DefaultConfig.Ethash.DatasetsOnDisk,
			}, nil, false) */
		}
	}
	if gcmode := ctx.GlobalString(GCModeFlag.Name); gcmode != "full" && gcmode != "archive" {
		Fatalf("--%s must be either 'full' or 'archive'", GCModeFlag.Name)
	}
	cache := &core.CacheConfig{
		Disabled:      ctx.GlobalString(GCModeFlag.Name) == "archive",
		TrieNodeLimit: eth.DefaultConfig.TrieCache,
		TrieTimeLimit: eth.DefaultConfig.TrieTimeout,
	}
	if ctx.GlobalIsSet(CacheFlag.Name) || ctx.GlobalIsSet(CacheGCFlag.Name) {
		cache.TrieNodeLimit = ctx.GlobalInt(CacheFlag.Name) * ctx.GlobalInt(CacheGCFlag.Name) / 100
	}
	vmcfg := vm.Config{
		EnablePreimageRecording: ctx.GlobalBool(VMEnableDebugFlag.Name),
		InferURI:                ctx.GlobalString(ModelCallInterfaceFlag.Name),
	}
	chain, err = core.NewBlockChain(chainDb, cache, config, engine, vmcfg)
	if err != nil {
		Fatalf("Can't create BlockChain: %v", err)
	}
	return chain, chainDb
}

// MakeConsolePreloads retrieves the absolute paths for the console JavaScript
// scripts to preload before starting.
func MakeConsolePreloads(ctx *cli.Context) []string {
	// Skip preloading if there's nothing to preload
	if ctx.GlobalString(PreloadJSFlag.Name) == "" {
		return nil
	}
	// Otherwise resolve absolute paths and return them
	preloads := []string{}

	assets := ctx.GlobalString(JSpathFlag.Name)
	for _, file := range strings.Split(ctx.GlobalString(PreloadJSFlag.Name), ",") {
		preloads = append(preloads, common.AbsolutePath(assets, strings.TrimSpace(file)))
	}
	return preloads
}

// MigrateFlags sets the global flag from a local flag when it's set.
// This is a temporary function used for migrating old command/flags to the
// new format.
//
// e.g. geth account new --keystore /tmp/mykeystore --lightkdf
//
// is equivalent after calling this method with:
//
// geth --keystore /tmp/mykeystore --lightkdf account new
//
// This allows the use of the existing configuration functionality.
// When all flags are migrated this function can be removed and the existing
// configuration functionality must be changed that is uses local flags
func MigrateFlags(action func(ctx *cli.Context) error) func(*cli.Context) error {
	return func(ctx *cli.Context) error {
		for _, name := range ctx.FlagNames() {
			if ctx.IsSet(name) {
				ctx.GlobalSet(name, ctx.String(name))
			}
		}
		return action(ctx)
	}
}<|MERGE_RESOLUTION|>--- conflicted
+++ resolved
@@ -186,13 +186,13 @@
 	}
 	// P2P storage settings
 	StorageEnabledFlag = cli.BoolFlag{
-		Name: "storage",
+		Name:  "storage",
 		Usage: "Enable P2P storage",
 	}
 	StorageDirFlag = DirectoryFlag{
-		Name: "storage.dir",
+		Name:  "storage.dir",
 		Usage: "P2P storage directory",
-		Value: DirectoryString{ node.DefaultStorageDir() },
+		Value: DirectoryString{node.DefaultStorageDir()},
 	}
 	StorageAddrFlag = cli.StringFlag{
 		Name:  "storage.addr",
@@ -475,7 +475,7 @@
 	IPCPathFlag = DirectoryFlag{
 		Name:  "ipcpath",
 		Usage: "Filename for IPC socket/pipe within the datadir (explicit paths escape it)",
-		Value: DirectoryString{ "geth.ipc" },
+		Value: DirectoryString{"geth.ipc"},
 	}
 	WSEnabledFlag = cli.BoolFlag{
 		Name:  "ws",
@@ -599,16 +599,14 @@
 		Usage: "Minimum POW accepted",
 		Value: whisper.DefaultMinimumPoW,
 	}
-<<<<<<< HEAD
 	ModelCallInterfaceFlag = cli.StringFlag{
 		Name:  "cvm.inferuri",
 		Usage: "infer uri",
 		Value: "http://127.0.0.1:5000/infer",
-=======
+	}
 	WhisperRestrictConnectionBetweenLightClientsFlag = cli.BoolFlag{
 		Name:  "shh.restrict-light",
 		Usage: "Restrict connection between two whisper light clients",
->>>>>>> 8feaac1e
 	}
 
 	// Metrics flags
@@ -1326,6 +1324,7 @@
 		Fatalf("Failed to register the Ethereum service: %v", err)
 	}
 }
+
 // RegisterStorageService adds a torrent file system to the stack.
 func RegisterStorageService(stack *node.Node, cfg *torrentfs.Config, commit string) {
 	stack.Register(func(ctx *node.ServiceContext) (node.Service, error) {
