// Copyright 2015 The CortexFoundation Authors
// This file is part of CortexFoundation.
//
// CortexFoundation is free software: you can redistribute it and/or modify
// it under the terms of the GNU General Public License as published by
// the Free Software Foundation, either version 3 of the License, or
// (at your option) any later version.
//
// CortexFoundation is distributed in the hope that it will be useful,
// but WITHOUT ANY WARRANTY; without even the implied warranty of
// MERCHANTABILITY or FITNESS FOR A PARTICULAR PURPOSE. See the
// GNU General Public License for more details.
//
// You should have received a copy of the GNU General Public License
// along with CortexFoundation. If not, see <http://www.gnu.org/licenses/>.

// Package utils contains internal helper functions for CortexFoundation commands.
package utils

import (
	"crypto/ecdsa"
	"fmt"
	"io/ioutil"
	"os"

	// "math/big"

	"path/filepath"
	"runtime"
	"strconv"
	"strings"
	"time"

	"github.com/CortexFoundation/CortexTheseus/accounts"
	"github.com/CortexFoundation/CortexTheseus/accounts/keystore"
	"github.com/CortexFoundation/CortexTheseus/common"
	"github.com/CortexFoundation/CortexTheseus/common/fdlimit"
	"github.com/CortexFoundation/CortexTheseus/consensus"
	"github.com/CortexFoundation/CortexTheseus/consensus/clique"
	"github.com/CortexFoundation/CortexTheseus/consensus/cuckoo"
	"github.com/CortexFoundation/CortexTheseus/core"
	"github.com/CortexFoundation/CortexTheseus/core/state"
	"github.com/CortexFoundation/CortexTheseus/core/vm"
	"github.com/CortexFoundation/CortexTheseus/crypto"
	"github.com/CortexFoundation/CortexTheseus/ctxc"
	"github.com/CortexFoundation/CortexTheseus/ctxc/downloader"
	"github.com/CortexFoundation/CortexTheseus/ctxc/gasprice"
	"github.com/CortexFoundation/CortexTheseus/db"
	// "github.com/CortexFoundation/CortexTheseus/stats"
	"github.com/CortexFoundation/CortexTheseus/log"
	"github.com/CortexFoundation/CortexTheseus/metrics"
	"github.com/CortexFoundation/CortexTheseus/metrics/influxdb"
	"github.com/CortexFoundation/CortexTheseus/node"
	"github.com/CortexFoundation/CortexTheseus/p2p"
	"github.com/CortexFoundation/CortexTheseus/p2p/discover"
	"github.com/CortexFoundation/CortexTheseus/p2p/nat"
	"github.com/CortexFoundation/CortexTheseus/p2p/netutil"
	"github.com/CortexFoundation/CortexTheseus/params"
	"github.com/CortexFoundation/CortexTheseus/torrentfs"
	"gopkg.in/urfave/cli.v1"
)

var (
	CommandHelpTemplate = `{{.cmd.Name}}{{if .cmd.Subcommands}} command{{end}}{{if .cmd.Flags}} [command options]{{end}} [arguments...]
{{if .cmd.Description}}{{.cmd.Description}}
{{end}}{{if .cmd.Subcommands}}
SUBCOMMANDS:
	{{range .cmd.Subcommands}}{{.Name}}{{with .ShortName}}, {{.}}{{end}}{{ "\t" }}{{.Usage}}
	{{end}}{{end}}{{if .categorizedFlags}}
{{range $idx, $categorized := .categorizedFlags}}{{$categorized.Name}} OPTIONS:
{{range $categorized.Flags}}{{"\t"}}{{.}}
{{end}}
{{end}}{{end}}`
)

func init() {
	cli.AppHelpTemplate = `{{.Name}} {{if .Flags}}[global options] {{end}}command{{if .Flags}} [command options]{{end}} [arguments...]

VERSION:
   {{.Version}}

COMMANDS:
   {{range .Commands}}{{.Name}}{{with .ShortName}}, {{.}}{{end}}{{ "\t" }}{{.Usage}}
   {{end}}{{if .Flags}}
GLOBAL OPTIONS:
   {{range .Flags}}{{.}}
   {{end}}{{end}}
`

	cli.CommandHelpTemplate = CommandHelpTemplate
}

// NewApp creates an app with sane defaults.
func NewApp(gitCommit, usage string) *cli.App {
	app := cli.NewApp()
	app.Name = filepath.Base(os.Args[0])
	app.HelpName = "cortex"
	app.Author = "Cortex Labs"
	app.Email = "support@cortexlabs.ai"
	app.Version = params.VersionWithMeta
	if len(gitCommit) >= 8 {
		app.Version += "-" + gitCommit[:8]
	}
	app.Usage = usage
	return app
}

// These are all the command line flags we support.
// If you add to this list, please remember to include the
// flag in the appropriate command definition.
//
// The flags are defined here so their names and help texts
// are the same for all commands.

var (
	// General settings
	DataDirFlag = DirectoryFlag{
		Name:  "datadir",
		Usage: "Data directory for the databases and keystore",
		Value: DirectoryString{node.DefaultDataDir()},
	}
	KeyStoreDirFlag = DirectoryFlag{
		Name:  "keystore",
		Usage: "Directory for the keystore (default = inside the datadir)",
	}
	// NoUSBFlag = cli.BoolFlag{
	// 	Name:  "nousb",
	// 	Usage: "Disables monitoring for and managing USB hardware wallets",
	// }
	NetworkIdFlag = cli.Uint64Flag{
		Name:  "networkid",
		Usage: "Network identifier (integer, 21=Mainnet, 42=Bernard)",
		Value: ctxc.DefaultConfig.NetworkId,
	}
	BernardFlag = cli.BoolFlag{
		Name:  "bernard",
		Usage: "Bernard network: pre-configured cortex test network",
	}
	TestnetFlag = cli.BoolFlag{
		Name:  "testnet",
		Usage: "Cortex testnet: pre-configured cortex test network",
	}
	LazynetFlag = cli.BoolFlag{
		Name:  "lazynet",
		Usage: "Lazy network: pre-configured easy test network",
	}
	// DeveloperFlag = cli.BoolFlag{
	// 	Name:  "dev",
	// 	Usage: "Ephemeral proof-of-authority network with a pre-funded developer account, mining enabled",
	// }
	// DeveloperPeriodFlag = cli.IntFlag{
	// 	Name:  "dev.period",
	// 	Usage: "Block period to use in developer mode (0 = mine only if transaction pending)",
	// }
	IdentityFlag = cli.StringFlag{
		Name:  "identity",
		Usage: "Custom node name",
	}
	DocRootFlag = DirectoryFlag{
		Name:  "docroot",
		Usage: "Document Root for HTTPClient file scheme",
		Value: DirectoryString{homeDir()},
	}
	defaultSyncMode = ctxc.DefaultConfig.SyncMode
	SyncModeFlag    = TextMarshalerFlag{
		Name:  "syncmode",
		Usage: `Blockchain sync mode ("fast", "full")`,
		Value: &defaultSyncMode,
	}
	GCModeFlag = cli.StringFlag{
		Name:  "gcmode",
		Usage: `Blockchain garbage collection mode ("full", "archive")`,
		Value: "full",
	}

	// P2P storage settings
	StorageEnabledFlag = cli.BoolFlag{
		Name:  "storage",
		Usage: "Enable P2P storage",
	}
	StorageDirFlag = DirectoryFlag{
		Name:  "storage.dir",
		Usage: "P2P storage directory",
		Value: DirectoryString{node.DefaultStorageDir("")},
	}
/*
	StorageAddrFlag = cli.StringFlag{
		Name:  "storage.addr",
		Usage: "P2P storage listening interface (remote mode)",
		Value: torrentfs.DefaultConfig.Host,
	}
	*/
	StoragePortFlag = cli.IntFlag{
		Name:  "storage.host",
		Usage: "p2p storage listening port",
		Value: torrentfs.DefaultConfig.Port,
	}
	*/
	StorageEnableUTPFlag = cli.BoolFlag{
		Name:  "storage.utp",
		Usage: "Enable utp in p2p storage",
	}
	StorageTrackerFlag = cli.StringFlag{
		Name:  "storage.tracker",
		Usage: "P2P storage tracker list",
		Value: "",
	}
	// Dashboard settings
	// DashboardEnabledFlag = cli.BoolFlag{
	// 	Name:  metrics.DashboardEnabledFlag,
	// 	Usage: "Enable the dashboard",
	// }
	// DashboardAddrFlag = cli.StringFlag{
	// 	Name:  "dashboard.addr",
	// 	Usage: "Dashboard listening interface",
	// 	Value: dashboard.DefaultConfig.Host,
	// }
	// DashboardPortFlag = cli.IntFlag{
	// 	Name:  "dashboard.host",
	// 	Usage: "Dashboard listening port",
	// 	Value: dashboard.DefaultConfig.Port,
	// }
	// DashboardRefreshFlag = cli.DurationFlag{
	// 	Name:  "dashboard.refresh",
	// 	Usage: "Dashboard metrics collection refresh rate",
	// 	Value: dashboard.DefaultConfig.Refresh,
	// }
	// Transaction pool settings
	TxPoolLocalsFlag = cli.StringFlag{
		Name:  "txpool.locals",
		Usage: "Comma separated accounts to treat as locals (no flush, priority inclusion)",
	}
	TxPoolNoLocalsFlag = cli.BoolFlag{
		Name:  "txpool.nolocals",
		Usage: "Disables price exemptions for locally submitted transactions",
	}
	//TxPoolNoInfersFlag = cli.BoolFlag{
	//	Name:  "txpool.noinfers",
	//	Usage: "Disables infer transactions in this node",
	//}
	TxPoolJournalFlag = cli.StringFlag{
		Name:  "txpool.journal",
		Usage: "Disk journal for local transaction to survive node restarts",
		Value: core.DefaultTxPoolConfig.Journal,
	}
	TxPoolRejournalFlag = cli.DurationFlag{
		Name:  "txpool.rejournal",
		Usage: "Time interval to regenerate the local transaction journal",
		Value: core.DefaultTxPoolConfig.Rejournal,
	}
	TxPoolPriceLimitFlag = cli.Uint64Flag{
		Name:  "txpool.pricelimit",
		Usage: "Minimum gas price limit to enforce for acceptance into the pool",
		Value: ctxc.DefaultConfig.TxPool.PriceLimit,
	}
	TxPoolPriceBumpFlag = cli.Uint64Flag{
		Name:  "txpool.pricebump",
		Usage: "Price bump percentage to replace an already existing transaction",
		Value: ctxc.DefaultConfig.TxPool.PriceBump,
	}
	TxPoolAccountSlotsFlag = cli.Uint64Flag{
		Name:  "txpool.accountslots",
		Usage: "Minimum number of executable transaction slots guaranteed per account",
		Value: ctxc.DefaultConfig.TxPool.AccountSlots,
	}
	TxPoolGlobalSlotsFlag = cli.Uint64Flag{
		Name:  "txpool.globalslots",
		Usage: "Maximum number of executable transaction slots for all accounts",
		Value: ctxc.DefaultConfig.TxPool.GlobalSlots,
	}
	TxPoolAccountQueueFlag = cli.Uint64Flag{
		Name:  "txpool.accountqueue",
		Usage: "Maximum number of non-executable transaction slots permitted per account",
		Value: ctxc.DefaultConfig.TxPool.AccountQueue,
	}
	TxPoolGlobalQueueFlag = cli.Uint64Flag{
		Name:  "txpool.globalqueue",
		Usage: "Maximum number of non-executable transaction slots for all accounts",
		Value: ctxc.DefaultConfig.TxPool.GlobalQueue,
	}
	TxPoolLifetimeFlag = cli.DurationFlag{
		Name:  "txpool.lifetime",
		Usage: "Maximum amount of time non-executable transaction are queued",
		Value: ctxc.DefaultConfig.TxPool.Lifetime,
	}
	// Performance tuning settings
	CacheFlag = cli.IntFlag{
		Name:  "cache",
		Usage: "Megabytes of memory allocated to internal caching",
		Value: 1024,
	}
	CacheDatabaseFlag = cli.IntFlag{
		Name:  "cache.database",
		Usage: "Percentage of cache memory allowance to use for database io",
		Value: 75,
	}
	CacheGCFlag = cli.IntFlag{
		Name:  "cache.gc",
		Usage: "Percentage of cache memory allowance to use for trie pruning",
		Value: 25,
	}
	TrieCacheGenFlag = cli.IntFlag{
		Name:  "trie-cache-gens",
		Usage: "Number of trie node generations to keep in memory",
		Value: int(state.MaxTrieCacheGen),
	}
	// Miner settings
	MiningEnabledFlag = cli.BoolFlag{
		Name:  "mine",
		Usage: "Enable mining",
	}
	MinerThreadsFlag = cli.IntFlag{
		Name:  "miner.threads",
		Usage: "Number of CPU threads to use for mining",
		Value: 0,
	}
	//MinerLegacyThreadsFlag = cli.IntFlag{
	// 	Name:  "minerthreads",
	// 	Usage: "Number of CPU threads to use for mining (deprecated, use --miner.threads)",
	// 	Value: 0,
	// }
	MinerNotifyFlag = cli.StringFlag{
		Name:  "miner.notify",
		Usage: "Comma separated HTTP URL list to notify of new work packages",
	}
	MinerGasTargetFlag = cli.Uint64Flag{
		Name:  "miner.gastarget",
		Usage: "Target gas floor for mined blocks",
		Value: ctxc.DefaultConfig.MinerGasFloor,
	}
	// MinerLegacyGasTargetFlag = cli.Uint64Flag{
	// 	Name:  "targetgaslimit",
	// 	Usage: "Target gas floor for mined blocks (deprecated, use --miner.gastarget)",
	// 	Value: ctxc.DefaultConfig.MinerGasFloor,
	// }
	MinerGasLimitFlag = cli.Uint64Flag{
		Name:  "miner.gaslimit",
		Usage: "Target gas ceiling for mined blocks",
		Value: ctxc.DefaultConfig.MinerGasCeil,
	}
	MinerGasPriceFlag = BigFlag{
		Name:  "miner.gasprice",
		Usage: "Minimum gas price for mining a transaction",
		Value: ctxc.DefaultConfig.MinerGasPrice,
	}
	MinerLegacyGasPriceFlag = BigFlag{
		Name:  "gasprice",
		Usage: "Minimum gas price for mining a transaction (deprecated, use --miner.gasprice)",
		Value: ctxc.DefaultConfig.MinerGasPrice,
	}
	MinerCoinbaseFlag = cli.StringFlag{
		Name:  "miner.coinbase",
		Usage: "Public address for block mining rewards (default = first account)",
		Value: "0",
	}
	MinerLegacyCoinbaseFlag = cli.StringFlag{
		Name:  "coinbase",
		Usage: "Public address for block mining rewards (default = first account, deprecated, use --miner.coinbase)",
		Value: "0",
	}
	MinerExtraDataFlag = cli.StringFlag{
		Name:  "miner.extradata",
		Usage: "Block extra data set by the miner (default = client version)",
	}
	MinerLegacyExtraDataFlag = cli.StringFlag{
		Name:  "extradata",
		Usage: "Block extra data set by the miner (default = client version, deprecated, use --miner.extradata)",
	}
	MinerRecommitIntervalFlag = cli.DurationFlag{
		Name:  "miner.recommit",
		Usage: "Time interval to recreate the block being mined",
		Value: ctxc.DefaultConfig.MinerRecommit,
	}
	MinerNoVerfiyFlag = cli.BoolFlag{
		Name:  "miner.noverify",
		Usage: "Disable remote sealing verification",
	}
	MinerCudaFlag = cli.BoolFlag{
		Name:  "miner.cuda",
		Usage: "use cuda miner plugin",
	}
	//	MinerOpenCLFlag = cli.BoolFlag{
	//		Name:  "miner.opencl",
	//		Usage: "use opencl miner plugin",
	//	}
	MinerDevicesFlag = cli.StringFlag{
		Name:  "miner.devices",
		Usage: "the devices used mining, use --miner.devices=0,1",
	}
	//	MinerAlgorithmFlag = cli.StringFlag{
	//		Name:  "miner.algorithm",
	//		Usage: "use mining algorithm, --miner.algorithm=cuckoo/cuckaroo",
	//	}
	InferDeviceTypeFlag = cli.StringFlag{
		Name:  "infer.devicetype",
		Usage: "infer device type : cpu or gpu",
		Value: "cpu",
	}
	InferDeviceIdFlag = cli.IntFlag{
		Name:  "infer.devices",
		Usage: "the device used infering, use --infer.devices=2, not available on cpu",
		Value: 0,
	}

	// Account settings
	UnlockedAccountFlag = cli.StringFlag{
		Name:  "unlock",
		Usage: "Comma separated list of accounts to unlock",
		Value: "",
	}
	PasswordFileFlag = cli.StringFlag{
		Name:  "password",
		Usage: "Password file to use for non-interactive password input",
		Value: "",
	}
	InsecureUnlockAllowedFlag = cli.BoolFlag{
		Name:  "allow-insecure-unlock",
		Usage: "Allow insecure account unlocking when account-related RPCs are exposed by http",
	}

	// VMEnableDebugFlag = cli.BoolFlag{
	// 	Name:  "vmdebug",
	// 	Usage: "Record information useful for VM and contract debugging",
	// }
	// Logging and debug settings
	// CortexStatsURLFlag = cli.StringFlag{
	// 	Name:  "stats",
	// 	Usage: "Reporting URL of a ctxcstats service (nodename:secret@host:port)",
	// }
	FakePoWFlag = cli.BoolFlag{
		Name:  "fakepow",
		Usage: "Disables proof-of-work verification",
	}
	// NoCompactionFlag = cli.BoolFlag{
	// 	Name:  "nocompaction",
	// 	Usage: "Disables db compaction after import",
	// }
	// RPC settings
	RPCEnabledFlag = cli.BoolFlag{
		Name:  "rpc",
		Usage: "Enable the HTTP-RPC server",
	}
	RPCListenAddrFlag = cli.StringFlag{
		Name:  "rpcaddr",
		Usage: "HTTP-RPC server listening interface",
		Value: node.DefaultHTTPHost,
	}
	RPCPortFlag = cli.IntFlag{
		Name:  "rpcport",
		Usage: "HTTP-RPC server listening port",
		Value: node.DefaultHTTPPort,
	}
	RPCCORSDomainFlag = cli.StringFlag{
		Name:  "rpccorsdomain",
		Usage: "Comma separated list of domains from which to accept cross origin requests (browser enforced)",
		Value: "",
	}
	RPCVirtualHostsFlag = cli.StringFlag{
		Name:  "rpcvhosts",
		Usage: "Comma separated list of virtual hostnames from which to accept requests (server enforced). Accepts '*' wildcard.",
		Value: strings.Join(node.DefaultConfig.HTTPVirtualHosts, ","),
	}
	RPCApiFlag = cli.StringFlag{
		Name:  "rpcapi",
		Usage: "API's offered over the HTTP-RPC interface",
		Value: "",
	}
	IPCDisabledFlag = cli.BoolFlag{
		Name:  "ipcdisable",
		Usage: "Disable the IPC-RPC server",
	}
	IPCPathFlag = DirectoryFlag{
		Name:  "ipcpath",
		Usage: "Filename for IPC socket/pipe within the datadir (explicit paths escape it)",
		Value: DirectoryString{"cortex.ipc"},
	}
	WSEnabledFlag = cli.BoolFlag{
		Name:  "ws",
		Usage: "Enable the WS-RPC server",
	}
	WSListenAddrFlag = cli.StringFlag{
		Name:  "wsaddr",
		Usage: "WS-RPC server listening interface",
		Value: node.DefaultWSHost,
	}
	WSPortFlag = cli.IntFlag{
		Name:  "wsport",
		Usage: "WS-RPC server listening port",
		Value: node.DefaultWSPort,
	}
	WSApiFlag = cli.StringFlag{
		Name:  "wsapi",
		Usage: "API's offered over the WS-RPC interface",
		Value: "",
	}
	WSAllowedOriginsFlag = cli.StringFlag{
		Name:  "wsorigins",
		Usage: "Origins from which to accept websockets requests",
		Value: "",
	}
	ExecFlag = cli.StringFlag{
		Name:  "exec",
		Usage: "Execute JavaScript statement",
	}
	PreloadJSFlag = cli.StringFlag{
		Name:  "preload",
		Usage: "Comma separated list of JavaScript files to preload into the console",
	}

	// Network Settings
	MaxPeersFlag = cli.IntFlag{
		Name:  "maxpeers",
		Usage: "Maximum number of network peers (network disabled if set to 0)",
		Value: 25,
	}
	MaxPendingPeersFlag = cli.IntFlag{
		Name:  "maxpendpeers",
		Usage: "Maximum number of pending connection attempts (defaults used if set to 0)",
		Value: 0,
	}
	ListenPortFlag = cli.IntFlag{
		Name:  "port",
		Usage: "Network listening port",
		Value: 30303,
	}
	BootnodesFlag = cli.StringFlag{
		Name:  "bootnodes",
		Usage: "Comma separated enode URLs for P2P discovery bootstrap",
		Value: "",
	}
	BootnodesV4Flag = cli.StringFlag{
		Name:  "bootnodesv4",
		Usage: "Comma separated enode URLs for P2P v4 discovery bootstrap (light server, full nodes)",
		Value: "",
	}
	NodeKeyFileFlag = cli.StringFlag{
		Name:  "nodekey",
		Usage: "P2P node key file",
	}
	NodeKeyHexFlag = cli.StringFlag{
		Name:  "nodekeyhex",
		Usage: "P2P node key as hex (for testing)",
	}
	NATFlag = cli.StringFlag{
		Name:  "nat",
		Usage: "NAT port mapping mechanism (any|none|upnp|pmp|extip:<IP>)",
		Value: "any",
	}
	NoDiscoverFlag = cli.BoolFlag{
		Name:  "nodiscover",
		Usage: "Disables the peer discovery mechanism (manual peer addition)",
	}
	NetrestrictFlag = cli.StringFlag{
		Name:  "netrestrict",
		Usage: "Restricts network communication to the given IP networks (CIDR masks)",
	}

	// ATM the url is left to the user and deployment to
	JSpathFlag = cli.StringFlag{
		Name:  "jspath",
		Usage: "JavaScript root path for `loadScript`",
		Value: ".",
	}

	// Gas price oracle settings
	GpoBlocksFlag = cli.IntFlag{
		Name:  "gpoblocks",
		Usage: "Number of recent blocks to check for gas prices",
		Value: ctxc.DefaultConfig.GPO.Blocks,
	}
	GpoPercentileFlag = cli.IntFlag{
		Name:  "gpopercentile",
		Usage: "Suggested gas price is the given percentile of a set of recent transaction gas prices",
		Value: ctxc.DefaultConfig.GPO.Percentile,
	}
	ModelCallInterfaceFlag = cli.StringFlag{
		Name:  "cvm.inferuri",
		Usage: "URI for delegated inference (experimental)",
		Value: "",
	}

	// Metrics flags
	MetricsEnabledFlag = cli.BoolFlag{
		Name:  "metrics.MetricsEnabledFlag",
		Usage: "Enable metrics collection and reporting",
	}
	MetricsEnableInfluxDBFlag = cli.BoolFlag{
		Name:  "metrics.influxdb",
		Usage: "Enable metrics export/push to an external InfluxDB database",
	}
	MetricsInfluxDBEndpointFlag = cli.StringFlag{
		Name:  "metrics.influxdb.endpoint",
		Usage: "InfluxDB API endpoint to report metrics to",
		Value: "http://localhost:8086",
	}
	MetricsInfluxDBDatabaseFlag = cli.StringFlag{
		Name:  "metrics.influxdb.database",
		Usage: "InfluxDB database name to push reported metrics to",
		Value: "cortex",
	}
	MetricsInfluxDBUsernameFlag = cli.StringFlag{
		Name:  "metrics.influxdb.username",
		Usage: "Username to authorize access to the database",
		Value: "test",
	}
	MetricsInfluxDBPasswordFlag = cli.StringFlag{
		Name:  "metrics.influxdb.password",
		Usage: "Password to authorize access to the database",
		Value: "test",
	}
	// The `host` tag is part of every measurement sent to InfluxDB. Queries on tags are faster in InfluxDB.
	// It is used so that we can group all nodes and average a measurement across all of them, but also so
	// that we can select a specific node and inspect its measurements.
	// https://docs.influxdata.com/influxdb/v1.4/concepts/key_concepts/#tag-key
	MetricsInfluxDBHostTagFlag = cli.StringFlag{
		Name:  "metrics.influxdb.host.tag",
		Usage: "InfluxDB `host` tag attached to all measurements",
		Value: "localhost",
	}
)

// MakeDataDir retrieves the currently requested data directory, terminating
// if none (or the empty string) is specified. If the node is starting a testnet,
// the a subdirectory of the specified datadir will be used.
func MakeDataDir(ctx *cli.Context) string {
	switch {
	case ctx.GlobalIsSet(DataDirFlag.Name):
		return ctx.GlobalString(DataDirFlag.Name)
	case ctx.GlobalBool(BernardFlag.Name):
		return filepath.Join(node.DefaultDataDir(), "cerebro")
	case ctx.GlobalBool(TestnetFlag.Name):
		return filepath.Join(node.DefaultDataDir(), "testnet")
	case ctx.GlobalBool(LazynetFlag.Name):
		return filepath.Join(node.DefaultDataDir(), "lazynet")
	}

	return node.DefaultDataDir()
}

// MakeStorageDir retrieves the currently requested data directory, terminating
// if none (or the empty string) is specified.
func MakeStorageDir(ctx *cli.Context) string {
	switch {
	case ctx.GlobalIsSet(StorageDirFlag.Name):
		return ctx.GlobalString(StorageDirFlag.Name)
	case ctx.GlobalBool(BernardFlag.Name):
		return filepath.Join(node.DefaultStorageDir(""), "cerebro")
	case ctx.GlobalBool(TestnetFlag.Name):
		return filepath.Join(node.DefaultStorageDir(""), "testnet")
	case ctx.GlobalBool(LazynetFlag.Name):
		return filepath.Join(node.DefaultStorageDir(""), "lazynet")
	}

	return node.DefaultStorageDir(MakeDataDir(ctx))
}

// setNodeKey creates a node key from set command line flags, either loading it
// from a file or as a specified hex value. If neither flags were provided, this
// method returns nil and an emphemeral key is to be generated.
func setNodeKey(ctx *cli.Context, cfg *p2p.Config) {
	var (
		hex  = ctx.GlobalString(NodeKeyHexFlag.Name)
		file = ctx.GlobalString(NodeKeyFileFlag.Name)
		key  *ecdsa.PrivateKey
		err  error
	)
	switch {
	case file != "" && hex != "":
		Fatalf("Options %q and %q are mutually exclusive", NodeKeyFileFlag.Name, NodeKeyHexFlag.Name)
	case file != "":
		if key, err = crypto.LoadECDSA(file); err != nil {
			Fatalf("Option %q: %v", NodeKeyFileFlag.Name, err)
		}
		cfg.PrivateKey = key
	case hex != "":
		if key, err = crypto.HexToECDSA(hex); err != nil {
			Fatalf("Option %q: %v", NodeKeyHexFlag.Name, err)
		}
		cfg.PrivateKey = key
	}
}

// setNodeUserIdent creates the user identifier from CLI flags.
func setNodeUserIdent(ctx *cli.Context, cfg *node.Config) {
	if identity := ctx.GlobalString(IdentityFlag.Name); len(identity) > 0 {
		cfg.UserIdent = identity
	}
}

// setBootstrapNodes creates a list of bootstrap nodes from the command line
// flags, reverting to pre-configured ones if none have been specified.
func setBootstrapNodes(ctx *cli.Context, cfg *p2p.Config) {
	urls := params.MainnetBootnodes
	switch {
	case ctx.GlobalIsSet(BootnodesFlag.Name) || ctx.GlobalIsSet(BootnodesV4Flag.Name):
		if ctx.GlobalIsSet(BootnodesV4Flag.Name) {
			urls = strings.Split(ctx.GlobalString(BootnodesV4Flag.Name), ",")
		} else {
			urls = strings.Split(ctx.GlobalString(BootnodesFlag.Name), ",")
		}
	case ctx.GlobalBool(BernardFlag.Name):
		urls = params.BernardBootnodes
	case ctx.GlobalBool(TestnetFlag.Name):
		urls = params.TestnetBootnodes
	case ctx.GlobalBool(LazynetFlag.Name):
		urls = params.RinkebyBootnodes
	case cfg.BootstrapNodes != nil:
		return // already set, don't apply defaults.
	}

	cfg.BootstrapNodes = make([]*discover.Node, 0, len(urls))
	for _, url := range urls {
		node, err := discover.ParseNode(url)
		if err != nil {
			log.Crit("Bootstrap URL invalid", "enode", url, "err", err)
		}
		cfg.BootstrapNodes = append(cfg.BootstrapNodes, node)
	}
}

// setListenAddress creates a TCP listening address string from set command
// line flags.
func setListenAddress(ctx *cli.Context, cfg *p2p.Config) {
	if ctx.GlobalIsSet(ListenPortFlag.Name) {
		cfg.ListenAddr = fmt.Sprintf(":%d", ctx.GlobalInt(ListenPortFlag.Name))
	}
}

// setNAT creates a port mapper from command line flags.
func setNAT(ctx *cli.Context, cfg *p2p.Config) {
	if ctx.GlobalIsSet(NATFlag.Name) {
		natif, err := nat.Parse(ctx.GlobalString(NATFlag.Name))
		if err != nil {
			Fatalf("Option %s: %v", NATFlag.Name, err)
		}
		cfg.NAT = natif
	}
}

// splitAndTrim splits input separated by a comma
// and trims excessive white space from the substrings.
func splitAndTrim(input string) []string {
	result := strings.Split(input, ",")
	for i, r := range result {
		result[i] = strings.TrimSpace(r)
	}
	return result
}

// setHTTP creates the HTTP RPC listener interface string from the set
// command line flags, returning empty if the HTTP endpoint is disabled.
func setHTTP(ctx *cli.Context, cfg *node.Config) {
	if ctx.GlobalBool(RPCEnabledFlag.Name) && cfg.HTTPHost == "" {
		cfg.HTTPHost = "127.0.0.1"
		if ctx.GlobalIsSet(RPCListenAddrFlag.Name) {
			cfg.HTTPHost = ctx.GlobalString(RPCListenAddrFlag.Name)
		}
	}

	if ctx.GlobalIsSet(RPCPortFlag.Name) {
		cfg.HTTPPort = ctx.GlobalInt(RPCPortFlag.Name)
	}
	if ctx.GlobalIsSet(RPCCORSDomainFlag.Name) {
		cfg.HTTPCors = splitAndTrim(ctx.GlobalString(RPCCORSDomainFlag.Name))
	}
	if ctx.GlobalIsSet(RPCApiFlag.Name) {
		cfg.HTTPModules = splitAndTrim(ctx.GlobalString(RPCApiFlag.Name))
	}
	if ctx.GlobalIsSet(RPCVirtualHostsFlag.Name) {
		cfg.HTTPVirtualHosts = splitAndTrim(ctx.GlobalString(RPCVirtualHostsFlag.Name))
	}
}

// setWS creates the WebSocket RPC listener interface string from the set
// command line flags, returning empty if the HTTP endpoint is disabled.
func setWS(ctx *cli.Context, cfg *node.Config) {
	if ctx.GlobalBool(WSEnabledFlag.Name) && cfg.WSHost == "" {
		cfg.WSHost = "127.0.0.1"
		if ctx.GlobalIsSet(WSListenAddrFlag.Name) {
			cfg.WSHost = ctx.GlobalString(WSListenAddrFlag.Name)
		}
	}

	if ctx.GlobalIsSet(WSPortFlag.Name) {
		cfg.WSPort = ctx.GlobalInt(WSPortFlag.Name)
	}
	if ctx.GlobalIsSet(WSAllowedOriginsFlag.Name) {
		cfg.WSOrigins = splitAndTrim(ctx.GlobalString(WSAllowedOriginsFlag.Name))
	}
	if ctx.GlobalIsSet(WSApiFlag.Name) {
		cfg.WSModules = splitAndTrim(ctx.GlobalString(WSApiFlag.Name))
	}
}

// setIPC creates an IPC path configuration from the set command line flags,
// returning an empty string if IPC was explicitly disabled, or the set path.
func setIPC(ctx *cli.Context, cfg *node.Config) {
	checkExclusive(ctx, IPCDisabledFlag, IPCPathFlag)
	switch {
	case ctx.GlobalBool(IPCDisabledFlag.Name):
		cfg.IPCPath = ""
	case ctx.GlobalIsSet(IPCPathFlag.Name):
		cfg.IPCPath = ctx.GlobalString(IPCPathFlag.Name)
	}
}

// makeDatabaseHandles raises out the number of allowed file handles per process
// for Ctxc and returns half of the allowance to assign to the database.
func makeDatabaseHandles() int {
	limit, err := fdlimit.Current()
	if err != nil {
		Fatalf("Failed to retrieve file descriptor allowance: %v", err)
	}
	if limit < 2048 {
		if err := fdlimit.Raise(2048); err != nil {
			Fatalf("Failed to raise file descriptor allowance: %v", err)
		}
	}
	if limit > 2048 { // cap database file descriptors even if more is available
		limit = 2048
	}
	return limit / 2 // Leave half for networking and other stuff
}

// MakeAddress converts an account specified directly as a hex encoded string or
// a key index in the key store to an internal account representation.
func MakeAddress(ks *keystore.KeyStore, account string) (accounts.Account, error) {
	// If the specified account is a valid address, return it
	if common.IsHexAddress(account) {
		return accounts.Account{Address: common.HexToAddress(account)}, nil
	}
	// Otherwise try to interpret the account as a keystore index
	index, err := strconv.Atoi(account)
	if err != nil || index < 0 {
		return accounts.Account{}, fmt.Errorf("invalid account address or index %q", account)
	}
	log.Warn("-------------------------------------------------------------------")
	log.Warn("Referring to accounts by order in the keystore folder is dangerous!")
	log.Warn("This functionality is deprecated and will be removed in the future!")
	log.Warn("Please use explicit addresses! (can search via `cortex account list`)")
	log.Warn("-------------------------------------------------------------------")

	accs := ks.Accounts()
	if len(accs) <= index {
		return accounts.Account{}, fmt.Errorf("index %d higher than number of accounts %d", index, len(accs))
	}
	return accs[index], nil
}

// setCoinbase retrieves the coinbase either from the directly specified
// command line flags or from the keystore if CLI indexed.
func setCoinbase(ctx *cli.Context, ks *keystore.KeyStore, cfg *ctxc.Config) {
	// Extract the current coinbase, new flag overriding legacy one
	var coinbase string
	if ctx.GlobalIsSet(MinerLegacyCoinbaseFlag.Name) {
		coinbase = ctx.GlobalString(MinerLegacyCoinbaseFlag.Name)
	}
	if ctx.GlobalIsSet(MinerCoinbaseFlag.Name) {
		coinbase = ctx.GlobalString(MinerCoinbaseFlag.Name)
	}
	// Convert the coinbase into an address and configure it
	if coinbase != "" {
		account, err := MakeAddress(ks, coinbase)
		if err != nil {
			Fatalf("Invalid miner coinbase: %v", err)
		}
		cfg.Coinbase = account.Address
	}
}

// MakePasswordList reads password lines from the file specified by the global --password flag.
func MakePasswordList(ctx *cli.Context) []string {
	path := ctx.GlobalString(PasswordFileFlag.Name)
	if path == "" {
		return nil
	}
	text, err := ioutil.ReadFile(path)
	if err != nil {
		Fatalf("Failed to read password file: %v", err)
	}
	lines := strings.Split(string(text), "\n")
	// Sanitise DOS line endings.
	for i := range lines {
		lines[i] = strings.TrimRight(lines[i], "\r")
	}
	return lines
}

func SetP2PConfig(ctx *cli.Context, cfg *p2p.Config) {
	setNodeKey(ctx, cfg)
	setNAT(ctx, cfg)
	setListenAddress(ctx, cfg)
	setBootstrapNodes(ctx, cfg)

	if ctx.GlobalIsSet(MaxPeersFlag.Name) {
		cfg.MaxPeers = ctx.GlobalInt(MaxPeersFlag.Name)
	}
	ctxcPeers := cfg.MaxPeers
	log.Info("Maximum peer count", "Cortex", ctxcPeers, "total", cfg.MaxPeers)

	if ctx.GlobalIsSet(MaxPendingPeersFlag.Name) {
		cfg.MaxPendingPeers = ctx.GlobalInt(MaxPendingPeersFlag.Name)
	}
	if ctx.GlobalIsSet(NoDiscoverFlag.Name) {
		cfg.NoDiscovery = true
	}

	if netrestrict := ctx.GlobalString(NetrestrictFlag.Name); netrestrict != "" {
		list, err := netutil.ParseNetlist(netrestrict)
		if err != nil {
			Fatalf("Option %q: %v", NetrestrictFlag.Name, err)
		}
		cfg.NetRestrict = list
	}
}

// SetNodeConfig applies node-related command line flags to the config.
func SetNodeConfig(ctx *cli.Context, cfg *node.Config) {
	SetP2PConfig(ctx, &cfg.P2P)
	setIPC(ctx, cfg)
	setHTTP(ctx, cfg)
	setWS(ctx, cfg)
	setNodeUserIdent(ctx, cfg)

	cfg.DataDir = MakeDataDir(ctx)

	// switch {
	// case ctx.GlobalIsSet(DataDirFlag.Name):
	// 	cfg.DataDir = ctx.GlobalString(DataDirFlag.Name)
	// case ctx.GlobalBool(BernardFlag.Name):
	// 	cfg.DataDir = filepath.Join(node.DefaultDataDir(), "cerebro")
	// case ctx.GlobalBool(LazynetFlag.Name):
	// 	cfg.DataDir = filepath.Join(node.DefaultDataDir(), "lazynet")
	// }

	if ctx.GlobalIsSet(KeyStoreDirFlag.Name) {
		cfg.KeyStoreDir = ctx.GlobalString(KeyStoreDirFlag.Name)
	}
	// if ctx.GlobalIsSet(LightKDFFlag.Name) {
	// 	cfg.UseLightweightKDF = ctx.GlobalBool(LightKDFFlag.Name)
	// }
	// if ctx.GlobalIsSet(NoUSBFlag.Name) {
	// 	cfg.NoUSB = ctx.GlobalBool(NoUSBFlag.Name)
	// }
	if ctx.GlobalIsSet(InsecureUnlockAllowedFlag.Name) {
		cfg.InsecureUnlockAllowed = ctx.GlobalBool(InsecureUnlockAllowedFlag.Name)
	}
}

func setGPO(ctx *cli.Context, cfg *gasprice.Config) {
	if ctx.GlobalIsSet(GpoBlocksFlag.Name) {
		cfg.Blocks = ctx.GlobalInt(GpoBlocksFlag.Name)
	}
	if ctx.GlobalIsSet(GpoPercentileFlag.Name) {
		cfg.Percentile = ctx.GlobalInt(GpoPercentileFlag.Name)
	}
}

func setTxPool(ctx *cli.Context, cfg *core.TxPoolConfig) {
	if ctx.GlobalIsSet(TxPoolLocalsFlag.Name) {
		locals := strings.Split(ctx.GlobalString(TxPoolLocalsFlag.Name), ",")
		for _, account := range locals {
			if trimmed := strings.TrimSpace(account); !common.IsHexAddress(trimmed) {
				Fatalf("Invalid account in --txpool.locals: %s", trimmed)
			} else {
				cfg.Locals = append(cfg.Locals, common.HexToAddress(account))
			}
		}
	}
	if ctx.GlobalIsSet(TxPoolNoLocalsFlag.Name) {
		cfg.NoLocals = ctx.GlobalBool(TxPoolNoLocalsFlag.Name)
	}
	//if ctx.GlobalIsSet(TxPoolNoInfersFlag.Name) {
	//        cfg.NoInfers = ctx.GlobalBool(TxPoolNoInfersFlag.Name)
	//}
	if ctx.GlobalIsSet(TxPoolJournalFlag.Name) {
		cfg.Journal = ctx.GlobalString(TxPoolJournalFlag.Name)
	}
	if ctx.GlobalIsSet(TxPoolRejournalFlag.Name) {
		cfg.Rejournal = ctx.GlobalDuration(TxPoolRejournalFlag.Name)
	}
	if ctx.GlobalIsSet(TxPoolPriceLimitFlag.Name) {
		cfg.PriceLimit = ctx.GlobalUint64(TxPoolPriceLimitFlag.Name)
	}
	if ctx.GlobalIsSet(TxPoolPriceBumpFlag.Name) {
		cfg.PriceBump = ctx.GlobalUint64(TxPoolPriceBumpFlag.Name)
	}
	if ctx.GlobalIsSet(TxPoolAccountSlotsFlag.Name) {
		cfg.AccountSlots = ctx.GlobalUint64(TxPoolAccountSlotsFlag.Name)
	}
	if ctx.GlobalIsSet(TxPoolGlobalSlotsFlag.Name) {
		cfg.GlobalSlots = ctx.GlobalUint64(TxPoolGlobalSlotsFlag.Name)
	}
	if ctx.GlobalIsSet(TxPoolAccountQueueFlag.Name) {
		cfg.AccountQueue = ctx.GlobalUint64(TxPoolAccountQueueFlag.Name)
	}
	if ctx.GlobalIsSet(TxPoolGlobalQueueFlag.Name) {
		cfg.GlobalQueue = ctx.GlobalUint64(TxPoolGlobalQueueFlag.Name)
	}
	if ctx.GlobalIsSet(TxPoolLifetimeFlag.Name) {
		cfg.Lifetime = ctx.GlobalDuration(TxPoolLifetimeFlag.Name)
	}
}

// checkExclusive verifies that only a single instance of the provided flags was
// set by the user. Each flag might optionally be followed by a string type to
// specialize it further.
func checkExclusive(ctx *cli.Context, args ...interface{}) {
	set := make([]string, 0, 1)
	for i := 0; i < len(args); i++ {
		// Make sure the next argument is a flag and skip if not set
		flag, ok := args[i].(cli.Flag)
		if !ok {
			panic(fmt.Sprintf("invalid argument, not cli.Flag type: %T", args[i]))
		}
		// Check if next arg extends current and expand its name if so
		name := flag.GetName()

		if i+1 < len(args) {
			switch option := args[i+1].(type) {
			case string:
				// Extended flag, expand the name and shift the arguments
				if ctx.GlobalString(flag.GetName()) == option {
					name += "=" + option
				}
				i++

			case cli.Flag:
			default:
				panic(fmt.Sprintf("invalid argument, not cli.Flag or string extension: %T", args[i+1]))
			}
		}
		// Mark the flag if it's set
		if ctx.GlobalIsSet(flag.GetName()) {
			set = append(set, "--"+name)
		}
	}
	if len(set) > 1 {
		Fatalf("Flags %v can't be used at the same time", strings.Join(set, ", "))
	}
}

// SetCortexConfig applies ctxc-related command line flags to the config.
func SetCortexConfig(ctx *cli.Context, stack *node.Node, cfg *ctxc.Config) {
	// Avoid conflicting network flags
	// checkExclusive(ctx, DeveloperFlag, BernardFlag, LazynetFlag)

	ks := stack.AccountManager().Backends(keystore.KeyStoreType)[0].(*keystore.KeyStore)
	setCoinbase(ctx, ks, cfg)
	setGPO(ctx, &cfg.GPO)
	setTxPool(ctx, &cfg.TxPool)

	if ctx.GlobalIsSet(SyncModeFlag.Name) {
		// TODO : Setting sync mode is temporally forbidden.
		//Fatalf("Setting syncmode is temporally forbidden. The default value is 'full' mode")
		cfg.SyncMode = *GlobalTextMarshaler(ctx, SyncModeFlag.Name).(*downloader.SyncMode)
	}
	if ctx.GlobalIsSet(NetworkIdFlag.Name) {
		cfg.NetworkId = ctx.GlobalUint64(NetworkIdFlag.Name)
	}

	if ctx.GlobalIsSet(CacheFlag.Name) || ctx.GlobalIsSet(CacheDatabaseFlag.Name) {
		cfg.DatabaseCache = ctx.GlobalInt(CacheFlag.Name) * ctx.GlobalInt(CacheDatabaseFlag.Name) / 100
	}
	cfg.DatabaseHandles = makeDatabaseHandles()

	if gcmode := ctx.GlobalString(GCModeFlag.Name); gcmode != "full" && gcmode != "archive" {
		Fatalf("--%s must be either 'full' or 'archive'", GCModeFlag.Name)
	}
	cfg.NoPruning = ctx.GlobalString(GCModeFlag.Name) == "archive"

	if ctx.GlobalIsSet(CacheFlag.Name) || ctx.GlobalIsSet(CacheGCFlag.Name) {
		cfg.TrieCache = ctx.GlobalInt(CacheFlag.Name) * ctx.GlobalInt(CacheGCFlag.Name) / 100
	}
	if ctx.GlobalIsSet(MinerNotifyFlag.Name) {
		cfg.MinerNotify = strings.Split(ctx.GlobalString(MinerNotifyFlag.Name), ",")
	}
	if ctx.GlobalIsSet(DocRootFlag.Name) {
		cfg.DocRoot = ctx.GlobalString(DocRootFlag.Name)
	}
	if ctx.GlobalIsSet(MinerLegacyExtraDataFlag.Name) {
		cfg.MinerExtraData = []byte(ctx.GlobalString(MinerLegacyExtraDataFlag.Name))
	}
	if ctx.GlobalIsSet(MinerExtraDataFlag.Name) {
		cfg.MinerExtraData = []byte(ctx.GlobalString(MinerExtraDataFlag.Name))
	}
	// if ctx.GlobalIsSet(MinerLegacyGasTargetFlag.Name) {
	//	cfg.MinerGasFloor = ctx.GlobalUint64(MinerLegacyGasTargetFlag.Name)
	// }
	if ctx.GlobalIsSet(MinerGasTargetFlag.Name) {
		cfg.MinerGasFloor = ctx.GlobalUint64(MinerGasTargetFlag.Name)
	}
	if ctx.GlobalIsSet(MinerGasLimitFlag.Name) {
		cfg.MinerGasCeil = ctx.GlobalUint64(MinerGasLimitFlag.Name)
	}
	if ctx.GlobalIsSet(MinerLegacyGasPriceFlag.Name) {
		cfg.MinerGasPrice = GlobalBig(ctx, MinerLegacyGasPriceFlag.Name)
	}
	if ctx.GlobalIsSet(MinerGasPriceFlag.Name) {
		cfg.MinerGasPrice = GlobalBig(ctx, MinerGasPriceFlag.Name)
	}
	if ctx.GlobalIsSet(MinerRecommitIntervalFlag.Name) {
		cfg.MinerRecommit = ctx.Duration(MinerRecommitIntervalFlag.Name)
	}
	if ctx.GlobalIsSet(MinerNoVerfiyFlag.Name) {
		cfg.MinerNoverify = ctx.Bool(MinerNoVerfiyFlag.Name)
	}
	if ctx.GlobalIsSet(MinerCudaFlag.Name) {
		cfg.MinerCuda = ctx.Bool(MinerCudaFlag.Name)
		cfg.Cuckoo.UseCuda = cfg.MinerCuda
	}
	//	if ctx.GlobalIsSet(MinerOpenCLFlag.Name) {
	//		cfg.MinerOpenCL = ctx.Bool(MinerOpenCLFlag.Name)
	//		cfg.Cuckoo.UseOpenCL = cfg.MinerOpenCL
	//	}

	cfg.MinerDevices = ctx.GlobalString(MinerDevicesFlag.Name)
	cfg.Cuckoo.StrDeviceIds = cfg.MinerDevices
	cfg.Cuckoo.Threads = ctx.GlobalInt(MinerThreadsFlag.Name)
	//cfg.Cuckoo.Algorithm = ctx.GlobalString(MinerAlgorithmFlag.Name)
	cfg.InferURI = ctx.GlobalString(ModelCallInterfaceFlag.Name)
	cfg.StorageDir = MakeStorageDir(ctx)
	cfg.InferDeviceType = ctx.GlobalString(InferDeviceTypeFlag.Name)
	if cfg.InferDeviceType == "gpu" {
		cfg.InferDeviceType = "cuda"
	}
	cfg.InferDeviceId = ctx.GlobalInt(InferDeviceIdFlag.Name)

	// Override any default configs for hard coded networks.
	switch {
	case ctx.GlobalBool(BernardFlag.Name):
		if !ctx.GlobalIsSet(NetworkIdFlag.Name) {
			cfg.NetworkId = 42
		}
		cfg.Genesis = core.DefaultBernardGenesisBlock()
		//case ctx.GlobalBool(TestnetFlag.Name):
		//	if !ctx.GlobalIsSet(NetworkIdFlag.Name) {
		//		cfg.NetworkId = 28
		//	}
		//	cfg.Genesis = core.DefaultTestnetGenesisBlock()
		//case ctx.GlobalBool(LazynetFlag.Name):
		//	if !ctx.GlobalIsSet(NetworkIdFlag.Name) {
		//		cfg.NetworkId = 4
		//	}
		//	cfg.Genesis = core.DefaultRinkebyGenesisBlock()
		// case ctx.GlobalBool(DeveloperFlag.Name):
		// 	if !ctx.GlobalIsSet(NetworkIdFlag.Name) {
		// 		cfg.NetworkId = 1337
		// 	}
		// 	// Create new developer account or reuse existing one
		// 	var (
		// 		developer accounts.Account
		// 		err       error
		// 	)
		// 	if accs := ks.Accounts(); len(accs) > 0 {
		// 		developer = ks.Accounts()[0]
		// 	} else {
		// 		developer, err = ks.NewAccount("")
		// 		if err != nil {
		// 			Fatalf("Failed to create developer account: %v", err)
		// 		}
		// 	}
		// 	if err := ks.Unlock(developer, ""); err != nil {
		// 		Fatalf("Failed to unlock developer account: %v", err)
		// 	}
		// 	log.Info("Using developer account", "address", developer.Address)

		// 	cfg.Genesis = core.DeveloperGenesisBlock(uint64(ctx.GlobalInt(DeveloperPeriodFlag.Name)), developer.Address)
		// 	if !ctx.GlobalIsSet(MinerGasPriceFlag.Name) && !ctx.GlobalIsSet(MinerLegacyGasPriceFlag.Name) {
		// 		cfg.MinerGasPrice = big.NewInt(1)
		// 	}
	}
	// TODO(fjl): move trie cache generations into config
	if gen := ctx.GlobalInt(TrieCacheGenFlag.Name); gen > 0 {
		state.MaxTrieCacheGen = uint16(gen)
	}
}

// SetDashboardConfig applies dashboard related command line flags to the config.
// func SetDashboardConfig(ctx *cli.Context, cfg *dashboard.Config) {
//	cfg.Host = ctx.GlobalString(DashboardAddrFlag.Name)
//	cfg.Port = ctx.GlobalInt(DashboardPortFlag.Name)
//	cfg.Refresh = ctx.GlobalDuration(DashboardRefreshFlag.Name)
// }

// SetTorrentFsConfig applies torrentFs related command line flags to the config.
func SetTorrentFsConfig(ctx *cli.Context, cfg *torrentfs.Config) {
//	cfg.Host = ctx.GlobalString(StorageAddrFlag.Name)
<<<<<<< HEAD
//	cfg.Port = ctx.GlobalInt(StoragePortFlag.Name)
=======
  cfg.Port = ctx.GlobalInt(StoragePortFlag.Name)
>>>>>>> 34bbde96
	IPCDisabled := ctx.GlobalBool(IPCDisabledFlag.Name)
	if runtime.GOOS == "windows" || IPCDisabled {
		cfg.IpcPath = ""
		cfg.RpcURI = "http://" + ctx.GlobalString(RPCListenAddrFlag.Name) + ":" + string(ctx.GlobalInt(RPCPortFlag.Name))
	} else {
		path := MakeDataDir(ctx)
		IPCPath := ctx.GlobalString(IPCPathFlag.Name)
		cfg.IpcPath = filepath.Join(path, IPCPath)
		log.Info("IPCPath", "path", cfg.IpcPath)
	}
	cfg.DisableUTP = !ctx.GlobalBool(StorageEnableUTPFlag.Name)
	trackers := ctx.GlobalString(StorageTrackerFlag.Name)
	cfg.DefaultTrackers = strings.Split(trackers, ",")
	cfg.SyncMode = ctx.GlobalString(SyncModeFlag.Name)
	cfg.DataDir = MakeStorageDir(ctx)
}

// RegisterCortexService adds an Cortex client to the stack.
func RegisterCortexService(stack *node.Node, cfg *ctxc.Config) {
	var err error
	err = stack.Register(func(ctx *node.ServiceContext) (node.Service, error) {
		fullNode, err := ctxc.New(ctx, cfg)
		return fullNode, err
	})
	if err != nil {
		Fatalf("Failed to register the Cortex service: %v", err)
	}
}

// RegisterStorageService adds a torrent file system to the stack.
func RegisterStorageService(stack *node.Node, cfg *torrentfs.Config, commit string) {
	stack.Register(func(ctx *node.ServiceContext) (node.Service, error) {
		return torrentfs.New(cfg, commit)
	})
}

// RegisterDashboardService adds a dashboard to the stack.
// func RegisterDashboardService(stack *node.Node, cfg *dashboard.Config, commit string) {
// 	stack.Register(func(ctx *node.ServiceContext) (node.Service, error) {
// 		return dashboard.New(cfg, commit, ctx.ResolvePath("logs")), nil
// 	})
// }

// RegisterCortexStatsService configures the Cortex Stats daemon and adds it to
// the given node.
// func RegisterCortexStatsService(stack *node.Node, url string) {
// 	if err := stack.Register(func(ctx *node.ServiceContext) (node.Service, error) {
// 		// Retrieve both ctxc and les services
// 		var ctxcServ *ctxc.Cortex
// 		ctx.Service(&ctxcServ)
//
// 		return ctxcstats.New(url, ctxcServ)
// 	}); err != nil {
// 		Fatalf("Failed to register the Cortex Stats service: %v", err)
// 	}
// }

func SetupMetrics(ctx *cli.Context) {
	if metrics.Enabled {
		log.Info("Enabling metrics collection")
		var (
			enableExport = ctx.GlobalBool(MetricsEnableInfluxDBFlag.Name)
			endpoint     = ctx.GlobalString(MetricsInfluxDBEndpointFlag.Name)
			database     = ctx.GlobalString(MetricsInfluxDBDatabaseFlag.Name)
			username     = ctx.GlobalString(MetricsInfluxDBUsernameFlag.Name)
			password     = ctx.GlobalString(MetricsInfluxDBPasswordFlag.Name)
			hosttag      = ctx.GlobalString(MetricsInfluxDBHostTagFlag.Name)
		)

		if enableExport {
			log.Info("Enabling metrics export to InfluxDB")
			go influxdb.InfluxDBWithTags(metrics.DefaultRegistry, 10*time.Second, endpoint, database, username, password, "cortex.", map[string]string{
				"host": hosttag,
			})
		}
	}
}

// MakeChainDatabase open an LevelDB using the flags passed to the client and will hard crash if it fails.
func MakeChainDatabase(ctx *cli.Context, stack *node.Node) ctxcdb.Database {
	var (
		cache   = ctx.GlobalInt(CacheFlag.Name) * ctx.GlobalInt(CacheDatabaseFlag.Name) / 100
		handles = makeDatabaseHandles()
	)
	name := "chaindata"
	chainDb, err := stack.OpenDatabase(name, cache, handles)
	if err != nil {
		Fatalf("Could not open database: %v", err)
	}
	return chainDb
}

func MakeGenesis(ctx *cli.Context) *core.Genesis {
	var genesis *core.Genesis
	switch {
	case ctx.GlobalBool(BernardFlag.Name):
		genesis = core.DefaultBernardGenesisBlock()
		// case ctx.GlobalBool(TestnetFlag.Name):
		// 	genesis = core.DefaultTestnetGenesisBlock()
		// case ctx.GlobalBool(LazynetFlag.Name):
		// 	genesis = core.DefaultRinkebyGenesisBlock()
		// case ctx.GlobalBool(DeveloperFlag.Name):
		//	Fatalf("Developer chains are ephemeral")
	}
	return genesis
}

// MakeChain creates a chain manager from set command line flags.
func MakeChain(ctx *cli.Context, stack *node.Node) (chain *core.BlockChain, chainDb ctxcdb.Database) {
	var err error
	chainDb = MakeChainDatabase(ctx, stack)

	config, _, err := core.SetupGenesisBlock(chainDb, MakeGenesis(ctx))
	if err != nil {
		Fatalf("%v", err)
	}
	var engine consensus.Engine
	if config.Clique != nil {
		engine = clique.New(config.Clique, chainDb)
	} else {
		engine = cuckoo.NewFaker()
		if !ctx.GlobalBool(FakePoWFlag.Name) {
			engine = cuckoo.New(cuckoo.Config{})
		}
	}
	if gcmode := ctx.GlobalString(GCModeFlag.Name); gcmode != "full" && gcmode != "archive" {
		Fatalf("--%s must be either 'full' or 'archive'", GCModeFlag.Name)
	}
	cache := &core.CacheConfig{
		Disabled:      ctx.GlobalString(GCModeFlag.Name) == "archive",
		TrieNodeLimit: ctxc.DefaultConfig.TrieCache,
		TrieTimeLimit: ctxc.DefaultConfig.TrieTimeout,
	}
	if ctx.GlobalIsSet(CacheFlag.Name) || ctx.GlobalIsSet(CacheGCFlag.Name) {
		cache.TrieNodeLimit = ctx.GlobalInt(CacheFlag.Name) * ctx.GlobalInt(CacheGCFlag.Name) / 100
	}
	vmcfg := vm.Config{
		// EnablePreimageRecording: ctx.GlobalBool(VMEnableDebugFlag.Name),
		InferURI: ctx.GlobalString(ModelCallInterfaceFlag.Name),
	}
	chain, err = core.NewBlockChain(chainDb, cache, config, engine, vmcfg)
	if err != nil {
		Fatalf("Can't create BlockChain: %v", err)
	}
	return chain, chainDb
}

// MakeConsolePreloads retrieves the absolute paths for the console JavaScript
// scripts to preload before starting.
func MakeConsolePreloads(ctx *cli.Context) []string {
	// Skip preloading if there's nothing to preload
	if ctx.GlobalString(PreloadJSFlag.Name) == "" {
		return nil
	}
	// Otherwise resolve absolute paths and return them
	preloads := []string{}

	// assets := ctx.GlobalString(JSpathFlag.Name)
	// for _, file := range strings.Split(ctx.GlobalString(PreloadJSFlag.Name), ",") {
	// 	preloads = append(preloads, common.AbsolutePath(assets, strings.TrimSpace(file)))
	// }
	return preloads
}

// MigrateFlags sets the global flag from a local flag when it's set.
// This is a temporary function used for migrating old command/flags to the
// new format.
//
//
// is equivalent after calling this method with:
//
// cortex --keystore /tmp/mykeystore --lightkdf account new
//
// This allows the use of the existing configuration functionality.
// When all flags are migrated this function can be removed and the existing
// configuration functionality must be changed that is uses local flags
func MigrateFlags(action func(ctx *cli.Context) error) func(*cli.Context) error {
	return func(ctx *cli.Context) error {
		for _, name := range ctx.FlagNames() {
			if ctx.IsSet(name) {
				ctx.GlobalSet(name, ctx.String(name))
			}
		}
		return action(ctx)
	}
}<|MERGE_RESOLUTION|>--- conflicted
+++ resolved
@@ -195,7 +195,6 @@
 		Usage: "p2p storage listening port",
 		Value: torrentfs.DefaultConfig.Port,
 	}
-	*/
 	StorageEnableUTPFlag = cli.BoolFlag{
 		Name:  "storage.utp",
 		Usage: "Enable utp in p2p storage",
@@ -1186,11 +1185,7 @@
 // SetTorrentFsConfig applies torrentFs related command line flags to the config.
 func SetTorrentFsConfig(ctx *cli.Context, cfg *torrentfs.Config) {
 //	cfg.Host = ctx.GlobalString(StorageAddrFlag.Name)
-<<<<<<< HEAD
-//	cfg.Port = ctx.GlobalInt(StoragePortFlag.Name)
-=======
   cfg.Port = ctx.GlobalInt(StoragePortFlag.Name)
->>>>>>> 34bbde96
 	IPCDisabled := ctx.GlobalBool(IPCDisabledFlag.Name)
 	if runtime.GOOS == "windows" || IPCDisabled {
 		cfg.IpcPath = ""
