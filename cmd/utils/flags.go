--- conflicted
+++ resolved
@@ -57,7 +57,7 @@
 	"github.com/ethereum/go-ethereum/p2p/netutil"
 	"github.com/ethereum/go-ethereum/params"
 	whisper "github.com/ethereum/go-ethereum/whisper/whisperv6"
-	"gopkg.in/urfave/cli.v1"
+	"github.com/urfave/cli"
 )
 
 var (
@@ -246,9 +246,9 @@
 		Usage: "Disables price exemptions for locally submitted transactions",
 	}
 	TxPoolNoInfersFlag = cli.BoolFlag{
-                Name:  "txpool.noinfers",
-                Usage: "Disables infer transactions in this node",
-        }
+		Name:  "txpool.noinfers",
+		Usage: "Disables infer transactions in this node",
+	}
 	TxPoolJournalFlag = cli.StringFlag{
 		Name:  "txpool.journal",
 		Usage: "Disk journal for local transaction to survive node restarts",
@@ -1309,11 +1309,7 @@
 				DatasetDir:     stack.ResolvePath(eth.DefaultConfig.Ethash.DatasetDir),
 				DatasetsInMem:  eth.DefaultConfig.Ethash.DatasetsInMem,
 				DatasetsOnDisk: eth.DefaultConfig.Ethash.DatasetsOnDisk,
-<<<<<<< HEAD
 			}) */
-=======
-			}, nil)
->>>>>>> 5f81753f
 		}
 	}
 	if gcmode := ctx.GlobalString(GCModeFlag.Name); gcmode != "full" && gcmode != "archive" {
