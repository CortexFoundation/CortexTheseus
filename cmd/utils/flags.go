--- conflicted
+++ resolved
@@ -245,15 +245,9 @@
 		Usage: "Disables price exemptions for locally submitted transactions",
 	}
 	TxPoolNoInfersFlag = cli.BoolFlag{
-<<<<<<< HEAD
-                Name:  "txpool.noinfers",
-                Usage: "Disables infer transactions in this node",
-        }
-=======
 		Name:  "txpool.noinfers",
 		Usage: "Disables infer transactions in this node",
 	}
->>>>>>> d626f6da
 	TxPoolJournalFlag = cli.StringFlag{
 		Name:  "txpool.journal",
 		Usage: "Disk journal for local transaction to survive node restarts",
@@ -1266,10 +1260,6 @@
 	}
 	vmcfg := vm.Config{
 		EnablePreimageRecording: ctx.GlobalBool(VMEnableDebugFlag.Name),
-<<<<<<< HEAD
-		InferURI:                ctx.GlobalString(ModelCallInterfaceFlag.Name),
-=======
->>>>>>> d626f6da
 	}
 	chain, err = core.NewBlockChain(chainDb, cache, config, engine, vmcfg)
 	if err != nil {
