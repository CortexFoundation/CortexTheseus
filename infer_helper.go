--- conflicted
+++ resolved
@@ -19,21 +19,9 @@
 		C.CString(modelDir+"/data/params"),
 		C.CString(modelDir+"/data/symbol"))
 
-<<<<<<< HEAD
-	pred := C.predict(
-		net,
-		C.CString(inputDir+"/data"))
-
-	tmp := (*[10]byte)(unsafe.Pointer(pred))
-	fmt.Println(tmp)
-	fmt.Print("Result: ")
-	for idx := 0; idx < 10; idx++ {
-		fmt.Printf("%d ", tmp[idx])
-=======
 	resLen := C.getOutputLength(net)
 	if resLen == 0 {
 		return 0, errors.New("Model result len is 0")
->>>>>>> 8d79da46
 	}
 
 	pred := make([]byte, resLen)
@@ -59,8 +47,6 @@
 	return label, nil
 }
 
-<<<<<<< HEAD
-=======
 func Infer(modelDir, inputDir string, resultCh chan uint64, errCh chan error) {
 	label, err := infer_core(modelDir, inputDir)
 	if err != nil {
@@ -71,7 +57,6 @@
 	resultCh <- label
 }
 
->>>>>>> 8d79da46
 func main() {
 	infer_core("./infer_data/model", "./infer_data/input")
 	// fmt.Println("Result: " + res)
