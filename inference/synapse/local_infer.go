--- conflicted
+++ resolved
@@ -226,10 +226,7 @@
 }
 
 func (s* Synapse) Available(infoHash string, rawSize int64) bool {
-<<<<<<< HEAD
-=======
 	log.Info("Available", "infoHash", infoHash, "rawSize", rawSize)
->>>>>>> 77b961b0
 	if s.config.IsRemoteInfer {
 		inferRes, errRes := s.remoteAvailable(
 			infoHash,
