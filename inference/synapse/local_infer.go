--- conflicted
+++ resolved
@@ -35,11 +35,7 @@
 }
 
 func (s *Synapse) GetGasByInfoHash(modelInfoHash string) (gas uint64, err error) {
-<<<<<<< HEAD
-	fmt.Println("synpase: ", s)
-=======
 	fmt.Println("synapse: ", s)
->>>>>>> 61a28c76
 	var (
 		modelHash = strings.ToLower(modelInfoHash[2:])
 		modelDir  = s.config.StorageDir + "/" + modelHash
