package synapse

import (
	"context"
	"fmt"
	"github.com/CortexFoundation/CortexTheseus/common/lru"
	"github.com/CortexFoundation/CortexTheseus/cvm-runtime/kernel"
	"github.com/CortexFoundation/CortexTheseus/log"
	"github.com/CortexFoundation/CortexTheseus/params"
	"github.com/CortexFoundation/torrentfs"
	"math/big"
	"strconv"
	"sync"
)

var (
	synapseInstance *Synapse = nil

	DefaultConfig Config = Config{
		// StorageDir:    "",
		IsNotCache:     false,
		DeviceType:     "cpu",
		DeviceId:       0,
		IsRemoteInfer:  false,
		InferURI:       "",
		Debug:          false,
		MaxMemoryUsage: 4 * 1024 * 1024 * 1024,
	}
)

const PLUGIN_PATH string = "plugins/"
const PLUGIN_POST_FIX string = "lib_cvm.so"
const (
<<<<<<< HEAD
	PLUGIN_PATH     string = "plugins/"
	PLUGIN_POST_FIX string = "lib_cvm.so"
=======
>>>>>>> b5d4b7a8

	MinMemoryUsage      int64 = 2 * 1024 * 1024 * 1024
	ReservedMemoryUsage int64 = 512 * 1024 * 1024
)

type Config struct {
	// StorageDir    string `toml:",omitempty"`
	IsNotCache     bool   `toml:",omitempty"`
	DeviceType     string `toml:",omitempty"`
	DeviceId       int    `toml:",omitempty"`
	IsRemoteInfer  bool   `toml:",omitempty"`
	InferURI       string `toml:",omitempty"`
	Debug          bool   `toml:",omitempty"`
	MaxMemoryUsage int64
	Storagefs      torrentfs.CortexStorage
}

type Synapse struct {
	config      *Config
	simpleCache sync.Map
	gasCache    sync.Map
	//modelLock   sync.Map
	mutex  sync.Mutex
	lib    *kernel.LibCVM
	caches map[int]*lru.Cache
	//exitCh chan struct{}

	ctx context.Context
}

func Engine() *Synapse {
	/*if synapseInstance == nil {
		log.Error("Synapse Engine has not been initalized")
		return New(&DefaultConfig)
	}*/

	return synapseInstance
}

func New(config *Config) *Synapse {
	// path := PLUGIN_PATH + config.DeviceType + PLUGIN_POST_FIX
	path := PLUGIN_PATH + PLUGIN_POST_FIX
	if synapseInstance != nil {
		log.Warn("Synapse Engine has been initalized")
		if config.Debug {
			fmt.Println("Synapse Engine has been initalized")
		}
		return synapseInstance
	}
	var lib *kernel.LibCVM
	var status int
	if !config.IsRemoteInfer {
		lib, status = kernel.LibOpen(path)
		if status != kernel.SUCCEED {
			log.Error("infer helper", "init cvm plugin error", "")
			if config.Debug {
				fmt.Println("infer helper", "init cvm plugin error", "")
			}
			return nil
		}
		if lib == nil {
			panic("lib_path = " + PLUGIN_PATH + config.DeviceType + PLUGIN_POST_FIX + " config.IsRemoteInfer = " + strconv.FormatBool(config.IsRemoteInfer))
		}
	}

	synapseInstance = &Synapse{
		config: config,
		lib:    lib,
		//exitCh: make(chan struct{}),
		caches: make(map[int]*lru.Cache),
	}

	synapseInstance.ctx = context.Background()

	log.Info("Initialising Synapse Engine", "Cache Disabled", config.IsNotCache)
	return synapseInstance
}

func (s *Synapse) Close() {
	//close(s.exitCh)
	if s.config.Storagefs != nil {
		s.config.Storagefs.Stop()
	}
	for _, c := range s.caches {
		if c != nil {
			c.Clear()
		}
	}
	log.Info("Synapse Engine Closed")
}

func CVMVersion(config *params.ChainConfig, num *big.Int) int {
	// TODO(ryt): For Istanbul and versions after Istanbul, return CVM_VERSION_TWO
	version := kernel.CVM_VERSION_ONE
	if config.IsIstanbul(num) {
		version = kernel.CVM_VERSION_TWO
	}
	return version
}

func (s *Synapse) InferByInfoHash(
	modelInfoHash, inputInfoHash string, cvmVersion int) ([]byte, error) {
	if s.config.IsRemoteInfer {
		return s.remoteInferByInfoHash(modelInfoHash, inputInfoHash)
	}
	return s.inferByInfoHash(modelInfoHash, inputInfoHash, cvmVersion)
}

func (s *Synapse) InferByInputContent(
	modelInfoHash string, inputContent []byte, cvmVersion int) ([]byte, error) {
	if s.config.IsRemoteInfer {
		return s.remoteInferByInputContent(modelInfoHash, inputContent)
	}
	inputInfoHash := RLPHashString(inputContent)
	log.Trace("content", "inputContent", inputContent, "inputInfoHash", inputInfoHash, "modelInfoHash", modelInfoHash)
	return s.inferByInputContent(modelInfoHash, inputInfoHash, inputContent, cvmVersion)
}

func (s *Synapse) GetGasByInfoHash(modelInfoHash string) (gas uint64, err error) {
	if s.config.IsRemoteInfer {
		return s.remoteGasByModelHash(modelInfoHash)
	}
	return s.getGasByInfoHash(modelInfoHash)
}<|MERGE_RESOLUTION|>--- conflicted
+++ resolved
@@ -4,7 +4,7 @@
 	"context"
 	"fmt"
 	"github.com/CortexFoundation/CortexTheseus/common/lru"
-	"github.com/CortexFoundation/CortexTheseus/cvm-runtime/kernel"
+	"github.com/CortexFoundation/CortexTheseus/inference/synapse/kernel"
 	"github.com/CortexFoundation/CortexTheseus/log"
 	"github.com/CortexFoundation/CortexTheseus/params"
 	"github.com/CortexFoundation/torrentfs"
@@ -31,12 +31,6 @@
 const PLUGIN_PATH string = "plugins/"
 const PLUGIN_POST_FIX string = "lib_cvm.so"
 const (
-<<<<<<< HEAD
-	PLUGIN_PATH     string = "plugins/"
-	PLUGIN_POST_FIX string = "lib_cvm.so"
-=======
->>>>>>> b5d4b7a8
-
 	MinMemoryUsage      int64 = 2 * 1024 * 1024 * 1024
 	ReservedMemoryUsage int64 = 512 * 1024 * 1024
 )
