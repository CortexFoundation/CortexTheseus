// +build cuda

package main

/*
#cgo LDFLAGS: -L./ -lcudaminer -L/usr/local/cuda/lib64 -lcudart -lstdc++ -lnvidia-ml
#cgo CFLAGS: -I./

#include "miner.h"
*/
import "C"
import (
	"fmt"
	"log"
	//	"time"
	"encoding/hex"
	"math/rand"
	"time"
	"unsafe"
	"github.com/ethereum/go-ethereum/PoolMiner/config"
	"github.com/ethereum/go-ethereum/PoolMiner/common"
	"github.com/ethereum/go-ethereum/PoolMiner/crypto"
)

func FindSolutionsByGPU(hash []byte, nonce uint64, threadId uint32) (nedges uint32) {
	var tmpHash = make([]byte, 32)
	copy(tmpHash[:], hash)

	//	start := time.Now()
	r := C.FindSolutionsByGPU(
		(*C.uint8_t)(unsafe.Pointer(&tmpHash[0])),
		C.uint64_t(nonce),
		C.uint32_t(threadId))

	//	duration := time.Since(start)
	//	log.Println(fmt.Sprintf("CuckooFindSolutionCuda | time=%v, status code=%v", duration, _numSols))

	// TODO add warning of discarding possible solutions
	return uint32(r)
}

func FindCycles(threadId uint32, nedges uint32) (status_code uint32, ret [][]uint32) {
	var (
		_solLength uint32
		_numSols   uint32
		result     [128]uint32
	)
	r := C.FindCycles(
		C.uint32_t(threadId),
		C.uint32_t(nedges),
		(*C.uint32_t)(unsafe.Pointer(&result[0])),
		C.uint32_t(len(result)),
		(*C.uint32_t)(unsafe.Pointer(&_solLength)),
		(*C.uint32_t)(unsafe.Pointer(&_numSols)))

	if uint32(len(result)) < _solLength*_numSols {
		log.Println(fmt.Sprintf("WARNING: discard possible solutions, total sol num=%v, received number=%v", _numSols, uint32(len(result))/_solLength))
		_numSols = uint32(len(result)) / _solLength
	}

	for solIdx := uint32(0); solIdx < _numSols; solIdx++ {
		var sol = make([]uint32, _solLength)
		copy(sol[:], result[solIdx*_solLength:(solIdx+1)*_solLength])
	//	 log.Println(fmt.Sprintf("Index: %v, Solution: %v", solIdx, sol))
		ret = append(ret, sol)
	}

	return uint32(r), ret
}

func CuckooInitialize(devices []uint32, deviceNum uint32, param config.Param) {
	C.CuckooInitialize((*C.uint32_t)(unsafe.Pointer(&devices[0])), C.uint32_t(deviceNum), C.int(param.Algorithm), 1)
}

func Monitor(device_count uint32) (fanSpeeds []uint32, temperatures []uint32) {
	var (
		_fanSpeeds    [128]uint32
		_temperatures [128]uint32
	)
	C.monitor(C.uint32_t(device_count), (*C.uint32_t)(unsafe.Pointer(&_fanSpeeds[0])), (*C.uint32_t)(unsafe.Pointer(&_temperatures[0])))
	for i := 0; i < int(device_count); i++ {
		fanSpeeds = append(fanSpeeds, _fanSpeeds[i])
		temperatures = append(temperatures, _temperatures[i])
	}
	return fanSpeeds, temperatures
}

//var nonceIndex int = 0
//var noncesOfFindSolution int = 0

func verifySolution(status uint32, sols [][]uint32, tgtDiff common.Hash, curNonce uint64, header []byte, taskHeader string, solChan chan config.Task, deviceInfos []config.DeviceInfo, param config.Param){
	var result common.BlockSolution
	if status != 0 {
		//if verboseLevel >= 3 {
		//	log.Println("result: ", status, sols)
		//}
//			noncesOfFindSolution += 1
//			log.Println("nonceIndex=", nonceIndex,"nonce=",curNonce, "noncesOfFindSolution = ", noncesOfFindSolution)
		for _, solUint32 := range sols {
			var sol common.BlockSolution
			copy(sol[:], solUint32)
			sha3hash := common.BytesToHash(crypto.Sha3Solution(&sol))
			//if verboseLevel >= 3 {
			//	log.Println(curNonce, "\n sol hash: ", hex.EncodeToString(sha3hash.Bytes()), "\n tgt hash: ", hex.EncodeToString(tgtDiff.Bytes()))
			//}
//				log.Println(tgtDiff.Big(), sha3hash.Big(), header[:], curNonce, sol)
			if sha3hash.Big().Cmp(tgtDiff.Big()) <= 0 {
				result = sol
				nonceStr := common.Uint64ToHexString(uint64(curNonce))
				digest := common.Uint32ArrayToHexString([]uint32(result[:]))
				var ok int
<<<<<<< HEAD
				var edgebits uint8 = 30
				var proofsize uint8 = 42
=======
>>>>>>> c101e6d7
				if param.Algorithm == 0 {
					ok = CuckooVerifyProof(header[:], curNonce, &sol[0])
				} else {
					ok = CuckooVerifyProof_cuckaroo(header[:], curNonce, &sol[0])
				}
				if ok != 1 {
					log.Println("verify failed", header[:], curNonce, &sol)
				} else {
					log.Println("verify successed", header[:], curNonce, &sol)
					solChan <- config.Task{Nonce: nonceStr, Header: taskHeader, Solution: digest}
				}
			}
		}
	}
}

func RunSolver(THREAD int, deviceInfos []config.DeviceInfo, param config.Param, solChan chan config.Task, state bool) (status_code uint32, ret [][]uint32){
	rand.Seed(time.Now().UTC().UnixNano())
	nedgesChan := make(chan config.StreamData, THREAD)
	for nthread := 0; nthread < int(THREAD); nthread++ {
		go func(tidx uint32, currentTask_ *config.TaskWrapper) {
			for {
				if state == false {
					return
				}
				currentTask_.Lock.Lock()
				task := currentTask_.TaskQ
				currentTask_.Lock.Unlock()
				if len(task.Difficulty) == 0 {
					time.Sleep(100 * time.Millisecond)
					continue
				}
				//tgtDiff := common.HexToHash(task.Difficulty[2:])
				header, _ := hex.DecodeString(task.Header[2:])
			//	for i := 0; i < len(header); i++ {
			//		header[i] = 0
			//	}
				curNonce := uint64(rand.Int63())
			//	curNonce := nonces[nonceIndex%len(nonces)]
			//	nonceIndex += 1

				deviceInfos[tidx].Lock.Lock()
			  var nedges uint32 = FindSolutionsByGPU(header, curNonce, tidx)
				var streamData config.StreamData
				nedgesChan <- streamData.New(nedges, tidx, task.Difficulty, curNonce, header)
				//	status, sols := FindCycles(tidx, nedges)
				//	end_time := time.Now().UnixNano() / 1e6
				//	deviceInfos[tidx].Use_time = (end_time - deviceInfos[tidx].Start_time)
				//	deviceInfos[tidx].Solution_count += int64(len(sols))
				//	deviceInfos[tidx].Gps += 1
				//	tgtDiff := common.HexToHash(task.Difficulty[2:])
				//	verifySolution(status, sols, tgtDiff, curNonce, header, config.CurrentTask.TaskQ.Header, solChan, deviceInfos, param)
				deviceInfos[tidx].Lock.Unlock()
			}
		}(uint32(nthread), &config.CurrentTask)
	}


	go func() {
		for {
			select {
				case streamData := <-nedgesChan:
					tidx := streamData.ThreadId
//					log.Println(streamData)
					status, sols := FindCycles(tidx, streamData.Nedges)
					end_time := time.Now().UnixNano() / 1e6
					deviceInfos[tidx].Use_time = (end_time - deviceInfos[tidx].Start_time)
					deviceInfos[tidx].Solution_count += int64(len(sols))
					deviceInfos[tidx].Gps += 1
					tgtDiff := common.HexToHash(streamData.Difficulty[2:])
					curNonce := streamData.Nonce
					header := streamData.Header
			    verifySolution(status, sols, tgtDiff, curNonce, header, config.CurrentTask.TaskQ.Header, solChan, deviceInfos, param)
				default:
					time.Sleep(50 * time.Millisecond)
			}
		}
	}()
	return 0,ret
}


func CuckooVerifyProof(hash []byte, nonce uint64, result *uint32) int {
	tmpHash := hash
	r := C.CuckooVerifyProof(
		(*C.uint8_t)(unsafe.Pointer(&tmpHash[0])),
		C.uint64_t(uint(nonce)),
		(*C.uint32_t)(unsafe.Pointer((result))))
	return int(r)
}


func CuckooVerifyProof_cuckaroo(hash []byte, nonce uint64, result *uint32) int {
	tmpHash := hash
	r := C.CuckooVerifyProof_cuckaroo(
		(*C.uint8_t)(unsafe.Pointer(&tmpHash[0])),
		C.uint64_t(uint(nonce)),
		(*C.uint32_t)(unsafe.Pointer((result))))
	return int(r)
}<|MERGE_RESOLUTION|>--- conflicted
+++ resolved
@@ -109,11 +109,8 @@
 				nonceStr := common.Uint64ToHexString(uint64(curNonce))
 				digest := common.Uint32ArrayToHexString([]uint32(result[:]))
 				var ok int
-<<<<<<< HEAD
 				var edgebits uint8 = 30
 				var proofsize uint8 = 42
-=======
->>>>>>> c101e6d7
 				if param.Algorithm == 0 {
 					ok = CuckooVerifyProof(header[:], curNonce, &sol[0])
 				} else {
