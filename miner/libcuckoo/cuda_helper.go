// +build cuda

package main

/*
#cgo LDFLAGS: -L./ -lcudaminer -L/usr/local/cuda/lib64 -lcudart -lstdc++ -lnvidia-ml
#cgo CFLAGS: -I./

#include "miner.h"
*/
import "C"
import (
	"fmt"
	"log"
	//	"time"
	"encoding/hex"
	"github.com/ethereum/go-ethereum/PoolMiner/common"
	"github.com/ethereum/go-ethereum/PoolMiner/config"
	"github.com/ethereum/go-ethereum/PoolMiner/crypto"
	"math/rand"
	"time"
	"unsafe"
)

func FindSolutionsByGPU(hash []byte, nonce uint64, threadId uint32) (nedges uint32) {
	var tmpHash = make([]byte, 32)
	copy(tmpHash[:], hash)

	//	start := time.Now()
	r := C.FindSolutionsByGPU(
		(*C.uint8_t)(unsafe.Pointer(&tmpHash[0])),
		C.uint64_t(nonce),
		C.uint32_t(threadId))

	//	duration := time.Since(start)
	//	log.Println(fmt.Sprintf("CuckooFindSolutionCuda | time=%v, status code=%v", duration, _numSols))

	// TODO add warning of discarding possible solutions
	return uint32(r)
}

func FindCycles(threadId uint32, nedges uint32) (status_code uint32, ret [][]uint32) {
	var (
		_solLength uint32
		_numSols   uint32
		result     [128]uint32
	)
	r := C.FindCycles(
		C.uint32_t(threadId),
		C.uint32_t(nedges),
		(*C.uint32_t)(unsafe.Pointer(&result[0])),
		C.uint32_t(len(result)),
		(*C.uint32_t)(unsafe.Pointer(&_solLength)),
		(*C.uint32_t)(unsafe.Pointer(&_numSols)))

	if uint32(len(result)) < _solLength*_numSols {
		log.Println(fmt.Sprintf("WARNING: discard possible solutions, total sol num=%v, received number=%v", _numSols, uint32(len(result))/_solLength))
		_numSols = uint32(len(result)) / _solLength
	}

	for solIdx := uint32(0); solIdx < _numSols; solIdx++ {
		var sol = make([]uint32, _solLength)
		copy(sol[:], result[solIdx*_solLength:(solIdx+1)*_solLength])
		//	 log.Println(fmt.Sprintf("Index: %v, Solution: %v", solIdx, sol))
		ret = append(ret, sol)
	}

	return uint32(r), ret
}

func CuckooInitialize(devices []uint32, deviceNum uint32, param config.Param) {
	C.CuckooInitialize((*C.uint32_t)(unsafe.Pointer(&devices[0])), C.uint32_t(deviceNum), C.int(param.Algorithm), 1)
}

func Monitor(device_count uint32) (fanSpeeds []uint32, temperatures []uint32) {
	var (
		_fanSpeeds    [128]uint32
		_temperatures [128]uint32
	)
	C.monitor(C.uint32_t(device_count), (*C.uint32_t)(unsafe.Pointer(&_fanSpeeds[0])), (*C.uint32_t)(unsafe.Pointer(&_temperatures[0])))
	for i := 0; i < int(device_count); i++ {
		fanSpeeds = append(fanSpeeds, _fanSpeeds[i])
		temperatures = append(temperatures, _temperatures[i])
	}
	return fanSpeeds, temperatures
}

//var nonceIndex int = 0
//var noncesOfFindSolution int = 0

func verifySolution(status uint32, sols [][]uint32, tgtDiff common.Hash, curNonce uint64, header []byte, taskHeader string, solChan chan config.Task, deviceInfos []config.DeviceInfo, param config.Param) {
	var result common.BlockSolution
	if status != 0 {
		//if verboseLevel >= 3 {
		//	log.Println("result: ", status, sols)
		//}
		//			noncesOfFindSolution += 1
		//			log.Println("nonceIndex=", nonceIndex,"nonce=",curNonce, "noncesOfFindSolution = ", noncesOfFindSolution)
		for _, solUint32 := range sols {
			var sol common.BlockSolution
			copy(sol[:], solUint32)
			sha3hash := common.BytesToHash(crypto.Sha3Solution(&sol))
			//if verboseLevel >= 3 {
			//	log.Println(curNonce, "\n sol hash: ", hex.EncodeToString(sha3hash.Bytes()), "\n tgt hash: ", hex.EncodeToString(tgtDiff.Bytes()))
			//}
			//				log.Println(tgtDiff.Big(), sha3hash.Big(), header[:], curNonce, sol)
			if sha3hash.Big().Cmp(tgtDiff.Big()) <= 0 {
				result = sol
				nonceStr := common.Uint64ToHexString(uint64(curNonce))
				digest := common.Uint32ArrayToHexString([]uint32(result[:]))
				var ok int
				if param.Algorithm == 0 {
					ok = CuckooVerifyProof(header[:], curNonce, &sol[0])
				} else {
					ok = CuckooVerifyProof_cuckaroo(header[:], curNonce, &sol[0])
				}
				if ok != 1 {
					log.Println("verify failed", header[:], curNonce, &sol)
				} else {
					log.Println("verify successed", header[:], curNonce, &sol)
					solChan <- config.Task{Nonce: nonceStr, Header: taskHeader, Solution: digest}
				}
			}
		}
	}
}

func RunSolver(THREAD int, deviceInfos []config.DeviceInfo, param config.Param, taskChan chan config.Task, solChan chan config.Task, state bool) (status_code uint32, ret [][]uint32) {
	rand.Seed(time.Now().UTC().UnixNano())
	nedgesChan := make(chan config.StreamData, THREAD)
	var taskNumber = make([]uint32, THREAD)
	for i := 0; i < THREAD; i++ {
		taskNumber[i] = uint32(0)
	}
	go func() {
		for {
			if state == false {
				log.Println("Exit task thread")
				return
			}

			//	for nthread := uint32(0); nthread < uint32(THREAD); nthread++ {
			select {
			case task := <-taskChan:
				for nthread := uint32(0); nthread < uint32(THREAD); nthread++ {
					//go func(tidx uint32, currentTask_ *config.TaskWrapper) {
					tidx := uint32(nthread)
					taskNumber[tidx] = taskNumber[tidx] + 1
					if len(task.Difficulty) == 0 {
						//time.Sleep(100 * time.Millisecond)
						return
					}
					header, _ := hex.DecodeString(task.Header[2:])
					curNonce := uint64(rand.Int63())
					tmp := taskNumber[tidx]
					go func(tmp uint32) {
						for {
							if tmp < taskNumber[tidx] {
								log.Println("Task thread quit [", tidx, "] task", tmp, taskNumber[tidx])
								return
							}
							curNonce = uint64(curNonce + 1)
							deviceInfos[tidx].Lock.Lock()
							//log.Println("lock", tidx)
							var nedges uint32 = FindSolutionsByGPU(header, curNonce, tidx)
							//log.Println("unlock", tidx)
<<<<<<< HEAD
							//deviceInfos[tidx].Lock.Unlock()
							var streamData config.StreamData
							nedgesChan <- streamData.New(nedges, tidx, task.Difficulty, curNonce, header)
							deviceInfos[tidx].Lock.Unlock()
=======
							var streamData config.StreamData
							nedgesChan <- streamData.New(nedges, tidx, task.Difficulty, curNonce, header)
							deviceInfos[tidx].Lock.Unlock()
							time.Sleep(10 * time.Millisecond)
>>>>>>> 7fee2d8b
						}
					}(tmp)
					log.Println("New task", tidx, curNonce, header)
				}
				//}(uint32(nthread), &config.CurrentTask)
			default:
				continue
			}
			//	}
		}
	}()
	/*for nthread := 0; nthread < int(THREAD); nthread++ {
		go func(tidx uint32, currentTask_ *config.TaskWrapper) {
			number := uint32(0)
			for {
				if state == false {
					log.Println("Exit task thread")
					return
				}
				select {
				case task := <-taskChan:
					{

						if len(task.Difficulty) == 0 {
							time.Sleep(100 * time.Millisecond)
							continue
						}
						header, _ := hex.DecodeString(task.Header[2:])
						curNonce := uint64(rand.Int63())
						number = number + 1
						tmp := number
						go func(tmp uint32) {
							for {
								if tmp < number {
									log.Println("Task thread quit [", tidx, "] task", tmp, number)
									return
								}
								curNonce = uint64(curNonce + 1)
								deviceInfos[tidx].Lock.Lock()
								log.Println("lock", tidx)
								var nedges uint32 = FindSolutionsByGPU(header, curNonce, tidx)
								log.Println("unlock", tidx)
								deviceInfos[tidx].Lock.Unlock()
								var streamData config.StreamData
								nedgesChan <- streamData.New(nedges, tidx, task.Difficulty, curNonce, header)
							}
						}(tmp)
						log.Println("New task", tidx, curNonce, header)
					}
				default:
					continue
				}
			}
		}(uint32(nthread), &config.CurrentTask)
	}*/

	go func() {
		for {
			select {
			case streamData := <-nedgesChan:
				tidx := streamData.ThreadId
				//					log.Println(streamData)
				status, sols := FindCycles(tidx, streamData.Nedges)
				end_time := time.Now().UnixNano() / 1e6
				deviceInfos[tidx].Use_time = (end_time - deviceInfos[tidx].Start_time)
				deviceInfos[tidx].Solution_count += int64(len(sols))
				deviceInfos[tidx].Gps += 1
				tgtDiff := common.HexToHash(streamData.Difficulty[2:])
				curNonce := streamData.Nonce
				header := streamData.Header
				verifySolution(status, sols, tgtDiff, curNonce, header, config.CurrentTask.TaskQ.Header, solChan, deviceInfos, param)
			default:
				time.Sleep(50 * time.Millisecond)
			}
		}
	}()
	return 0, ret
}

func CuckooVerifyProof(hash []byte, nonce uint64, result *uint32) int {
	tmpHash := hash
	r := C.CuckooVerifyProof(
		(*C.uint8_t)(unsafe.Pointer(&tmpHash[0])),
		C.uint64_t(uint(nonce)),
		(*C.uint32_t)(unsafe.Pointer((result))))
	return int(r)
}

func CuckooVerifyProof_cuckaroo(hash []byte, nonce uint64, result *uint32) int {
	tmpHash := hash
	r := C.CuckooVerifyProof_cuckaroo(
		(*C.uint8_t)(unsafe.Pointer(&tmpHash[0])),
		C.uint64_t(uint(nonce)),
		(*C.uint32_t)(unsafe.Pointer((result))))
	return int(r)
}<|MERGE_RESOLUTION|>--- conflicted
+++ resolved
@@ -132,6 +132,11 @@
 	for i := 0; i < THREAD; i++ {
 		taskNumber[i] = uint32(0)
 	}
+
+	var exitCh = make([]chan bool, THREAD)
+	for i := 0; i < THREAD; i++ {
+		exitCh[i] = make(chan bool, 1)
+        }
 	go func() {
 		for {
 			if state == false {
@@ -152,7 +157,10 @@
 					}
 					header, _ := hex.DecodeString(task.Header[2:])
 					curNonce := uint64(rand.Int63())
-					tmp := taskNumber[tidx]
+					if taskNumber[tidx] > 1 {
+						exitCh[tidx] <- true
+					}
+					/*tmp := taskNumber[tidx]
 					go func(tmp uint32) {
 						for {
 							if tmp < taskNumber[tidx] {
@@ -164,19 +172,33 @@
 							//log.Println("lock", tidx)
 							var nedges uint32 = FindSolutionsByGPU(header, curNonce, tidx)
 							//log.Println("unlock", tidx)
-<<<<<<< HEAD
-							//deviceInfos[tidx].Lock.Unlock()
-							var streamData config.StreamData
-							nedgesChan <- streamData.New(nedges, tidx, task.Difficulty, curNonce, header)
-							deviceInfos[tidx].Lock.Unlock()
-=======
 							var streamData config.StreamData
 							nedgesChan <- streamData.New(nedges, tidx, task.Difficulty, curNonce, header)
 							deviceInfos[tidx].Lock.Unlock()
 							time.Sleep(10 * time.Millisecond)
->>>>>>> 7fee2d8b
 						}
-					}(tmp)
+					}(tmp)*/
+					go func(tmp chan bool) {
+						for {
+							select {
+							case exit := <-tmp:
+								if exit {
+									log.Println("Task thread quit [", tidx, "] task : ", taskNumber[tidx])
+									return
+								}
+							default:
+								curNonce = uint64(curNonce + 1)
+								deviceInfos[tidx].Lock.Lock()
+								//log.Println("lock", tidx)
+								var nedges uint32 = FindSolutionsByGPU(header, curNonce, tidx)
+								//log.Println("unlock", tidx)
+								var streamData config.StreamData
+								nedgesChan <- streamData.New(nedges, tidx, task.Difficulty, curNonce, header)
+								deviceInfos[tidx].Lock.Unlock()
+								//time.Sleep(10 * time.Millisecond)
+							}
+						}
+					}(exitCh[tidx])
 					log.Println("New task", tidx, curNonce, header)
 				}
 				//}(uint32(nthread), &config.CurrentTask)
