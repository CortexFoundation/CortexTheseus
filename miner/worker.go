// Copyright 2015 The go-ethereum Authors
// This file is part of the go-ethereum library.
//
// The go-ethereum library is free software: you can redistribute it and/or modify
// it under the terms of the GNU Lesser General Public License as published by
// the Free Software Foundation, either version 3 of the License, or
// (at your option) any later version.
//
// The go-ethereum library is distributed in the hope that it will be useful,
// but WITHOUT ANY WARRANTY; without even the implied warranty of
// MERCHANTABILITY or FITNESS FOR A PARTICULAR PURPOSE. See the
// GNU Lesser General Public License for more details.
//
// You should have received a copy of the GNU Lesser General Public License
// along with the go-ethereum library. If not, see <http://www.gnu.org/licenses/>.

package miner

import (
	//"bytes"
	"fmt"
	"math/big"
	"sync"
	"sync/atomic"
	"time"

	mapset "github.com/deckarep/golang-set"
	"github.com/ethereum/go-ethereum/common"
	"github.com/ethereum/go-ethereum/consensus"
	//"github.com/ethereum/go-ethereum/consensus/misc"
	"github.com/ethereum/go-ethereum/core"
	"github.com/ethereum/go-ethereum/core/state"
	"github.com/ethereum/go-ethereum/core/types"
	"github.com/ethereum/go-ethereum/core/vm"
	"github.com/ethereum/go-ethereum/event"
	"github.com/ethereum/go-ethereum/log"
	"github.com/ethereum/go-ethereum/params"
)

const (
	// resultQueueSize is the size of channel listening to sealing result.
	resultQueueSize = 10

	// txChanSize is the size of channel listening to NewTxsEvent.
	// The number is referenced from the size of tx pool.
	txChanSize = 4096

	// chainHeadChanSize is the size of channel listening to ChainHeadEvent.
	chainHeadChanSize = 10

	// chainSideChanSize is the size of channel listening to ChainSideEvent.
	chainSideChanSize = 10

	// resubmitAdjustChanSize is the size of resubmitting interval adjustment channel.
	resubmitAdjustChanSize = 10

	// miningLogAtDepth is the number of confirmations before logging successful mining.
	miningLogAtDepth = 5

	// minRecommitInterval is the minimal time interval to recreate the mining block with
	// any newly arrived transactions.
	minRecommitInterval = 1 * time.Second

	// maxRecommitInterval is the maximum time interval to recreate the mining block with
	// any newly arrived transactions.
<<<<<<< HEAD
	blockRecommitInterval = 15 * time.Second
=======
	maxRecommitInterval = 15 * time.Second

	// intervalAdjustRatio is the impact a single interval adjustment has on sealing work
	// resubmitting interval.
	intervalAdjustRatio = 0.1

	// intervalAdjustBias is applied during the new resubmit interval calculation in favor of
	// increasing upper limit or decreasing lower limit so that the limit can be reachable.
	intervalAdjustBias = 200 * 1000.0 * 1000.0
>>>>>>> 68ffced4
)

// environment is the worker's current environment and holds all of the current state information.
type environment struct {
	signer types.Signer

	state     *state.StateDB // apply state changes here
	ancestors mapset.Set     // ancestor set (used for checking uncle parent validity)
	family    mapset.Set     // family set (used for checking uncle invalidity)
	uncles    mapset.Set     // uncle set
	tcount    int            // tx count in cycle
	gasPool   *core.GasPool  // available gas used to pack transactions

	header   *types.Header
	txs      []*types.Transaction
	receipts []*types.Receipt
}

// task contains all information for consensus engine sealing and result submitting.
type task struct {
	receipts  []*types.Receipt
	state     *state.StateDB
	block     *types.Block
	createdAt time.Time
}

const (
	commitInterruptNone int32 = iota
	commitInterruptNewHead
	commitInterruptResubmit
)

// newWorkReq represents a request for new sealing work submitting with relative interrupt notifier.
type newWorkReq struct {
	interrupt *int32
	noempty   bool
}

// intervalAdjust represents a resubmitting interval adjustment.
type intervalAdjust struct {
	ratio float64
	inc   bool
}

// worker is the main object which takes care of submitting new work to consensus engine
// and gathering the sealing result.
type worker struct {
	config *params.ChainConfig
	engine consensus.Engine
	eth    Backend
	chain  *core.BlockChain

	// Subscriptions
	mux          *event.TypeMux
	txsCh        chan core.NewTxsEvent
	txsSub       event.Subscription
	chainHeadCh  chan core.ChainHeadEvent
	chainHeadSub event.Subscription
	chainSideCh  chan core.ChainSideEvent
	chainSideSub event.Subscription

	// Channels
	newWorkCh          chan *newWorkReq
	taskCh             chan *task
	resultCh           chan *task
	startCh            chan struct{}
	exitCh             chan struct{}
	resubmitIntervalCh chan time.Duration
	resubmitAdjustCh   chan *intervalAdjust

	current        *environment                 // An environment for current running cycle.
	possibleUncles map[common.Hash]*types.Block // A set of side blocks as the possible uncle blocks.
	unconfirmed    *unconfirmedBlocks           // A set of locally mined blocks pending canonicalness confirmations.

	mu       sync.RWMutex // The lock used to protect the coinbase and extra fields
	coinbase common.Address
	extra    []byte

	snapshotMu    sync.RWMutex // The lock used to protect the block snapshot and state snapshot
	snapshotBlock *types.Block
	snapshotState *state.StateDB

	// atomic status counters
	running int32 // The indicator whether the consensus engine is running or not.
	newTxs  int32 // New arrival transaction count since last sealing work submitting.

	// Test hooks
	newTaskHook  func(*task)                        // Method to call upon receiving a new sealing task.
	skipSealHook func(*task) bool                   // Method to decide whether skipping the sealing.
	fullTaskHook func()                             // Method to call before pushing the full sealing task.
	resubmitHook func(time.Duration, time.Duration) // Method to call upon updating resubmitting interval.
}

func newWorker(config *params.ChainConfig, engine consensus.Engine, eth Backend, mux *event.TypeMux, recommit time.Duration) *worker {
	worker := &worker{
		config:             config,
		engine:             engine,
		eth:                eth,
		mux:                mux,
		chain:              eth.BlockChain(),
		possibleUncles:     make(map[common.Hash]*types.Block),
		unconfirmed:        newUnconfirmedBlocks(eth.BlockChain(), miningLogAtDepth),
		txsCh:              make(chan core.NewTxsEvent, txChanSize),
		chainHeadCh:        make(chan core.ChainHeadEvent, chainHeadChanSize),
		chainSideCh:        make(chan core.ChainSideEvent, chainSideChanSize),
		newWorkCh:          make(chan *newWorkReq),
		taskCh:             make(chan *task),
		resultCh:           make(chan *task, resultQueueSize),
		exitCh:             make(chan struct{}),
		startCh:            make(chan struct{}, 1),
		resubmitIntervalCh: make(chan time.Duration),
		resubmitAdjustCh:   make(chan *intervalAdjust, resubmitAdjustChanSize),
	}
	// Subscribe NewTxsEvent for tx pool
	worker.txsSub = eth.TxPool().SubscribeNewTxsEvent(worker.txsCh)
	// Subscribe events for blockchain
	worker.chainHeadSub = eth.BlockChain().SubscribeChainHeadEvent(worker.chainHeadCh)
	worker.chainSideSub = eth.BlockChain().SubscribeChainSideEvent(worker.chainSideCh)

	// Sanitize recommit interval if the user-specified one is too short.
	if recommit < minRecommitInterval {
		log.Warn("Sanitizing miner recommit interval", "provided", recommit, "updated", minRecommitInterval)
		recommit = minRecommitInterval
	}

	go worker.mainLoop()
	go worker.newWorkLoop(recommit)
	go worker.resultLoop()
	go worker.taskLoop()

	// Submit first work to initialize pending state.
	worker.startCh <- struct{}{}

	return worker
}

// setEtherbase sets the etherbase used to initialize the block coinbase field.
func (w *worker) setEtherbase(addr common.Address) {
	w.mu.Lock()
	defer w.mu.Unlock()
	w.coinbase = addr
}

// setExtra sets the content used to initialize the block extra field.
func (w *worker) setExtra(extra []byte) {
	w.mu.Lock()
	defer w.mu.Unlock()
	w.extra = extra
}

// setRecommitInterval updates the interval for miner sealing work recommitting.
func (w *worker) setRecommitInterval(interval time.Duration) {
	w.resubmitIntervalCh <- interval
}

// pending returns the pending state and corresponding block.
func (w *worker) pending() (*types.Block, *state.StateDB) {
	// return a snapshot to avoid contention on currentMu mutex
	w.snapshotMu.RLock()
	defer w.snapshotMu.RUnlock()
	if w.snapshotState == nil {
		return nil, nil
	}
	return w.snapshotBlock, w.snapshotState.Copy()
}

// pendingBlock returns pending block.
func (w *worker) pendingBlock() *types.Block {
	// return a snapshot to avoid contention on currentMu mutex
	w.snapshotMu.RLock()
	defer w.snapshotMu.RUnlock()
	return w.snapshotBlock
}

// start sets the running status as 1 and triggers new work submitting.
func (w *worker) start() {
	atomic.StoreInt32(&w.running, 1)
	w.startCh <- struct{}{}
}

// stop sets the running status as 0.
func (w *worker) stop() {
	atomic.StoreInt32(&w.running, 0)
}

// isRunning returns an indicator whether worker is running or not.
func (w *worker) isRunning() bool {
	return atomic.LoadInt32(&w.running) == 1
}

// close terminates all background threads maintained by the worker and cleans up buffered channels.
// Note the worker does not support being closed multiple times.
func (w *worker) close() {
	close(w.exitCh)
	// Clean up buffered channels
	for empty := false; !empty; {
		select {
		case <-w.resultCh:
		default:
			empty = true
		}
	}
}

// newWorkLoop is a standalone goroutine to submit new mining work upon received events.
func (w *worker) newWorkLoop(recommit time.Duration) {
	var (
		interrupt   *int32
		minRecommit = recommit // minimal resubmit interval specified by user.
	)

	timer := time.NewTimer(0)
	<-timer.C // discard the initial tick

	// commit aborts in-flight transaction execution with given signal and resubmits a new one.
	commit := func(noempty bool, s int32) {
		if interrupt != nil {
			atomic.StoreInt32(interrupt, s)
		}
		interrupt = new(int32)
		w.newWorkCh <- &newWorkReq{interrupt: interrupt, noempty: noempty}
		timer.Reset(recommit)
		atomic.StoreInt32(&w.newTxs, 0)
	}
	// recalcRecommit recalculates the resubmitting interval upon feedback.
	recalcRecommit := func(target float64, inc bool) {
		var (
			prev = float64(recommit.Nanoseconds())
			next float64
		)
		if inc {
			next = prev*(1-intervalAdjustRatio) + intervalAdjustRatio*(target+intervalAdjustBias)
			// Recap if interval is larger than the maximum time interval
			if next > float64(maxRecommitInterval.Nanoseconds()) {
				next = float64(maxRecommitInterval.Nanoseconds())
			}
		} else {
			next = prev*(1-intervalAdjustRatio) + intervalAdjustRatio*(target-intervalAdjustBias)
			// Recap if interval is less than the user specified minimum
			if next < float64(minRecommit.Nanoseconds()) {
				next = float64(minRecommit.Nanoseconds())
			}
		}
		recommit = time.Duration(int64(next))
	}

	for {
		select {
		case <-w.startCh:
			commit(false, commitInterruptNewHead)

		case <-w.chainHeadCh:
			commit(false, commitInterruptNewHead)

		case <-timer.C:
			// If mining is running resubmit a new work cycle periodically to pull in
			// higher priced transactions. Disable this overhead for pending blocks.
			if w.isRunning() && (w.config.Clique == nil || w.config.Clique.Period > 0) {
				// Short circuit if no new transaction arrives.
				if atomic.LoadInt32(&w.newTxs) == 0 {
					timer.Reset(recommit)
					continue
				}
				commit(true, commitInterruptResubmit)
			}

		case interval := <-w.resubmitIntervalCh:
			// Adjust resubmit interval explicitly by user.
			if interval < minRecommitInterval {
				log.Warn("Sanitizing miner recommit interval", "provided", interval, "updated", minRecommitInterval)
				interval = minRecommitInterval
			}
			log.Info("Miner recommit interval update", "from", minRecommit, "to", interval)
			minRecommit, recommit = interval, interval

			if w.resubmitHook != nil {
				w.resubmitHook(minRecommit, recommit)
			}

		case adjust := <-w.resubmitAdjustCh:
			// Adjust resubmit interval by feedback.
			if adjust.inc {
				before := recommit
				recalcRecommit(float64(recommit.Nanoseconds())/adjust.ratio, true)
				log.Trace("Increase miner recommit interval", "from", before, "to", recommit)
			} else {
				before := recommit
				recalcRecommit(float64(minRecommit.Nanoseconds()), false)
				log.Trace("Decrease miner recommit interval", "from", before, "to", recommit)
			}

			if w.resubmitHook != nil {
				w.resubmitHook(minRecommit, recommit)
			}

		case <-w.exitCh:
			return
		}
	}
}

// mainLoop is a standalone goroutine to regenerate the sealing task based on the received event.
func (w *worker) mainLoop() {
	defer w.txsSub.Unsubscribe()
	defer w.chainHeadSub.Unsubscribe()
	defer w.chainSideSub.Unsubscribe()

	for {
		select {
		case req := <-w.newWorkCh:
			w.commitNewWork(req.interrupt, req.noempty)

		case ev := <-w.chainSideCh:
			if _, exist := w.possibleUncles[ev.Block.Hash()]; exist {
				continue
			}
			// Add side block to possible uncle block set.
			w.possibleUncles[ev.Block.Hash()] = ev.Block
			// If our mining block contains less than 2 uncle blocks,
			// add the new uncle block if valid and regenerate a mining block.
			if w.isRunning() && w.current != nil && w.current.uncles.Cardinality() < 2 {
				start := time.Now()
				if err := w.commitUncle(w.current, ev.Block.Header()); err == nil {
					var uncles []*types.Header
					w.current.uncles.Each(func(item interface{}) bool {
						hash, ok := item.(common.Hash)
						if !ok {
							return false
						}
						uncle, exist := w.possibleUncles[hash]
						if !exist {
							return false
						}
						uncles = append(uncles, uncle.Header())
						return false
					})
					w.commit(uncles, nil, true, start)
				}
			}

		case ev := <-w.txsCh:
			// Apply transactions to the pending state if we're not mining.
			//
			// Note all transactions received may not be continuous with transactions
			// already included in the current mining block. These transactions will
			// be automatically eliminated.
			if !w.isRunning() && w.current != nil {
				w.mu.RLock()
				coinbase := w.coinbase
				w.mu.RUnlock()

				txs := make(map[common.Address]types.Transactions)
				for _, tx := range ev.Txs {
					acc, _ := types.Sender(w.current.signer, tx)
					txs[acc] = append(txs[acc], tx)
				}
				txset := types.NewTransactionsByPriceAndNonce(w.current.signer, txs)
				w.commitTransactions(txset, coinbase, nil)
				w.updateSnapshot()
			} else {
				// If we're mining, but nothing is being processed, wake on new transactions
				if w.config.Clique != nil && w.config.Clique.Period == 0 {
					w.commitNewWork(nil, false)
				}
			}
			atomic.AddInt32(&w.newTxs, int32(len(ev.Txs)))

		// System stopped
		case <-w.exitCh:
			return
		case <-w.txsSub.Err():
			return
		case <-w.chainHeadSub.Err():
			return
		case <-w.chainSideSub.Err():
			return
		}
	}
}

// seal pushes a sealing task to consensus engine and submits the result.
func (w *worker) seal(t *task, stop <-chan struct{}) {
	var (
		err error
		res *task
	)

	if w.skipSealHook != nil && w.skipSealHook(t) {
		return
	}

	if t.block, err = w.engine.Seal(w.chain, t.block, stop); t.block != nil {
		log.Debug("Successfully sealed new block", "number", t.block.Number(), "hash", t.block.Hash(),
			"elapsed", common.PrettyDuration(time.Since(t.createdAt)))
		res = t
	} else {
		if err != nil {
			log.Warn("Block sealing failed", "err", err)
		}
		res = nil
	}
	select {
	case w.resultCh <- res:
	case <-w.exitCh:
	}
}

// taskLoop is a standalone goroutine to fetch sealing task from the generator and
// push them to consensus engine.
func (w *worker) taskLoop() {
	var (
		stopCh chan struct{}
		prev   common.Hash
	)

	// interrupt aborts the in-flight sealing task.
	interrupt := func() {
		if stopCh != nil {
			close(stopCh)
			stopCh = nil
		}
	}
	for {
		select {
		case task := <-w.taskCh:
			if w.newTaskHook != nil {
				w.newTaskHook(task)
			}
			// Reject duplicate sealing work due to resubmitting.
			if task.block.HashNoNonce() == prev {
				continue
			}
			interrupt()
			stopCh = make(chan struct{})
			prev = task.block.HashNoNonce()
			go w.seal(task, stopCh)
		case <-w.exitCh:
			interrupt()
			return
		}
	}
}

// resultLoop is a standalone goroutine to handle sealing result submitting
// and flush relative data to the database.
func (w *worker) resultLoop() {
	for {
		select {
		case result := <-w.resultCh:
			// Short circuit when receiving empty result.
			if result == nil {
				continue
			}
			// Short circuit when receiving duplicate result caused by resubmitting.
			block := result.block
			if w.chain.HasBlock(block.Hash(), block.NumberU64()) {
				continue
			}
			// Update the block hash in all logs since it is now available and not when the
			// receipt/log of individual transactions were created.
			for _, r := range result.receipts {
				for _, l := range r.Logs {
					l.BlockHash = block.Hash()
				}
			}
			for _, log := range result.state.Logs() {
				log.BlockHash = block.Hash()
			}
			// Commit block and state to database.
			stat, err := w.chain.WriteBlockWithState(block, result.receipts, result.state)
			if err != nil {
				log.Error("Failed writing block to chain", "err", err)
				continue
			}
			// Broadcast the block and announce chain insertion event
			w.mux.Post(core.NewMinedBlockEvent{Block: block})
			var (
				events []interface{}
				logs   = result.state.Logs()
			)
			switch stat {
			case core.CanonStatTy:
				events = append(events, core.ChainEvent{Block: block, Hash: block.Hash(), Logs: logs})
				events = append(events, core.ChainHeadEvent{Block: block})
			case core.SideStatTy:
				events = append(events, core.ChainSideEvent{Block: block})
			}
			w.chain.PostChainEvents(events, logs)

			// Insert the block into the set of pending ones to resultLoop for confirmations
			w.unconfirmed.Insert(block.NumberU64(), block.Hash())

		case <-w.exitCh:
			return
		}
	}
}

// makeCurrent creates a new environment for the current cycle.
func (w *worker) makeCurrent(parent *types.Block, header *types.Header) error {
	state, err := w.chain.StateAt(parent.Root())
	if err != nil {
		return err
	}
	env := &environment{
		signer:    types.NewEIP155Signer(w.config.ChainID),
		state:     state,
		ancestors: mapset.NewSet(),
		family:    mapset.NewSet(),
		uncles:    mapset.NewSet(),
		header:    header,
	}

	// when 08 is processed ancestors contain 07 (quick block)
	for _, ancestor := range w.chain.GetBlocksFromHash(parent.Hash(), 7) {
		for _, uncle := range ancestor.Uncles() {
			env.family.Add(uncle.Hash())
		}
		env.family.Add(ancestor.Hash())
		env.ancestors.Add(ancestor.Hash())
	}

	// Keep track of transactions which return errors so they can be removed
	env.tcount = 0
	w.current = env
	return nil
}

// commitUncle adds the given block to uncle block set, returns error if failed to add.
func (w *worker) commitUncle(env *environment, uncle *types.Header) error {
	hash := uncle.Hash()
	if env.uncles.Contains(hash) {
		return fmt.Errorf("uncle not unique")
	}
	if !env.ancestors.Contains(uncle.ParentHash) {
		return fmt.Errorf("uncle's parent unknown (%x)", uncle.ParentHash[0:4])
	}
	if env.family.Contains(hash) {
		return fmt.Errorf("uncle already in family (%x)", hash)
	}
	env.uncles.Add(uncle.Hash())
	return nil
}

// updateSnapshot updates pending snapshot block and state.
// Note this function assumes the current variable is thread safe.
func (w *worker) updateSnapshot() {
	w.snapshotMu.Lock()
	defer w.snapshotMu.Unlock()

	var uncles []*types.Header
	w.current.uncles.Each(func(item interface{}) bool {
		hash, ok := item.(common.Hash)
		if !ok {
			return false
		}
		uncle, exist := w.possibleUncles[hash]
		if !exist {
			return false
		}
		uncles = append(uncles, uncle.Header())
		return false
	})

	w.snapshotBlock = types.NewBlock(
		w.current.header,
		w.current.txs,
		uncles,
		w.current.receipts,
	)

	w.snapshotState = w.current.state.Copy()
}

func (w *worker) commitTransaction(tx *types.Transaction, coinbase common.Address) ([]*types.Log, error) {
	snap := w.current.state.Snapshot()

	receipt, _, err := core.ApplyTransaction(w.config, w.chain, &coinbase, w.current.gasPool, w.current.state, w.current.header, tx, &w.current.header.GasUsed, vm.Config{})
	if err != nil {
		w.current.state.RevertToSnapshot(snap)
		return nil, err
	}
	w.current.txs = append(w.current.txs, tx)
	w.current.receipts = append(w.current.receipts, receipt)

	return receipt.Logs, nil
}

func (w *worker) commitTransactions(txs *types.TransactionsByPriceAndNonce, coinbase common.Address, interrupt *int32) bool {
	// Short circuit if current is nil
	if w.current == nil {
		return true
	}

	if w.current.gasPool == nil {
		w.current.gasPool = new(core.GasPool).AddGas(w.current.header.GasLimit)
	}

	var coalescedLogs []*types.Log

	for {
		// In the following three cases, we will interrupt the execution of the transaction.
		// (1) new head block event arrival, the interrupt signal is 1
		// (2) worker start or restart, the interrupt signal is 1
		// (3) worker recreate the mining block with any newly arrived transactions, the interrupt signal is 2.
		// For the first two cases, the semi-finished work will be discarded.
		// For the third case, the semi-finished work will be submitted to the consensus engine.
		if interrupt != nil && atomic.LoadInt32(interrupt) != commitInterruptNone {
			// Notify resubmit loop to increase resubmitting interval due to too frequent commits.
			if atomic.LoadInt32(interrupt) == commitInterruptResubmit {
				ratio := float64(w.current.header.GasLimit-w.current.gasPool.Gas()) / float64(w.current.header.GasLimit)
				if ratio < 0.1 {
					ratio = 0.1
				}
				w.resubmitAdjustCh <- &intervalAdjust{
					ratio: ratio,
					inc:   true,
				}
			}
			return atomic.LoadInt32(interrupt) == commitInterruptNewHead
		}
		// If we don't have enough gas for any further transactions then we're done
		if w.current.gasPool.Gas() < params.TxGas {
			log.Trace("Not enough gas for further transactions", "have", w.current.gasPool, "want", params.TxGas)
			break
		}
		// Retrieve the next transaction and abort if all done
		tx := txs.Peek()
		if tx == nil {
			break
		}
		// Error may be ignored here. The error has already been checked
		// during transaction acceptance is the transaction pool.
		//
		// We use the eip155 signer regardless of the current hf.
		from, _ := types.Sender(w.current.signer, tx)
		// Check whether the tx is replay protected. If we're not in the EIP155 hf
		// phase, start ignoring the sender until we do.
		if tx.Protected() && !w.config.IsEIP155(w.current.header.Number) {
			log.Trace("Ignoring reply protected transaction", "hash", tx.Hash(), "eip155", w.config.EIP155Block)

			txs.Pop()
			continue
		}
		// Start executing the transaction
		w.current.state.Prepare(tx.Hash(), common.Hash{}, w.current.tcount)

		logs, err := w.commitTransaction(tx, coinbase)
		switch err {
		case core.ErrGasLimitReached:
			// Pop the current out-of-gas transaction without shifting in the next from the account
			log.Trace("Gas limit exceeded for current block", "sender", from)
			txs.Pop()

		case core.ErrNonceTooLow:
			// New head notification data race between the transaction pool and miner, shift
			log.Trace("Skipping transaction with low nonce", "sender", from, "nonce", tx.Nonce())
			txs.Shift()

		case core.ErrNonceTooHigh:
			// Reorg notification data race between the transaction pool and miner, skip account =
			log.Trace("Skipping account with hight nonce", "sender", from, "nonce", tx.Nonce())
			txs.Pop()

		case nil:
			// Everything ok, collect the logs and shift in the next transaction from the same account
			coalescedLogs = append(coalescedLogs, logs...)
			w.current.tcount++
			txs.Shift()

		default:
			// Strange error, discard the transaction and get the next in line (note, the
			// nonce-too-high clause will prevent us from executing in vain).
			log.Debug("Transaction failed, account skipped", "hash", tx.Hash(), "err", err)
			txs.Shift()
		}
	}

	if !w.isRunning() && len(coalescedLogs) > 0 {
		// We don't push the pendingLogsEvent while we are mining. The reason is that
		// when we are mining, the worker will regenerate a mining block every 3 seconds.
		// In order to avoid pushing the repeated pendingLog, we disable the pending log pushing.

		// make a copy, the state caches the logs and these logs get "upgraded" from pending to mined
		// logs by filling in the block hash when the block was mined by the local miner. This can
		// cause a race condition if a log was "upgraded" before the PendingLogsEvent is processed.
		cpy := make([]*types.Log, len(coalescedLogs))
		for i, l := range coalescedLogs {
			cpy[i] = new(types.Log)
			*cpy[i] = *l
		}
		go w.mux.Post(core.PendingLogsEvent{Logs: cpy})
	}
	// Notify resubmit loop to decrease resubmitting interval if current interval is larger
	// than the user-specified one.
	if interrupt != nil {
		w.resubmitAdjustCh <- &intervalAdjust{inc: false}
	}
	return false
}

// commitNewWork generates several new sealing tasks based on the parent block.
func (w *worker) commitNewWork(interrupt *int32, noempty bool) {
	w.mu.RLock()
	defer w.mu.RUnlock()

	tstart := time.Now()
	parent := w.chain.CurrentBlock()

	tstamp := tstart.Unix()
	if parent.Time().Cmp(new(big.Int).SetInt64(tstamp)) >= 0 {
		tstamp = parent.Time().Int64() + 1
	}
	// this will ensure we're not going off too far in the future
	if now := time.Now().Unix(); tstamp > now+1 {
		wait := time.Duration(tstamp-now) * time.Second
		log.Info("Mining too far in the future", "wait", common.PrettyDuration(wait))
		time.Sleep(wait)
	}

	num := parent.Number()
	header := &types.Header{
		ParentHash: parent.Hash(),
		Number:     num.Add(num, common.Big1),
		GasLimit:   core.CalcGasLimit(parent),
		Extra:      w.extra,
		Time:       big.NewInt(tstamp),
	}
	// Only set the coinbase if our consensus engine is running (avoid spurious block rewards)
	if w.isRunning() {
		if w.coinbase == (common.Address{}) {
			log.Error("Refusing to mine without etherbase")
			return
		}
		header.Coinbase = w.coinbase
	}
	if err := w.engine.Prepare(w.chain, header); err != nil {
		log.Error("Failed to prepare header for mining", "err", err)
		return
	}
	// Could potentially happen if starting to mine in an odd state.
	err := w.makeCurrent(parent, header)
	if err != nil {
		log.Error("Failed to create mining context", "err", err)
		return
	}
	// Create the current work task and check any fork transitions needed
	env := w.current

	// compute uncles for the new block.
	var (
		uncles    []*types.Header
		badUncles []common.Hash
	)
	for hash, uncle := range w.possibleUncles {
		if len(uncles) == 2 {
			break
		}
		if err := w.commitUncle(env, uncle.Header()); err != nil {
			log.Trace("Bad uncle found and will be removed", "hash", hash)
			log.Trace(fmt.Sprint(uncle))

			badUncles = append(badUncles, hash)
		} else {
			log.Debug("Committing new uncle to block", "hash", hash)
			uncles = append(uncles, uncle.Header())
		}
	}
	for _, hash := range badUncles {
		delete(w.possibleUncles, hash)
	}

	if !noempty {
		// Create an empty block based on temporary copied state for sealing in advance without waiting block
		// execution finished.
		w.commit(uncles, nil, false, tstart)
	}

	// Fill the block with all available pending transactions.
	pending, err := w.eth.TxPool().Pending()
	if err != nil {
		log.Error("Failed to fetch pending transactions", "err", err)
		return
	}
	// Short circuit if there is no available pending transactions
	if len(pending) == 0 {
		w.updateSnapshot()
		return
	}
	txs := types.NewTransactionsByPriceAndNonce(w.current.signer, pending)
	if w.commitTransactions(txs, w.coinbase, interrupt) {
		return
	}

	w.commit(uncles, w.fullTaskHook, true, tstart)
}

// commit runs any post-transaction state modifications, assembles the final block
// and commits new work if consensus engine is running.
func (w *worker) commit(uncles []*types.Header, interval func(), update bool, start time.Time) error {
	// Deep copy receipts here to avoid interaction between different tasks.
	receipts := make([]*types.Receipt, len(w.current.receipts))
	for i, l := range w.current.receipts {
		receipts[i] = new(types.Receipt)
		*receipts[i] = *l
	}
	s := w.current.state.Copy()
	block, err := w.engine.Finalize(w.chain, w.current.header, s, w.current.txs, uncles, w.current.receipts)
	if err != nil {
		return err
	}
	if w.isRunning() {
		if interval != nil {
			interval()
		}
		select {
		case w.taskCh <- &task{receipts: receipts, state: s, block: block, createdAt: time.Now()}:
			w.unconfirmed.Shift(block.NumberU64() - 1)

			feesWei := new(big.Int)
			for i, tx := range block.Transactions() {
				feesWei.Add(feesWei, new(big.Int).Mul(new(big.Int).SetUint64(receipts[i].GasUsed), tx.GasPrice()))
			}
			feesEth := new(big.Float).Quo(new(big.Float).SetInt(feesWei), new(big.Float).SetInt(big.NewInt(params.Ether)))

			log.Info("Commit new mining work", "number", block.Number(), "uncles", len(uncles), "txs", w.current.tcount,
				"gas", block.GasUsed(), "fees", feesEth, "elapsed", common.PrettyDuration(time.Since(start)))

		case <-w.exitCh:
			log.Info("Worker has exited")
		}
	}
	if update {
		w.updateSnapshot()
	}
	return nil
}<|MERGE_RESOLUTION|>--- conflicted
+++ resolved
@@ -63,9 +63,6 @@
 
 	// maxRecommitInterval is the maximum time interval to recreate the mining block with
 	// any newly arrived transactions.
-<<<<<<< HEAD
-	blockRecommitInterval = 15 * time.Second
-=======
 	maxRecommitInterval = 15 * time.Second
 
 	// intervalAdjustRatio is the impact a single interval adjustment has on sealing work
@@ -75,7 +72,6 @@
 	// intervalAdjustBias is applied during the new resubmit interval calculation in favor of
 	// increasing upper limit or decreasing lower limit so that the limit can be reachable.
 	intervalAdjustBias = 200 * 1000.0 * 1000.0
->>>>>>> 68ffced4
 )
 
 // environment is the worker's current environment and holds all of the current state information.
