--- conflicted
+++ resolved
@@ -403,19 +403,6 @@
 		log.Error("Failed to prepare header for mining", "err", err)
 		return
 	}
-	// If we are care about TheDAO hard-fork check whether to override the extra-data or not
-	//if daoBlock := self.config.DAOForkBlock; daoBlock != nil {
-	// Check whether the block is among the fork extra-override range
-	//	limit := new(big.Int).Add(daoBlock, params.DAOForkExtraRange)
-	//	if header.Number.Cmp(daoBlock) >= 0 && header.Number.Cmp(limit) < 0 {
-	// Depending whether we support or oppose the fork, override differently
-	//		if self.config.DAOForkSupport {
-	//			header.Extra = common.CopyBytes(params.DAOForkBlockExtra)
-	//		} else if bytes.Equal(header.Extra, params.DAOForkBlockExtra) {
-	//			header.Extra = []byte{} // If miner opposes, don't let it use the reserved extra-data
-	//		}
-	//	}
-	//}
 	// Could potentially happen if starting to mine in an odd state.
 	err := self.makeCurrent(parent, header)
 	if err != nil {
@@ -423,22 +410,7 @@
 		return
 	}
 	// Create the current work task and check any fork transitions needed
-<<<<<<< HEAD
-	work := self.current
-	//pending, err := self.eth.TxPool().Pending()
-	//if err != nil {
-	//	log.Error("Failed to fetch pending transactions", "err", err)
-	//	return
-	//}
-	//txs := types.NewTransactionsByPriceAndNonce(self.current.signer, pending)
-	//work.commitTransactions(self.mux, txs, self.chain, self.coinbase)
-=======
 	env := self.current
-	if self.config.DAOForkSupport && self.config.DAOForkBlock != nil && self.config.DAOForkBlock.Cmp(header.Number) == 0 {
-		misc.ApplyDAOHardFork(env.state)
-	}
->>>>>>> eef65b20
-
 	// compute uncles for the new block.
 	var (
 		uncles    []*types.Header
@@ -461,15 +433,12 @@
 	for _, hash := range badUncles {
 		delete(self.possibleUncles, hash)
 	}
-<<<<<<< HEAD
-=======
 
 	var (
 		emptyBlock *types.Block
 		fullBlock  *types.Block
 	)
 
->>>>>>> eef65b20
 	// Create an empty block based on temporary copied state for sealing in advance without waiting block
 	// execution finished.
 	emptyState := env.state.Copy()
