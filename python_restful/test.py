--- conflicted
+++ resolved
@@ -51,19 +51,25 @@
 if __name__ == "__main__":
     input_info = uploadInput(miner,"upload/testing_machine.JPG").json()
     print(json.dumps(input_info),flush=True)
-<<<<<<< HEAD
     model_info = uploadModel("upload/Inception-BN-symbol.json", "upload/Inception-BN-0126.params").json()
     print(json.dumps(model_info),flush=True)
     ii = input_info["info"]
     mi = model_info["info"]
     infer_info = infer(ii["Hash"],mi["Hash"])
     print(infer_info)
-=======
-    model_info = uploadModel("upload/Inception-BN-symbol-2.json", "upload/Inception-BN-0126.params").json()
-    print(json.dumps(model_info),flush=True)
->>>>>>> 2da3ea30
 
-    ii = input_info["info"]
-    mi = model_info["info"]
-    infer_info = infer(ii["Hash"],mi["Hash"])
-    print(infer_info)+    # mine()
+    # contract_info = createContract(miner,model_address=model_info["info"]["model_addr"],param_address=param_info["info"]["param_addr"]).json()
+    # mine()
+    # print contract_info.json()
+    # print getState().json()
+    # callContract(miner,input_address=input_info["info"]["input_addr"],contract_address=contract_info["info"]["contract_addr"])
+    # mine()
+    # print getState().json()["result"][miner]
+# print r.text
+# r = requests.get("http://127.0.0.1:5000/getBlock")
+# print r.text
+# r = requests.post("http://127.0.0.1:5000/mine")
+# r = requests.post("http://127.0.0.1:5000/txion",json={"type":"tx","from":"0x0000000000000000000000000000000000000000001","to":"0x0000000000000000000000000000000000000000002","amount":"100","nonce":0})
+# r = requests.post("http://127.0.0.1:5000/mine")
+# print r.text