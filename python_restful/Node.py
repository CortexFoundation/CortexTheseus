--- conflicted
+++ resolved
@@ -58,11 +58,7 @@
 
                         self.model_lock[addr].release()
                         # info["model_addr"]=addr
-<<<<<<< HEAD
-                        info = {"Hash":addr,"AuthorAddress":new_txion["author"],"RawSize":len(fr1)+len(fr),"InputShape":[3,224,224],"OutputShape":[1],"Gas":len(fr1)+len(fr)}
-=======
                         info = {"Hash":addr,"AuthorAddress":new_txion["author"],"RawSize":(len(fr1)+len(fr)),"InputShape":[3,224,224],"OutputShape":[1],"Gas": (len(fr1)+len(fr))  / 100}
->>>>>>> ff305d7d
                     #update param
                     elif contractType == "input_data":
                         f=request.files["file"]
@@ -82,11 +78,7 @@
                             return jsonify({"msg":"error","info":str(e)})
                         self.input_lock[addr].release()
                         # info["input_addr"]=addr
-<<<<<<< HEAD
-                        info = {"Hash":addr,"AuthorAddress":new_txion["author"],"RawSize":len(fr),"Shape":[3,224,224]}
-=======
                         info = {"Hash":addr,"AuthorAddress":new_txion["author"],"RawSize": len(fr),"Shape":[3,224,224]}
->>>>>>> ff305d7d
                     return jsonify({"msg": "ok", "info": info})
             except Exception as e:
                 return jsonify({"msg":"error","info":str(e)})
