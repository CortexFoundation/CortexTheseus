--- conflicted
+++ resolved
@@ -59,11 +59,7 @@
         GO111MODULE=on && go test $(go list ./... | grep -v /cvm-runtime/) -mod=vendor -coverprofile=coverage.txt -covermode=atomic
         if [ -f coverage.txt ]; then
             bash <(curl -s https://codecov.io/bash)
-<<<<<<< HEAD
         fi
     # Check the format of code
     - name: Go Fmt
-      uses: Jerome1337/gofmt-action@v1.0.2
-=======
-        fi
->>>>>>> 07d6ef9d
+      uses: Jerome1337/gofmt-action@v1.0.2