package types

import (
	"encoding/json"
	"errors"
	//"math/big"

	"github.com/ethereum/go-ethereum/common"
	"github.com/ethereum/go-ethereum/rlp"
)

var (
	ErrorCodeTypeModelMeta = errors.New("Model meta should start with 0x0001")
	ErrorCodeTypeInputMeta = errors.New("Input meta should start with 0x0002")
	ErrorDecodeModelMeta   = errors.New("Model meta decode error")
	ErrorDecodeInputMeta   = errors.New("Input meta decode error")
	ErrorNotMature         = errors.New("Not mature")
	ErrorExpired           = errors.New("Meta Expired")
	ErrorInvalidBlockNum   = errors.New("Invalid block number")
)

const (
	MatureBlks  = 100
	ExpiredBlks = 1000000000000000000 //8409600
)

//InferMeta include ModelMeta struct and InputMeta type
type InferMeta interface {
	TypeCode() []byte
	RawSize() uint64
	// Gas() uint64
	AuthorAddress() common.Address
}

type ModelMeta struct {
	URI           string         `json:"URI"`
	Hash          common.Address `json:"Hash"`
	RawSize       uint64         `json:"RawSize"`
	InputShape    []uint64       `json:"InputShape"`
	OutputShape   []uint64       `json:"OutputShape"`
	Gas           uint64         `json:"Gas"`
	AuthorAddress common.Address `json:"AuthorAddress"`
	//BlockNum      big.Int        `json:"BlockNum"`
}
type InputMeta struct {
	URI           string         `json:"URI"`
	Hash          common.Address `json:"Hash"`
	RawSize       uint64         `json:"RawSize"`
	Shape         []uint64       `json:"Shape"`
	AuthorAddress common.Address `json:"AuthorAddress"`
	//BlockNum      big.Int        `json:"BlockNum"`
}

//func (mm *ModelMeta) SetBlockNum(num big.Int) error {
//	mm.BlockNum = num
//	return nil
//}

func (mm *ModelMeta) SetGas(gas uint64) error {
	mm.Gas = gas
<<<<<<< HEAD
	return nil
}

func (im *InputMeta) SetBlockNum(num big.Int) error {
	im.BlockNum = num
=======
>>>>>>> d6b5fa97
	return nil
}

//func (im *InputMeta) SetBlockNum(num big.Int) error {
//	im.BlockNum = num
//	return nil
//}

func (mm *ModelMeta) EncodeJSON() (string, error) {
	data, err := json.Marshal(mm)
	return string(data), err
}
func (mm *ModelMeta) DecodeJSON(s string) error {
	err := json.Unmarshal([]byte(s), mm)
	return err
}
func (im *InputMeta) EncodeJSON() (string, error) {
	data, err := json.Marshal(im)
	return string(data), err
}
func (im *InputMeta) DecodeJSON(s string) error {
	err := json.Unmarshal([]byte(s), im)
	return err
}

func (mm ModelMeta) ToBytes() ([]byte, error) {
	if array, err := rlp.EncodeToBytes(mm); err != nil {
		return nil, err
	} else {
		return array, nil
	}
}

func (im InputMeta) ToBytes() ([]byte, error) {
	if array, err := rlp.EncodeToBytes(im); err != nil {
		return nil, err
	} else {
		return array, nil
	}
}

func ParseModelMeta(code []byte) (*ModelMeta, error) {
	if len(code) < 2 {
		return nil, ErrorCodeTypeModelMeta
	}
	if !(code[0] == 0x0 && code[1] == 0x1) {
		return nil, ErrorCodeTypeModelMeta
	}
	var modelMeta ModelMeta
	err := rlp.DecodeBytes(code[2:], &modelMeta)
	if err != nil {
		return nil, err
	}
	return &modelMeta, nil
}

func ParseInputMeta(code []byte) (*InputMeta, error) {
	if len(code) < 2 {
		return nil, ErrorCodeTypeInputMeta
	}
	if !(code[0] == 0x0 && code[1] == 0x2) {
		return nil, ErrorCodeTypeInputMeta
	}
	var inputMeta InputMeta
	err := rlp.DecodeBytes(code[2:], &inputMeta)
	if err != nil {
		return nil, err
	}

	return &inputMeta, nil
}<|MERGE_RESOLUTION|>--- conflicted
+++ resolved
@@ -58,14 +58,6 @@
 
 func (mm *ModelMeta) SetGas(gas uint64) error {
 	mm.Gas = gas
-<<<<<<< HEAD
-	return nil
-}
-
-func (im *InputMeta) SetBlockNum(num big.Int) error {
-	im.BlockNum = num
-=======
->>>>>>> d6b5fa97
 	return nil
 }
 
