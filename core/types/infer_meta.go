package types

import (
	"errors"

	"github.com/ethereum/go-ethereum/common"
	"github.com/ethereum/go-ethereum/rlp"
)

var (
	ErrorCodeLengthNotEnough = errors.New("Code length should be larger than 2")
	ErrorCodeTypeModelMeta   = errors.New("Model meta should start with 0x0001")
	ErrorCodeTypeInputMeta   = errors.New("Input meta should start with 0x0002")
	ErrorDecodeModelMeta     = errors.New("Model meta decode error")
	ErrorDecodeInputMeta     = errors.New("Input meta decode error")
)

//InferMeta include ModelMeta struct and InputMeta type
type InferMeta interface {
	TypeCode() []byte
	RawSize() uint64
	// Gas() uint64
	AuthorAddress() common.Address
}

type ModelMeta struct {
	Hash          []byte
	RawSize       uint64
	InputShape    []uint64
	OutputShape   []uint64
	Gas           uint64
	AuthorAddress common.Address
}
type InputMeta struct {
	Hash          []byte
	RawSize       uint64
	Shape         []uint64
	AuthorAddress common.Address
}

func (mm *ModelMeta) EncodeJSON() (string, error) {
	data, err := json.Marshal(mm)
	return string(data), err
}
func (im *InputMeta) EncodeJSON() (string, error) {
	data, err := json.Marshal(im)
	return string(data), err
}

func ParseModelMeta(code []byte) (*ModelMeta, error) {
	if len(code) < 2 {
		return nil, ErrorCodeLengthNotEnough
	}
	if !(code[0] == 0x0 && code[1] == 0x1) {
		return nil, ErrorCodeTypeModelMeta
	}
<<<<<<< HEAD
	var model_meta ModelMeta
	// err := json.Unmarshal(code[2:], &model_meta)
	// fmt.Println("err", err)

	model_meta.typeCode = code[:2]
	model_meta.rawSize = uint64(len(code) - 2)
	model_meta.author = common.BytesToAddress([]byte{0x0})
	fmt.Println("ParseModelMeta", code, model_meta)
	return &model_meta, nil
=======
	var modelMeta ModelMeta
	err := rlp.DecodeBytes(code[2:], &modelMeta)
	if err != nil {
		return nil, err
	}
	return &modelMeta, nil
>>>>>>> b922ece8
}

func ParseInputMeta(code []byte) (*InputMeta, error) {
	if len(code) < 2 {
		return nil, ErrorCodeLengthNotEnough
	}
	if !(code[0] == 0x0 && code[1] == 0x2) {
		return nil, ErrorCodeTypeInputMeta
	}
	var inputMeta InputMeta
	err := rlp.DecodeBytes(code[2:], &inputMeta)
	if err != nil {
		return nil, err
	}

	return &inputMeta, nil
}<|MERGE_RESOLUTION|>--- conflicted
+++ resolved
@@ -1,6 +1,7 @@
 package types
 
 import (
+	"encoding/json"
 	"errors"
 
 	"github.com/ethereum/go-ethereum/common"
@@ -54,24 +55,12 @@
 	if !(code[0] == 0x0 && code[1] == 0x1) {
 		return nil, ErrorCodeTypeModelMeta
 	}
-<<<<<<< HEAD
-	var model_meta ModelMeta
-	// err := json.Unmarshal(code[2:], &model_meta)
-	// fmt.Println("err", err)
-
-	model_meta.typeCode = code[:2]
-	model_meta.rawSize = uint64(len(code) - 2)
-	model_meta.author = common.BytesToAddress([]byte{0x0})
-	fmt.Println("ParseModelMeta", code, model_meta)
-	return &model_meta, nil
-=======
 	var modelMeta ModelMeta
 	err := rlp.DecodeBytes(code[2:], &modelMeta)
 	if err != nil {
 		return nil, err
 	}
 	return &modelMeta, nil
->>>>>>> b922ece8
 }
 
 func ParseInputMeta(code []byte) (*InputMeta, error) {
