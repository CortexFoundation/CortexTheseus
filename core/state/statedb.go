// Copyright 2014 The CortexFoundation Authors
// This file is part of the CortexFoundation library.
//
// The CortexFoundation library is free software: you can redistribute it and/or modify
// it under the terms of the GNU Lesser General Public License as published by
// the Free Software Foundation, either version 3 of the License, or
// (at your option) any later version.
//
// The CortexFoundation library is distributed in the hope that it will be useful,
// but WITHOUT ANY WARRANTY; without even the implied warranty of
// MERCHANTABILITY or FITNESS FOR A PARTICULAR PURPOSE. See the
// GNU Lesser General Public License for more details.
//
// You should have received a copy of the GNU Lesser General Public License
// along with the CortexFoundation library. If not, see <http://www.gnu.org/licenses/>.

// Package state provides a caching layer atop the Cortex state trie.
package state

import (
	"errors"
	"fmt"
	"math/big"
	"sort"
	"sync"

	"github.com/CortexFoundation/CortexTheseus/common"
	"github.com/CortexFoundation/CortexTheseus/core/types"
	"github.com/CortexFoundation/CortexTheseus/crypto"
	"github.com/CortexFoundation/CortexTheseus/log"
	"github.com/CortexFoundation/CortexTheseus/rlp"
	"github.com/CortexFoundation/CortexTheseus/trie"

	"github.com/CortexFoundation/CortexTheseus/core/vm"
)

type revision struct {
	id           int
	journalIndex int
}

var (
	// emptyState is the known hash of an empty state trie entry.
	//emptyState = crypto.Keccak256Hash(nil)
	emptyRoot = common.HexToHash("56e81f171bcc55a6ff8345e692c0f86e5b48e01b996cadc001622fb5e363b421")

	// emptyCode is the known hash of the empty CVM bytecode.
	emptyCode = crypto.Keccak256Hash(nil)
)

type proofList [][]byte

func (n *proofList) Put(key []byte, value []byte) error {
	*n = append(*n, value)
	return nil
}

// StateDBs within the cortex protocol are used to store anything
// within the merkle trie. StateDBs take care of caching and storing
// nested states. It's the general query interface to retrieve:
// * Contracts
// * Accounts
type StateDB struct {
	db   Database
	trie Trie

	// This map holds 'live' objects, which will get modified while processing a state transition.
	stateObjects      map[common.Address]*stateObject
	stateObjectsDirty map[common.Address]struct{}

	// DB error.
	// State objects are used by the consensus core and VM which are
	// unable to deal with database-level errors. Any error that occurs
	// during a database read is memoized here and will eventually be returned
	// by StateDB.Commit.
	dbErr error

	// The refund counter, also used by state transitioning.
	refund uint64

	thash, bhash common.Hash
	txIndex      int
	logs         map[common.Hash][]*types.Log
	logSize      uint

	preimages map[common.Hash][]byte

	// Journal of state modifications. This is the backbone of
	// Snapshot and RevertToSnapshot.
	journal        *journal
	validRevisions []revision
	nextRevisionId int

	lock sync.Mutex
}

// Create a new state from a given trie.
func New(root common.Hash, db Database) (*StateDB, error) {
	tr, err := db.OpenTrie(root)
	if err != nil {
		return nil, err
	}
	return &StateDB{
		db:                db,
		trie:              tr,
		stateObjects:      make(map[common.Address]*stateObject),
		stateObjectsDirty: make(map[common.Address]struct{}),
		logs:              make(map[common.Hash][]*types.Log),
		preimages:         make(map[common.Hash][]byte),
		journal:           newJournal(),
	}, nil
}

// setError remembers the first non-nil error it is called with.
func (self *StateDB) setError(err error) {
	if self.dbErr == nil {
		self.dbErr = err
	}
}

func (self *StateDB) Error() error {
	return self.dbErr
}

// Reset clears out all ephemeral state objects from the state db, but keeps
// the underlying state trie to avoid reloading data for the next operations.
func (self *StateDB) Reset(root common.Hash) error {
	tr, err := self.db.OpenTrie(root)
	if err != nil {
		return err
	}
	self.trie = tr
	self.stateObjects = make(map[common.Address]*stateObject)
	self.stateObjectsDirty = make(map[common.Address]struct{})
	self.thash = common.Hash{}
	self.bhash = common.Hash{}
	self.txIndex = 0
	self.logs = make(map[common.Hash][]*types.Log)
	self.logSize = 0
	self.preimages = make(map[common.Hash][]byte)
	self.clearJournalAndRefund()
	return nil
}

func (self *StateDB) AddLog(log *types.Log) {
	self.journal.append(addLogChange{txhash: self.thash})

	log.TxHash = self.thash
	log.BlockHash = self.bhash
	log.TxIndex = uint(self.txIndex)
	log.Index = self.logSize
	self.logs[self.thash] = append(self.logs[self.thash], log)
	self.logSize++
}

func (self *StateDB) GetLogs(hash common.Hash) []*types.Log {
	return self.logs[hash]
}

/*func (self *StateDB) GetCurrentLogs() []*types.Log {
	return self.logs[self.thash]
}*/

/*func (self *StateDB) GetTxHash() common.Hash {
	return self.thash
}*/

func (self *StateDB) Logs() []*types.Log {
	var logs []*types.Log
	for _, lgs := range self.logs {
		logs = append(logs, lgs...)
	}
	return logs
}

// AddPreimage records a SHA3 preimage seen by the VM.
func (self *StateDB) AddPreimage(hash common.Hash, preimage []byte) {
	if _, ok := self.preimages[hash]; !ok {
		self.journal.append(addPreimageChange{hash: hash})
		pi := make([]byte, len(preimage))
		copy(pi, preimage)
		self.preimages[hash] = pi
	}
}

// Preimages returns a list of SHA3 preimages that have been submitted.
func (self *StateDB) Preimages() map[common.Hash][]byte {
	return self.preimages
}

func (self *StateDB) AddRefund(gas uint64) {
	self.journal.append(refundChange{prev: self.refund})
	self.refund += gas
}

// SubRefund removes gas from the refund counter.
// This method will panic if the refund counter goes below zero
func (self *StateDB) SubRefund(gas uint64) {
	self.journal.append(refundChange{prev: self.refund})
	if gas > self.refund {
		panic("Refund counter below zero")
	}
	self.refund -= gas
}

// Exist reports whether the given account address exists in the state.
// Notably this also returns true for suicided accounts.
func (self *StateDB) Exist(addr common.Address) bool {
	return self.getStateObject(addr) != nil
}

// Empty returns whether the state object is either non-existent
// or empty according to the EIP161 specification (balance = nonce = code = 0)
func (self *StateDB) Empty(addr common.Address) bool {
	so := self.getStateObject(addr)
	return so == nil || so.empty()
}

// Retrieve the balance from the given address or 0 if object not found
func (self *StateDB) GetBalance(addr common.Address) *big.Int {
	stateObject := self.getStateObject(addr)
	if stateObject != nil {
		return stateObject.Balance()
	}
	return common.Big0
}

func (self *StateDB) GetUpload(addr common.Address) *big.Int {
	stateObject := self.getStateObject(addr)
	if stateObject != nil {
		return stateObject.Upload()
	}
	return common.Big0
}

func (self *StateDB) GetNum(addr common.Address) *big.Int {
	stateObject := self.getStateObject(addr)
	if stateObject != nil {
		return stateObject.Num()
	}
	return common.Big0
}

func (self *StateDB) GetNonce(addr common.Address) uint64 {
	stateObject := self.getStateObject(addr)
	if stateObject != nil {
		return stateObject.Nonce()
	}

	return 0
}

func (self *StateDB) GetTxIndex() int {
	return self.txIndex
}

func (self *StateDB) Download(addr common.Address) error {
	stateObject := self.getStateObject(addr)
	if stateObject != nil {
		if vm.IsModelMeta(stateObject.Code(self.db)) {
			//todo
		}
		if vm.IsInputMeta(stateObject.Code(self.db)) {
			//todo
		}
	}
	return nil
}

func download(uri string) {
	//todo call p2p restful interface
}

func (self *StateDB) GetCode(addr common.Address) []byte {
	stateObject := self.getStateObject(addr)
	if stateObject != nil {
		return stateObject.Code(self.db)
	}
	return nil
}

func (self *StateDB) GetCodeSize(addr common.Address) int {
	stateObject := self.getStateObject(addr)
	if stateObject == nil {
		return 0
	}
	if stateObject.code != nil {
		return len(stateObject.code)
	}
	size, err := self.db.ContractCodeSize(stateObject.addrHash, common.BytesToHash(stateObject.CodeHash()))
	if err != nil {
		self.setError(err)
	}
	return size
}

func (self *StateDB) GetCodeHash(addr common.Address) common.Hash {
	stateObject := self.getStateObject(addr)
	if stateObject == nil {
		return common.Hash{}
	}
	return common.BytesToHash(stateObject.CodeHash())
}

func (self *StateDB) GetState(addr common.Address, bhash common.Hash) common.Hash {
	stateObject := self.getStateObject(addr)
	if stateObject != nil {
		return stateObject.GetState(self.db, bhash)
	}
	return common.Hash{}
}

// GetState returns a value in account storage.
func (self *StateDB) GetSolidityUint256(addr common.Address, slot common.Hash) ([]byte, error) {
	length := self.GetState(addr, slot).Big().Uint64()
<<<<<<< HEAD
	hash := crypto.Keccak256(slot.Bytes())
	hashBig := new(big.Int).SetBytes(hash)
	log.Trace(fmt.Sprintf("Pos %v, %v => %v, %v", addr, slot, length, hash))
	// fmt.Println(fmt.Sprintf("Pos %v, %v => %v, %v", addr, slot, length, hash))

	buffSize := length * 32

	buff := make([]byte, buffSize)
	var idx int64
	for idx = 0; idx < int64(length); idx++ {
		slotAddr := common.BigToHash(big.NewInt(0).Add(hashBig, big.NewInt(idx)))
		payload := self.GetState(addr, slotAddr).Bytes()
		copy(buff[idx * 32:], payload[:])
		log.Trace2(fmt.Sprintf("load[%v]: %x, %x => %x, %x", idx, addr, slotAddr, payload, hash))
		// fmt.Println(fmt.Sprintf("load[%v]: %x, %x => %x, %x", idx, addr, slotAddr, payload, hash))
	}
	log.Trace2(fmt.Sprintf("data: %v", buff))
	// fmt.Println(fmt.Sprintf("data: %v", buff))
	return buff, nil
}

// GetState returns a value in account storage.
func (self *StateDB) GetSolidityBytes(addr common.Address, slot common.Hash) ([]byte, error) {
	return self.GetSolidityUint256(addr, slot)
	pos := self.GetState(addr, slot).Big().Uint64()
	cont := pos % 2
	length := pos / 2
=======
>>>>>>> 61a28c76
	hash := crypto.Keccak256(slot.Bytes())
	hashBig := new(big.Int).SetBytes(hash)
	log.Trace(fmt.Sprintf("Pos %v, %v => %v, %v", addr, slot, length, hash))
	// fmt.Println(fmt.Sprintf("Pos %v, %v => %v, %v", addr, slot, length, hash))

	buffSize := length * 32

	buff := make([]byte, buffSize)
	var idx int64
	for idx = 0; idx < int64(length); idx++ {
		slotAddr := common.BigToHash(big.NewInt(0).Add(hashBig, big.NewInt(idx)))
		payload := self.GetState(addr, slotAddr).Bytes()
		copy(buff[idx * 32:], payload[:])
		log.Trace2(fmt.Sprintf("load[%v]: %x, %x => %x, %x", idx, addr, slotAddr, payload, hash))
		// fmt.Println(fmt.Sprintf("load[%v]: %x, %x => %x, %x", idx, addr, slotAddr, payload, hash))
	}
	log.Trace2(fmt.Sprintf("data: %v", buff))
	// fmt.Println(fmt.Sprintf("data: %v", buff))
	return buff, nil
}

// GetState returns a value in account storage.
func (self *StateDB) GetSolidityBytes(addr common.Address, slot common.Hash) ([]byte, error) {
	return self.GetSolidityUint256(addr, slot)
	// pos := self.GetState(addr, slot).Big().Uint64()
	// cont := pos % 2
	// length := pos / 2
	// hash := crypto.Keccak256(slot.Bytes())
	// hashBig := new(big.Int).SetBytes(hash)
	// log.Trace(fmt.Sprintf("Pos %v, %v => %v, %v", addr, slot, pos, hash))
	// if length < 32 || cont == 0 {
	// 	return []byte{}, errors.New("not implemented for data size less than 32!")
	// }

	// buffSize := uint(length/32) * 32
	// if length%32 != 0 {
	// 	buffSize += 32
	// }

	// buff := make([]byte, buffSize)
	// var idx int64
	// for idx = 0; idx < int64(length)/32; idx++ {
	// 	slotAddr := common.BigToHash(big.NewInt(0).Add(hashBig, big.NewInt(idx)))
	// 	payload := self.GetState(addr, slotAddr).Bytes()
	// 	copy(buff[idx*32:], payload[:])
	// 	log.Trace2(fmt.Sprintf("load[%v]: %x, %x => %x, %x", idx, addr, slotAddr, payload, hash))
	// }
	// buff = buff[:length]
	// log.Trace2(fmt.Sprintf("data: %v", buff))
	// return buff, nil
}

// GetProof returns the MerkleProof for a given Account
func (self *StateDB) GetProof(a common.Address) ([][]byte, error) {
	var proof proofList
	err := self.trie.Prove(crypto.Keccak256(a.Bytes()), 0, &proof)
	return [][]byte(proof), err
}

// GetProof returns the StorageProof for given key
func (self *StateDB) GetStorageProof(a common.Address, key common.Hash) ([][]byte, error) {
	var proof proofList
	trie := self.StorageTrie(a)
	if trie == nil {
		return proof, errors.New("storage trie for requested address does not exist")
	}
	err := trie.Prove(crypto.Keccak256(key.Bytes()), 0, &proof)
	return [][]byte(proof), err
}

// GetCommittedState retrieves a value from the given account's committed storage trie.
func (self *StateDB) GetCommittedState(addr common.Address, hash common.Hash) common.Hash {
	stateObject := self.getStateObject(addr)
	if stateObject != nil {
		return stateObject.GetCommittedState(self.db, hash)
	}
	return common.Hash{}
}

// Database retrieves the low level database supporting the lower level trie ops.
func (self *StateDB) Database() Database {
	return self.db
}

// StorageTrie returns the storage trie of an account.
// The return value is a copy and is nil for non-existent accounts.
func (self *StateDB) StorageTrie(addr common.Address) Trie {
	stateObject := self.getStateObject(addr)
	if stateObject == nil {
		return nil
	}
	cpy := stateObject.deepCopy(self)
	return cpy.updateTrie(self.db)
}

func (self *StateDB) HasSuicided(addr common.Address) bool {
	stateObject := self.getStateObject(addr)
	if stateObject != nil {
		return stateObject.suicided
	}
	return false
}

/*
 * SETTERS
 */

// AddBalance adds amount to the account associated with addr.
func (self *StateDB) AddBalance(addr common.Address, amount *big.Int) {
	stateObject := self.GetOrNewStateObject(addr)
	if stateObject != nil {
		stateObject.AddBalance(amount)
	}
}

func (self *StateDB) Upload(addr common.Address) *big.Int {
	stateObject := self.GetOrNewStateObject(addr)
	if stateObject != nil {
		return stateObject.Upload()
	}
	return nil
}

// SubBalance subtracts amount from the account associated with addr.
func (self *StateDB) SubBalance(addr common.Address, amount *big.Int) {
	stateObject := self.GetOrNewStateObject(addr)
	if stateObject != nil {
		stateObject.SubBalance(amount)
	}
}

func (self *StateDB) SetBalance(addr common.Address, amount *big.Int) {
	stateObject := self.GetOrNewStateObject(addr)
	if stateObject != nil {
		stateObject.SetBalance(amount)
	}
}
func (self *StateDB) AddUpload(addr common.Address, amount *big.Int) {
	stateObject := self.GetOrNewStateObject(addr)
	if stateObject != nil {
		stateObject.AddUpload(amount)
	}
}

func (self *StateDB) SubUpload(addr common.Address, amount *big.Int) {
	stateObject := self.GetOrNewStateObject(addr)
	if stateObject != nil {
		stateObject.SubUpload(amount)
		//log.Debug("Uploading progress", "address", addr.Hex(), "amount", amount, "pending", stateObject.Upload())
	} else {
		//log.Debug("Uploading failed", "address", addr.Hex(), "amount", amount, "pending", stateObject.Upload())
	}
}

func (self *StateDB) SetUpload(addr common.Address, amount *big.Int) {
	stateObject := self.GetOrNewStateObject(addr)
	if stateObject != nil {
		stateObject.SetUpload(amount)
	}
}

func (self *StateDB) SetNum(addr common.Address, num *big.Int) {
	stateObject := self.GetOrNewStateObject(addr)
	if stateObject != nil {
		stateObject.SetNum(num)
	}
}

func (self *StateDB) SetNonce(addr common.Address, nonce uint64) {
	stateObject := self.GetOrNewStateObject(addr)
	if stateObject != nil {
		stateObject.SetNonce(nonce)
	}
}

func (self *StateDB) SetCode(addr common.Address, code []byte) {
	stateObject := self.GetOrNewStateObject(addr)
	if stateObject != nil {
		stateObject.SetCode(crypto.Keccak256Hash(code), code)
	}
}
func (self *StateDB) Uploading(addr common.Address) bool {
	stateObject := self.GetOrNewStateObject(addr)
	if stateObject != nil {
		return stateObject.Upload().Sign() > 0
	}
	return false
}

func (self *StateDB) SetState(addr common.Address, key, value common.Hash) {
	stateObject := self.GetOrNewStateObject(addr)
	if stateObject != nil {
		stateObject.SetState(self.db, key, value)
	}
}

// Suicide marks the given account as suicided.
// This clears the account balance.
//
// The account's state object is still available until the state is committed,
// getStateObject will return a non-nil account after Suicide.
func (self *StateDB) Suicide(addr common.Address) bool {
	stateObject := self.getStateObject(addr)
	if stateObject == nil {
		return false
	}
	self.journal.append(suicideChange{
		account:     &addr,
		prev:        stateObject.suicided,
		prevbalance: new(big.Int).Set(stateObject.Balance()),
		prevupload:  new(big.Int).Set(stateObject.Upload()),
		prevnum:     new(big.Int).Set(stateObject.Num()),
	})
	stateObject.markSuicided()
	stateObject.data.Balance = new(big.Int)
	stateObject.data.Upload = new(big.Int)
	stateObject.data.Num = new(big.Int)

	return true
}

//
// Setting, updating & deleting state object methods.
//

// updateStateObject writes the given object to the trie.
func (self *StateDB) updateStateObject(stateObject *stateObject) {
	addr := stateObject.Address()
	data, err := rlp.EncodeToBytes(stateObject)
	if err != nil {
		panic(fmt.Errorf("can't encode object at %x: %v", addr[:], err))
	}
	self.setError(self.trie.TryUpdate(addr[:], data))
}

// deleteStateObject removes the given object from the state trie.
func (self *StateDB) deleteStateObject(stateObject *stateObject) {
	stateObject.deleted = true
	addr := stateObject.Address()
	self.setError(self.trie.TryDelete(addr[:]))
}

// Retrieve a state object given by the address. Returns nil if not found.
func (self *StateDB) getStateObject(addr common.Address) (stateObject *stateObject) {
	// Prefer 'live' objects.
	if obj := self.stateObjects[addr]; obj != nil {
		if obj.deleted {
			return nil
		}
		return obj
	}

	// Load the object from the database.
	enc, err := self.trie.TryGet(addr[:])
	if len(enc) == 0 {
		self.setError(err)
		return nil
	}
	var data Account
	if err := rlp.DecodeBytes(enc, &data); err != nil {
		log.Error("Failed to decode state object", "addr", addr, "err", err)
		return nil
	}
	// Insert into the live set.
	obj := newObject(self, addr, data)
	self.setStateObject(obj)
	return obj
}

func (self *StateDB) setStateObject(object *stateObject) {
	self.stateObjects[object.Address()] = object
}

// Retrieve a state object or create a new state object if nil.
func (self *StateDB) GetOrNewStateObject(addr common.Address) *stateObject {
	stateObject := self.getStateObject(addr)
	if stateObject == nil || stateObject.deleted {
		stateObject, _ = self.createObject(addr)
	}
	return stateObject
}

// createObject creates a new state object. If there is an existing account with
// the given address, it is overwritten and returned as the second return value.
func (self *StateDB) createObject(addr common.Address) (newobj, prev *stateObject) {
	prev = self.getStateObject(addr)
	newobj = newObject(self, addr, Account{})
	newobj.setNonce(0) // sets the object to dirty
	if prev == nil {
		self.journal.append(createObjectChange{account: &addr})
	} else {
		self.journal.append(resetObjectChange{prev: prev})
	}
	self.setStateObject(newobj)
	return newobj, prev
}

// CreateAccount explicitly creates a state object. If a state object with the address
// already exists the balance is carried over to the new account.
//
// CreateAccount is called during the CVM CREATE operation. The situation might arise that
// a contract does the following:
//
//   1. sends funds to sha(account ++ (nonce + 1))
//   2. tx_create(sha(account ++ nonce)) (note that this gets the address of 1)
//
// Carrying over the balance ensures that Cortex doesn't disappear.
func (self *StateDB) CreateAccount(addr common.Address) {
	new, prev := self.createObject(addr)
	if prev != nil {
		new.setBalance(prev.data.Balance)
		new.setUpload(prev.data.Upload)
		new.setNum(prev.data.Num)
	}
}

func (db *StateDB) ForEachStorage(addr common.Address, cb func(key, value common.Hash) bool) error {
	so := db.getStateObject(addr)
	if so == nil {
		return nil
	}
	it := trie.NewIterator(so.getTrie(db.db).NodeIterator(nil))
	for it.Next() {
		key := common.BytesToHash(db.trie.GetKey(it.Key))
		if value, dirty := so.dirtyStorage[key]; dirty {
			if !cb(key, value) {
				continue
			}
		}
		//cb(key, common.BytesToHash(it.Value))
		if len(it.Value) > 0 {
			_, content, _, err := rlp.Split(it.Value)
			if err != nil {
				return err
			}
			if !cb(key, common.BytesToHash(content)) {
				return nil
			}
		}
	}
	return nil
}

// Copy creates a deep, independent copy of the state.
// Snapshots of the copied state cannot be applied to the copy.
func (self *StateDB) Copy() *StateDB {
	self.lock.Lock()
	defer self.lock.Unlock()

	// Copy all the basic fields, initialize the memory ones
	state := &StateDB{
		db:                self.db,
		trie:              self.db.CopyTrie(self.trie),
		stateObjects:      make(map[common.Address]*stateObject, len(self.journal.dirties)),
		stateObjectsDirty: make(map[common.Address]struct{}, len(self.journal.dirties)),
		refund:            self.refund,
		logs:              make(map[common.Hash][]*types.Log, len(self.logs)),
		logSize:           self.logSize,
		preimages:         make(map[common.Hash][]byte),
		journal:           newJournal(),
	}
	// Copy the dirty states, logs, and preimages
	for addr := range self.journal.dirties {
		// As documented [here](https://github.com/CortexFoundation/CortexTheseus/pull/16485#issuecomment-380438527),
		// and in the Finalise-method, there is a case where an object is in the journal but not
		// in the stateObjects: OOG after touch on ripeMD prior to Byzantium. Thus, we need to check for
		// nil
		if object, exist := self.stateObjects[addr]; exist {
			state.stateObjects[addr] = object.deepCopy(state)
			state.stateObjectsDirty[addr] = struct{}{}
		}
	}
	// Above, we don't copy the actual journal. This means that if the copy is copied, the
	// loop above will be a no-op, since the copy's journal is empty.
	// Thus, here we iterate over stateObjects, to enable copies of copies
	for addr := range self.stateObjectsDirty {
		if _, exist := state.stateObjects[addr]; !exist {
			state.stateObjects[addr] = self.stateObjects[addr].deepCopy(state)
			state.stateObjectsDirty[addr] = struct{}{}
		}
	}
	for hash, logs := range self.logs {
		cpy := make([]*types.Log, len(logs))
		for i, l := range logs {
			cpy[i] = new(types.Log)
			*cpy[i] = *l
		}
		state.logs[hash] = cpy
	}
	for hash, preimage := range self.preimages {
		state.preimages[hash] = preimage
	}
	return state
}

// Snapshot returns an identifier for the current revision of the state.
func (self *StateDB) Snapshot() int {
	id := self.nextRevisionId
	self.nextRevisionId++
	self.validRevisions = append(self.validRevisions, revision{id, self.journal.length()})
	//log.Info("snap version len", "len", len(self.validRevisions))
	return id
}

// RevertToSnapshot reverts all state changes made since the given revision.
func (self *StateDB) RevertToSnapshot(revid int) {
	// Find the snapshot in the stack of valid snapshots.
	idx := sort.Search(len(self.validRevisions), func(i int) bool {
		return self.validRevisions[i].id >= revid
	})
	if idx == len(self.validRevisions) || self.validRevisions[idx].id != revid {
		panic(fmt.Errorf("revision id %v cannot be reverted, %v, %v", revid, idx, len(self.validRevisions)))
	}
	snapshot := self.validRevisions[idx].journalIndex

	// Replay the journal to undo changes and remove invalidated snapshots
	self.journal.revert(self, snapshot)
	self.validRevisions = self.validRevisions[:idx]
}

// GetRefund returns the current value of the refund counter.
func (self *StateDB) GetRefund() uint64 {
	return self.refund
}

// Finalise finalises the state by removing the self destructed objects
// and clears the journal as well as the refunds.
func (s *StateDB) Finalise(deleteEmptyObjects bool) {
	for addr := range s.journal.dirties {
		stateObject, exist := s.stateObjects[addr]
		if !exist {
			// ripeMD is 'touched' at block 1714175, in tx 0x1237f737031e40bcde4a8b7e717b2d15e3ecadfe49bb1bbc71ee9deb09c6fcf2
			// That tx goes out of gas, and although the notion of 'touched' does not exist there, the
			// touch-event will still be recorded in the journal. Since ripeMD is a special snowflake,
			// it will persist in the journal even though the journal is reverted. In this special circumstance,
			// it may exist in `s.journal.dirties` but not in `s.stateObjects`.
			// Thus, we can safely ignore it here
			continue
		}

		if stateObject.suicided || (deleteEmptyObjects && stateObject.empty()) {
			s.deleteStateObject(stateObject)
		} else {
			stateObject.updateRoot(s.db)
			s.updateStateObject(stateObject)
		}
		s.stateObjectsDirty[addr] = struct{}{}
	}
	// Invalidate journal because reverting across transactions is not allowed.
	s.clearJournalAndRefund()
}

// IntermediateRoot computes the current root hash of the state trie.
// It is called in between transactions to get the root hash that
// goes into transaction receipts.
func (s *StateDB) IntermediateRoot(deleteEmptyObjects bool) common.Hash {
	s.Finalise(deleteEmptyObjects)
	return s.trie.Hash()
}

// Prepare sets the current transaction hash and index and block hash which is
// used when the CVM emits new state logs.
func (self *StateDB) Prepare(thash, bhash common.Hash, ti int) {
	self.thash = thash
	self.bhash = bhash
	self.txIndex = ti
}

func (s *StateDB) clearJournalAndRefund() {
	s.journal = newJournal()
	s.validRevisions = s.validRevisions[:0]
	s.refund = 0
}

// Commit writes the state to the underlying in-memory trie database.
func (s *StateDB) Commit(deleteEmptyObjects bool) (root common.Hash, err error) {
	defer s.clearJournalAndRefund()

	for addr := range s.journal.dirties {
		s.stateObjectsDirty[addr] = struct{}{}
	}
	// Commit objects to the trie.
	for addr, stateObject := range s.stateObjects {
		_, isDirty := s.stateObjectsDirty[addr]
		switch {
		case stateObject.suicided || (isDirty && deleteEmptyObjects && stateObject.empty()):
			// If the object has been removed, don't bother syncing it
			// and just mark it for deletion in the trie.
			s.deleteStateObject(stateObject)
		case isDirty:
			// Write any contract code associated with the state object
			if stateObject.code != nil && stateObject.dirtyCode {
				s.db.TrieDB().InsertBlob(common.BytesToHash(stateObject.CodeHash()), stateObject.code)
				stateObject.dirtyCode = false
			}
			// Write any storage changes in the state object to its storage trie.
			if err := stateObject.CommitTrie(s.db); err != nil {
				return common.Hash{}, err
			}
			// Update the object in the main account trie.
			s.updateStateObject(stateObject)
		}
		delete(s.stateObjectsDirty, addr)
	}
	// Write trie changes.
	root, err = s.trie.Commit(func(leaf []byte, parent common.Hash) error {
		var account Account
		if err := rlp.DecodeBytes(leaf, &account); err != nil {
			return nil
		}
		if account.Root != emptyRoot {
			s.db.TrieDB().Reference(account.Root, parent)
		}
		code := common.BytesToHash(account.CodeHash)
		if code != emptyCode {
			s.db.TrieDB().Reference(code, parent)
		}
		return nil
	})
	log.Debug("Trie cache stats after commit", "misses", trie.CacheMisses(), "unloads", trie.CacheUnloads())
	return root, err
}<|MERGE_RESOLUTION|>--- conflicted
+++ resolved
@@ -313,36 +313,6 @@
 // GetState returns a value in account storage.
 func (self *StateDB) GetSolidityUint256(addr common.Address, slot common.Hash) ([]byte, error) {
 	length := self.GetState(addr, slot).Big().Uint64()
-<<<<<<< HEAD
-	hash := crypto.Keccak256(slot.Bytes())
-	hashBig := new(big.Int).SetBytes(hash)
-	log.Trace(fmt.Sprintf("Pos %v, %v => %v, %v", addr, slot, length, hash))
-	// fmt.Println(fmt.Sprintf("Pos %v, %v => %v, %v", addr, slot, length, hash))
-
-	buffSize := length * 32
-
-	buff := make([]byte, buffSize)
-	var idx int64
-	for idx = 0; idx < int64(length); idx++ {
-		slotAddr := common.BigToHash(big.NewInt(0).Add(hashBig, big.NewInt(idx)))
-		payload := self.GetState(addr, slotAddr).Bytes()
-		copy(buff[idx * 32:], payload[:])
-		log.Trace2(fmt.Sprintf("load[%v]: %x, %x => %x, %x", idx, addr, slotAddr, payload, hash))
-		// fmt.Println(fmt.Sprintf("load[%v]: %x, %x => %x, %x", idx, addr, slotAddr, payload, hash))
-	}
-	log.Trace2(fmt.Sprintf("data: %v", buff))
-	// fmt.Println(fmt.Sprintf("data: %v", buff))
-	return buff, nil
-}
-
-// GetState returns a value in account storage.
-func (self *StateDB) GetSolidityBytes(addr common.Address, slot common.Hash) ([]byte, error) {
-	return self.GetSolidityUint256(addr, slot)
-	pos := self.GetState(addr, slot).Big().Uint64()
-	cont := pos % 2
-	length := pos / 2
-=======
->>>>>>> 61a28c76
 	hash := crypto.Keccak256(slot.Bytes())
 	hashBig := new(big.Int).SetBytes(hash)
 	log.Trace(fmt.Sprintf("Pos %v, %v => %v, %v", addr, slot, length, hash))
