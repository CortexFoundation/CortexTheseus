--- conflicted
+++ resolved
@@ -337,14 +337,8 @@
 	return ret, contract.Gas, contract.ModelGas, err
 }
 
-<<<<<<< HEAD
-// Create creates a new contract using code as deployment code.
-func (evm *EVM) Create(caller ContractRef, code []byte, gas uint64, value *big.Int) (ret []byte, contractAddr common.Address, leftOverGas uint64, modelGas map[common.Address]uint64, err error) {
-
-=======
 // create creates a new contract using code as deployment code.
-func (evm *EVM) create(caller ContractRef, code []byte, gas uint64, value *big.Int, address common.Address) ([]byte, common.Address, uint64, error) {
->>>>>>> 715e4142
+func (evm *EVM) create(caller ContractRef, code []byte, gas uint64, value *big.Int, address common.Address) ([]byte, common.Address, uint64, map[common.Address]uint64, error) {
 	// Depth check execution. Fail if we're trying to execute above the
 	// limit.
 	if evm.depth > int(params.CallCreateDepth) {
@@ -356,17 +350,10 @@
 	nonce := evm.StateDB.GetNonce(caller.Address())
 	evm.StateDB.SetNonce(caller.Address(), nonce+1)
 
-<<<<<<< HEAD
-	contractAddr = crypto.CreateAddress(caller.Address(), nonce)
-	contractHash := evm.StateDB.GetCodeHash(contractAddr)
-	if evm.StateDB.GetNonce(contractAddr) != 0 || (contractHash != (common.Hash{}) && contractHash != emptyCodeHash) {
-		return nil, common.Address{}, 0, nil, ErrContractAddressCollision
-=======
 	// Ensure there's no existing contract already at the designated address
 	contractHash := evm.StateDB.GetCodeHash(address)
 	if evm.StateDB.GetNonce(address) != 0 || (contractHash != (common.Hash{}) && contractHash != emptyCodeHash) {
-		return nil, common.Address{}, 0, ErrContractAddressCollision
->>>>>>> 715e4142
+		return nil, common.Address{}, 0, nil, ErrContractAddressCollision
 	}
 	// Create a new account on the state
 	snapshot := evm.StateDB.Snapshot()
@@ -383,11 +370,7 @@
 	contract.SetCallCode(&address, crypto.Keccak256Hash(code), code)
 
 	if evm.vmConfig.NoRecursion && evm.depth > 0 {
-<<<<<<< HEAD
-		return nil, contractAddr, gas, nil, nil
-=======
-		return nil, address, gas, nil
->>>>>>> 715e4142
+		return nil, address, gas, nil, nil
 	}
 
 	if evm.vmConfig.Debug && evm.depth == 0 {
@@ -428,15 +411,12 @@
 	if evm.vmConfig.Debug && evm.depth == 0 {
 		evm.vmConfig.Tracer.CaptureEnd(ret, gas-contract.Gas, time.Since(start), err)
 	}
-<<<<<<< HEAD
-	return ret, contractAddr, contract.Gas, contract.ModelGas, err
-=======
-	return ret, address, contract.Gas, err
+	return ret, address, contract.Gas, contract.ModelGas, err
 
 }
 
 // Create creates a new contract using code as deployment code.
-func (evm *EVM) Create(caller ContractRef, code []byte, gas uint64, value *big.Int) (ret []byte, contractAddr common.Address, leftOverGas uint64, err error) {
+func (evm *EVM) Create(caller ContractRef, code []byte, gas uint64, value *big.Int) (ret []byte, contractAddr common.Address, leftOverGas uint64, modelGas map[common.Address]uint64, err error) {
 	contractAddr = crypto.CreateAddress(caller.Address(), evm.StateDB.GetNonce(caller.Address()))
 	return evm.create(caller, code, gas, value, contractAddr)
 }
@@ -445,10 +425,9 @@
 //
 // The different between Create2 with Create is Create2 uses sha3(msg.sender ++ salt ++ init_code)[12:]
 // instead of the usual sender-and-nonce-hash as the address where the contract is initialized at.
-func (evm *EVM) Create2(caller ContractRef, code []byte, gas uint64, endowment *big.Int, salt *big.Int) (ret []byte, contractAddr common.Address, leftOverGas uint64, err error) {
+func (evm *EVM) Create2(caller ContractRef, code []byte, gas uint64, endowment *big.Int, salt *big.Int) (ret []byte, contractAddr common.Address, leftOverGas uint64, modelGas map[common.Address]uint64,err error) {
 	contractAddr = crypto.CreateAddress2(caller.Address(), common.BigToHash(salt), code)
 	return evm.create(caller, code, gas, endowment, contractAddr)
->>>>>>> 715e4142
 }
 
 // ChainConfig returns the environment's chain configuration
