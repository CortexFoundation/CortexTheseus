// Copyright 2014 The go-ethereum Authors
// This file is part of the go-ethereum library.
//
// The go-ethereum library is free software: you can redistribute it and/or modify
// it under the terms of the GNU Lesser General Public License as published by
// the Free Software Foundation, either version 3 of the License, or
// (at your option) any later version.
//
// The go-ethereum library is distributed in the hope that it will be useful,
// but WITHOUT ANY WARRANTY; without even the implied warranty of
// MERCHANTABILITY or FITNESS FOR A PARTICULAR PURPOSE. See the
// GNU Lesser General Public License for more details.
//
// You should have received a copy of the GNU Lesser General Public License
// along with the go-ethereum library. If not, see <http://www.gnu.org/licenses/>.

package vm

import (
	_ "encoding/hex"
	"errors"
	"math/big"
	"sync/atomic"
	"time"

	"github.com/ethereum/go-ethereum/common"
	"github.com/ethereum/go-ethereum/core/types"
	"github.com/ethereum/go-ethereum/crypto"
	infer "github.com/ethereum/go-ethereum/inference/synapse"
	"github.com/ethereum/go-ethereum/log"
	"github.com/ethereum/go-ethereum/params"

	"fmt"
)

// emptyCodeHash is used by create to ensure deployment is disallowed to already
// deployed contract addresses (relevant after the account abstraction).
var emptyCodeHash = crypto.Keccak256Hash(nil)

type (
	// CanTransferFunc is the signature of a transfer guard function
	CanTransferFunc func(StateDB, common.Address, *big.Int) bool
	// TransferFunc is the signature of a transfer function
	TransferFunc func(StateDB, common.Address, common.Address, *big.Int)
	// GetHashFunc returns the nth block hash in the blockchain
	// and is used by the BLOCKHASH EVM op code.
	GetHashFunc func(uint64) common.Hash
)

// run runs the given contract and takes care of running precompiles with a fallback to the byte code interpreter.
func run(evm *EVM, contract *Contract, input []byte, readOnly bool) ([]byte, error) {
	if contract.CodeAddr != nil {
		precompiles := PrecompiledContractsHomestead
		if evm.ChainConfig().IsByzantium(evm.BlockNumber) {
			precompiles = PrecompiledContractsByzantium
		}
		if p := precompiles[*contract.CodeAddr]; p != nil {
			return RunPrecompiledContract(p, input, contract)
		}
	}
	for _, interpreter := range evm.interpreters {
		if interpreter.CanRun(contract.Code) {
			if evm.interpreter != interpreter {
				// Ensure that the interpreter pointer is set back
				// to its current value upon return.
				defer func(i Interpreter) {
					evm.interpreter = i
				}(evm.interpreter)
				evm.interpreter = interpreter
			}
			return interpreter.Run(contract, input, readOnly)
		}
	}
	return nil, ErrNoCompatibleInterpreter
}

// Context provides the EVM with auxiliary information. Once provided
// it shouldn't be modified.
type Context struct {
	// CanTransfer returns whether the account contains
	// sufficient ether to transfer the value
	CanTransfer CanTransferFunc
	// Transfer transfers ether from one account to the other
	Transfer TransferFunc
	// GetHash returns the hash corresponding to n
	GetHash GetHashFunc

	// Message information
	Origin   common.Address // Provides information for ORIGIN
	GasPrice *big.Int       // Provides information for GASPRICE

	// Block information
	Coinbase    common.Address // Provides information for COINBASE
	GasLimit    uint64         // Provides information for GASLIMIT
	BlockNumber *big.Int       // Provides information for NUMBER
	Time        *big.Int       // Provides information for TIME
	Difficulty  *big.Int       // Provides information for DIFFICULTY
}

// EVM is the Ethereum Virtual Machine base object and provides
// the necessary tools to run a contract on the given state with
// the provided context. It should be noted that any error
// generated through any of the calls should be considered a
// revert-state-and-consume-all-gas operation, no checks on
// specific errors should ever be performed. The interpreter makes
// sure that any errors generated are to be considered faulty code.
//
// The EVM should never be reused and is not thread safe.
type EVM struct {
	// Context provides auxiliary blockchain related information
	Context
	// StateDB gives access to the underlying state
	StateDB StateDB
	// Depth is the current call stack
	depth int

	// chainConfig contains information about the current chain
	chainConfig *params.ChainConfig
	// chain rules contains the chain rules for the current epoch
	chainRules params.Rules
	// virtual machine configuration options used to initialise the
	// evm.
	vmConfig Config
	// global (to this context) ethereum virtual machine
	// used throughout the execution of the tx.
	interpreters []Interpreter
	interpreter  Interpreter
	// abort is used to abort the EVM calling operations
	// NOTE: must be set atomically
	abort int32
	// callGasTemp holds the gas available for the current call. This is needed because the
	// available gas is calculated in gasCall* according to the 63/64 rule and later
	// applied in opCall*.
	callGasTemp uint64
}

// NewEVM returns a new EVM. The returned EVM is not thread safe and should
// only ever be used *once*.
func NewEVM(ctx Context, statedb StateDB, chainConfig *params.ChainConfig, vmConfig Config) *EVM {
	evm := &EVM{
		Context:      ctx,
		StateDB:      statedb,
		vmConfig:     vmConfig,
		chainConfig:  chainConfig,
		chainRules:   chainConfig.Rules(ctx.BlockNumber),
		interpreters: make([]Interpreter, 1),
	}

	evm.interpreters[0] = NewEVMInterpreter(evm, vmConfig)
	evm.interpreter = evm.interpreters[0]

	return evm
}

// Cancel cancels any running EVM operation. This may be called concurrently and
// it's safe to be called multiple times.
func (evm *EVM) Cancel() {
	atomic.StoreInt32(&evm.abort, 1)
}

// Interpreter returns the current interpreter
func (evm *EVM) Interpreter() Interpreter {
	return evm.interpreter
}

// Call executes the contract associated with the addr with the given input as
// parameters. It also handles any necessary value transfer required and takes
// the necessary steps to create accounts and reverses the state in case of an
// execution error or failed value transfer.
func (evm *EVM) Call(caller ContractRef, addr common.Address, input []byte, gas uint64, value *big.Int) (ret []byte, leftOverGas uint64, modelGas map[common.Address]uint64, err error) {
	if evm.vmConfig.NoRecursion && evm.depth > 0 {
		return nil, gas, nil, nil
	}

	// Fail if we're trying to execute above the call depth limit
	if evm.depth > int(params.CallCreateDepth) {
		return nil, gas, nil, ErrDepth
	}
	// Fail if we're trying to transfer more than the available balance
	if !evm.Context.CanTransfer(evm.StateDB, caller.Address(), value) {
		return nil, gas, nil, ErrInsufficientBalance
	}

	var (
		to       = AccountRef(addr)
		snapshot = evm.StateDB.Snapshot()
	)
	if !evm.StateDB.Exist(addr) {
		precompiles := PrecompiledContractsHomestead
		if evm.ChainConfig().IsByzantium(evm.BlockNumber) {
			precompiles = PrecompiledContractsByzantium
		}
		if precompiles[addr] == nil && evm.ChainConfig().IsEIP158(evm.BlockNumber) && value.Sign() == 0 {
			// Calling a non existing account, don't do anything, but ping the tracer
			if evm.vmConfig.Debug && evm.depth == 0 {
				evm.vmConfig.Tracer.CaptureStart(caller.Address(), addr, false, input, gas, value)
				evm.vmConfig.Tracer.CaptureEnd(ret, 0, 0, nil)
			}
			return nil, gas, nil, nil
		}
		evm.StateDB.CreateAccount(addr)
	}
	evm.Transfer(evm.StateDB, caller.Address(), to.Address(), value)

	// Initialise a new contract and set the code that is to be used by the EVM.
	// The contract is a scoped environment for this execution context only.
	contract := NewContract(caller, to, value, gas)
	contract.SetCallCode(&addr, evm.StateDB.GetCodeHash(addr), evm.StateDB.GetCode(addr))

	start := time.Now()

	// Capture the tracer start/end events in debug mode
	if evm.vmConfig.Debug && evm.depth == 0 {
		evm.vmConfig.Tracer.CaptureStart(caller.Address(), addr, false, input, gas, value)

		defer func() { // Lazy evaluation of the parameters
			evm.vmConfig.Tracer.CaptureEnd(ret, gas-contract.Gas, time.Since(start), err)
		}()
	}
	ret, err = run(evm, contract, input, false)

	if evm.vmConfig.RPC_GetInternalTransaction {
		ret = append(ret, []byte(caller.Address().String()+"-"+to.Address().String()+"-"+value.String()+",")...)
	}

	// When an error was returned by the EVM or when setting the creation code
	// above we revert to the snapshot and consume any gas remaining. Additionally
	// when we're in homestead this also counts for code storage gas errors.
	if err != nil {
		evm.StateDB.RevertToSnapshot(snapshot)
		if err != errExecutionReverted {
			contract.UseGas(contract.Gas)
		}
	}

	//if evm.interpreter.IsModelMeta(ret) {
	//only if model is exist from ipfs, swarm or libtorrent ext, load model to memory
	//todo if ret is model meta, pay some fee to model owner depends on set in meta data
	// if exist
	//evm.Transfer(evm.StateDB, caller.Address(), model.Owner,model.Fee)
	//}
	return ret, contract.Gas, contract.ModelGas, err
}

// CallCode executes the contract associated with the addr with the given input
// as parameters. It also handles any necessary value transfer required and takes
// the necessary steps to create accounts and reverses the state in case of an
// execution error or failed value transfer.
//
// CallCode differs from Call in the sense that it executes the given address'
// code with the caller as context.
func (evm *EVM) CallCode(caller ContractRef, addr common.Address, input []byte, gas uint64, value *big.Int) (ret []byte, leftOverGas uint64, modelGas map[common.Address]uint64, err error) {
	if evm.vmConfig.NoRecursion && evm.depth > 0 {
		return nil, gas, nil, nil
	}

	// Fail if we're trying to execute above the call depth limit
	if evm.depth > int(params.CallCreateDepth) {
		return nil, gas, nil, ErrDepth
	}
	// Fail if we're trying to transfer more than the available balance
	if !evm.CanTransfer(evm.StateDB, caller.Address(), value) {
		return nil, gas, nil, ErrInsufficientBalance
	}

	var (
		snapshot = evm.StateDB.Snapshot()
		to       = AccountRef(caller.Address())
	)
	// initialise a new contract and set the code that is to be used by the
	// EVM. The contract is a scoped environment for this execution context
	// only.
	contract := NewContract(caller, to, value, gas)
	contract.SetCallCode(&addr, evm.StateDB.GetCodeHash(addr), evm.StateDB.GetCode(addr))

	ret, err = run(evm, contract, input, false)
	if err != nil {
		evm.StateDB.RevertToSnapshot(snapshot)
		if err != errExecutionReverted {
			contract.UseGas(contract.Gas)
		}
	}
	return ret, contract.Gas, contract.ModelGas, err
}

// DelegateCall executes the contract associated with the addr with the given input
// as parameters. It reverses the state in case of an execution error.
//
// DelegateCall differs from CallCode in the sense that it executes the given address'
// code with the caller as context and the caller is set to the caller of the caller.
func (evm *EVM) DelegateCall(caller ContractRef, addr common.Address, input []byte, gas uint64) (ret []byte, leftOverGas uint64, modelGas map[common.Address]uint64, err error) {
	if evm.vmConfig.NoRecursion && evm.depth > 0 {
		return nil, gas, nil, nil
	}
	// Fail if we're trying to execute above the call depth limit
	if evm.depth > int(params.CallCreateDepth) {
		return nil, gas, nil, ErrDepth
	}

	var (
		snapshot = evm.StateDB.Snapshot()
		to       = AccountRef(caller.Address())
	)

	// Initialise a new contract and make initialise the delegate values
	contract := NewContract(caller, to, nil, gas).AsDelegate()
	contract.SetCallCode(&addr, evm.StateDB.GetCodeHash(addr), evm.StateDB.GetCode(addr))

	ret, err = run(evm, contract, input, false)
	if err != nil {
		evm.StateDB.RevertToSnapshot(snapshot)
		if err != errExecutionReverted {
			contract.UseGas(contract.Gas)
			// for addr, mGas := range contract.ModelGas {
			// 	contract.ModelGas[addr] = 0
			// }
		}
	}
	return ret, contract.Gas, contract.ModelGas, err
}

// StaticCall executes the contract associated with the addr with the given input
// as parameters while disallowing any modifications to the state during the call.
// Opcodes that attempt to perform such modifications will result in exceptions
// instead of performing the modifications.
func (evm *EVM) StaticCall(caller ContractRef, addr common.Address, input []byte, gas uint64) (ret []byte, leftOverGas uint64, modelGas map[common.Address]uint64, err error) {
	if evm.vmConfig.NoRecursion && evm.depth > 0 {
		return nil, gas, nil, nil
	}
	// Fail if we're trying to execute above the call depth limit
	if evm.depth > int(params.CallCreateDepth) {
		return nil, gas, nil, ErrDepth
	}

	var (
		to       = AccountRef(addr)
		snapshot = evm.StateDB.Snapshot()
	)
	// Initialise a new contract and set the code that is to be used by the
	// EVM. The contract is a scoped environment for this execution context
	// only.
	contract := NewContract(caller, to, new(big.Int), gas)
	contract.SetCallCode(&addr, evm.StateDB.GetCodeHash(addr), evm.StateDB.GetCode(addr))

	// When an error was returned by the EVM or when setting the creation code
	// above we revert to the snapshot and consume any gas remaining. Additionally
	// when we're in Homestead this also counts for code storage gas errors.
	ret, err = run(evm, contract, input, true)
	if err != nil {
		evm.StateDB.RevertToSnapshot(snapshot)
		if err != errExecutionReverted {
			contract.UseGas(contract.Gas)
		}
	}
	return ret, contract.Gas, contract.ModelGas, err
}

// create creates a new contract using code as deployment code.
func (evm *EVM) create(caller ContractRef, code []byte, gas uint64, value *big.Int, address common.Address) ([]byte, common.Address, uint64, map[common.Address]uint64, error) {
	// Depth check execution. Fail if we're trying to execute above the
	// limit.
	if evm.depth > int(params.CallCreateDepth) {
		return nil, common.Address{}, gas, nil, ErrDepth
	}
	if !evm.CanTransfer(evm.StateDB, caller.Address(), value) {
		return nil, common.Address{}, gas, nil, ErrInsufficientBalance
	}
	nonce := evm.StateDB.GetNonce(caller.Address())
	evm.StateDB.SetNonce(caller.Address(), nonce+1)

	// Ensure there's no existing contract already at the designated address
	contractHash := evm.StateDB.GetCodeHash(address)
	if evm.StateDB.GetNonce(address) != 0 || (contractHash != (common.Hash{}) && contractHash != emptyCodeHash) {
		return nil, common.Address{}, 0, nil, ErrContractAddressCollision
	}
	// Create a new account on the state
	snapshot := evm.StateDB.Snapshot()
	evm.StateDB.CreateAccount(address)
	if evm.ChainConfig().IsEIP158(evm.BlockNumber) {
		evm.StateDB.SetNonce(address, 1)
	}
	evm.Transfer(evm.StateDB, caller.Address(), address, value)

	// initialise a new contract and set the code that is to be used by the
	// EVM. The contract is a scoped environment for this execution context
	// only.
	contract := NewContract(caller, AccountRef(address), value, gas)
	contract.SetCallCode(&address, crypto.Keccak256Hash(code), code)

	if evm.vmConfig.NoRecursion && evm.depth > 0 {
		return nil, address, gas, nil, nil
	}

	if evm.vmConfig.Debug && evm.depth == 0 {
		evm.vmConfig.Tracer.CaptureStart(caller.Address(), address, true, code, gas, value)
	}
	start := time.Now()

	ret, err := run(evm, contract, nil, false)

	if evm.vmConfig.RPC_GetInternalTransaction {
		ret = append(ret, []byte(caller.Address().String()+"-"+address.String()+"-"+value.String()+",")...)
	}

	// check whether the max code size has been exceeded
	maxCodeSizeExceeded := evm.ChainConfig().IsEIP158(evm.BlockNumber) && len(ret) > params.MaxCodeSize
	// if the contract creation ran successfully and no errors were returned
	// calculate the gas required to store the code. If the code could not
	// be stored due to not enough gas set an error and let it be handled
	// by the error checking condition below.
	if err == nil && !maxCodeSizeExceeded {
		createDataGas := uint64(len(ret)) * params.CreateDataGas
		if contract.UseGas(createDataGas) {
			evm.StateDB.SetCode(address, ret)
		} else {
			err = ErrCodeStoreOutOfGas
		}
	}

	// When an error was returned by the EVM or when setting the creation code
	// above we revert to the snapshot and consume any gas remaining. Additionally
	// when we're in homestead this also counts for code storage gas errors.
	if maxCodeSizeExceeded || (err != nil && (evm.ChainConfig().IsHomestead(evm.BlockNumber) || err != ErrCodeStoreOutOfGas)) {
		evm.StateDB.RevertToSnapshot(snapshot)
		if err != errExecutionReverted {
			contract.UseGas(contract.Gas)
		}
	}
	// Assign err if contract code size exceeds the max while the err is still empty.
	if maxCodeSizeExceeded && err == nil {
		err = errMaxCodeSizeExceeded
	}
	if evm.vmConfig.Debug && evm.depth == 0 {
		evm.vmConfig.Tracer.CaptureEnd(ret, gas-contract.Gas, time.Since(start), err)
	}
	return ret, address, contract.Gas, contract.ModelGas, err

}

// Create creates a new contract using code as deployment code.
func (evm *EVM) Create(caller ContractRef, code []byte, gas uint64, value *big.Int) (ret []byte, contractAddr common.Address, leftOverGas uint64, modelGas map[common.Address]uint64, err error) {
	contractAddr = crypto.CreateAddress(caller.Address(), evm.StateDB.GetNonce(caller.Address()))
	return evm.create(caller, code, gas, value, contractAddr)
}

// Create2 creates a new contract using code as deployment code.
//
// The different between Create2 with Create is Create2 uses sha3(0xff ++ msg.sender ++ salt ++ sha3(init_code))[12:]
// instead of the usual sender-and-nonce-hash as the address where the contract is initialized at.
func (evm *EVM) Create2(caller ContractRef, code []byte, gas uint64, endowment *big.Int, salt *big.Int) (ret []byte, contractAddr common.Address, leftOverGas uint64, modelGas map[common.Address]uint64, err error) {
	contractAddr = crypto.CreateAddress2(caller.Address(), common.BigToHash(salt), code)
	return evm.create(caller, code, gas, endowment, contractAddr)
}

// ChainConfig returns the environment's chain configuration
func (evm *EVM) ChainConfig() *params.ChainConfig { return evm.chainConfig }

var (
	ErrInvalidInferFlag = "infer while verifying block error"
)

func CreateVerifyBlockInferError(err error) error {
	return errors.New(fmt.Sprintf(ErrInvalidInferFlag+": %s", err.Error()))
}

func ParseVerifyBlockInferError(vbErr error) error {
	errLen := len(vbErr.Error())
	flagLen := len(ErrInvalidInferFlag)
	if errLen >= flagLen && vbErr.Error()[0:flagLen] == ErrInvalidInferFlag {
		return errors.New(vbErr.Error()[flagLen+2:])
	}

	return nil
}

// infer function that returns an int64 as output, can be used a categorical output
func (evm *EVM) Infer(modelInfoHash, inputInfoHash string) (uint64, error) {
	log.Info("Inference Information", "Model Hash", modelInfoHash, "Input Hash", inputInfoHash)

	var (
		inferRes uint64
		errRes   error
	)

	if evm.vmConfig.InferURI == "" {
		inferRes, errRes = infer.Engine().InferByInfoHash(modelInfoHash, inputInfoHash)
	} else {
		inferRes, errRes = infer.Engine().RemoteInferByInfoHash(
			modelInfoHash,
			inputInfoHash,
			evm.vmConfig.InferURI)
	}

	if errRes == nil {
		log.Info("Inference Result", "label", inferRes)
	}

	// If infer process is at block verifying, add label to error
	if errRes != nil && evm.vmConfig.VerifyBlock {
		errRes = CreateVerifyBlockInferError(errRes)
	}

	return inferRes, errRes
}

// infer function that returns an int64 as output, can be used a categorical output
func (evm *EVM) InferArray(modelInfoHash string, addr common.Address, slot common.Hash, inputArray []byte) (uint64, error) {
	log.Info("Infer Infos", "Model Hash", modelInfoHash)
	log.Trace2("Input Array", inputArray)

	var (
		inferRes uint64
		errRes   error
	)

	if evm.vmConfig.InferURI == "" {
		inferRes, errRes = infer.Engine().InferByInputContent(modelInfoHash, inputArray)
	} else {
		inferRes, errRes = infer.Engine().RemoteInferByInputContent(
			modelInfoHash,
			evm.vmConfig.InferURI,
			addr.Hex(),
			slot.Hex())
	}

	log.Info("Inference Result", "infer label", inferRes, "err", errRes)

	// If infer process is at block verifying, add label to error
	if errRes != nil && evm.vmConfig.VerifyBlock {
		errRes = CreateVerifyBlockInferError(errRes)
	}
	return inferRes, errRes
}
func (evm *EVM) GetModelMeta(addr common.Address) (meta *types.ModelMeta, err error) {
	log.Trace(fmt.Sprintf("GeteModelMeta = %v", addr))
	modelMetaRaw := evm.StateDB.GetCode(addr)
	log.Trace(fmt.Sprintf("modelMetaRaw: %v", modelMetaRaw))
	if modelMeta, err := types.ParseModelMeta(modelMetaRaw); err != nil {
		return &types.ModelMeta{}, err
	} else {
		return modelMeta, nil
	}
}

func (evm *EVM) GetInputMeta(addr common.Address) (meta *types.InputMeta, err error) {
	inputMetaRaw := evm.StateDB.GetCode(addr)
	log.Trace(fmt.Sprintf("inputMetaRaw: %v", inputMetaRaw))
	if inputMeta, err := types.ParseInputMeta(inputMetaRaw); err != nil {
		return &types.InputMeta{}, err
	} else {
		return inputMeta, nil
	}
<<<<<<< HEAD
}

// GetState returns a value in account storage.
func (evm *EVM) GetSolidityBytes(addr common.Address, slot common.Hash) ([]byte, error) {
	pos := evm.StateDB.GetState(addr, slot).Big().Uint64()
	cont := pos % 2
	length := pos / 2
	hash := crypto.Keccak256(slot.Bytes())
	hashBig := new(big.Int).SetBytes(hash)
	log.Trace(fmt.Sprintf("Pos %v, %v => %v, %v", addr, slot, pos, hash))
	if length < 32 || cont == 0 {
		return []byte{}, errors.New("not implemented for data size less than 32!")
	}

	buffSize := uint(length/32) * 32
	if length%32 != 0 {
		buffSize += 32
	}

	buff := make([]byte, buffSize)
	var idx int64
	for idx = 0; idx < int64(length)/32; idx++ {
		slotAddr := common.BigToHash(big.NewInt(0).Add(hashBig, big.NewInt(idx)))
		payload := evm.StateDB.GetState(addr, slotAddr).Bytes()
		copy(buff[idx*32:], payload[:])
		log.Trace2(fmt.Sprintf("load[%v]: %x, %x => %x, %x", idx, addr, slotAddr, payload, hash))
	}
	buff = buff[:length]
	log.Trace2(fmt.Sprintf("data: %v", buff))
	return buff, nil
=======
>>>>>>> a09a47e0
}<|MERGE_RESOLUTION|>--- conflicted
+++ resolved
@@ -550,37 +550,4 @@
 	} else {
 		return inputMeta, nil
 	}
-<<<<<<< HEAD
-}
-
-// GetState returns a value in account storage.
-func (evm *EVM) GetSolidityBytes(addr common.Address, slot common.Hash) ([]byte, error) {
-	pos := evm.StateDB.GetState(addr, slot).Big().Uint64()
-	cont := pos % 2
-	length := pos / 2
-	hash := crypto.Keccak256(slot.Bytes())
-	hashBig := new(big.Int).SetBytes(hash)
-	log.Trace(fmt.Sprintf("Pos %v, %v => %v, %v", addr, slot, pos, hash))
-	if length < 32 || cont == 0 {
-		return []byte{}, errors.New("not implemented for data size less than 32!")
-	}
-
-	buffSize := uint(length/32) * 32
-	if length%32 != 0 {
-		buffSize += 32
-	}
-
-	buff := make([]byte, buffSize)
-	var idx int64
-	for idx = 0; idx < int64(length)/32; idx++ {
-		slotAddr := common.BigToHash(big.NewInt(0).Add(hashBig, big.NewInt(idx)))
-		payload := evm.StateDB.GetState(addr, slotAddr).Bytes()
-		copy(buff[idx*32:], payload[:])
-		log.Trace2(fmt.Sprintf("load[%v]: %x, %x => %x, %x", idx, addr, slotAddr, payload, hash))
-	}
-	buff = buff[:length]
-	log.Trace2(fmt.Sprintf("data: %v", buff))
-	return buff, nil
-=======
->>>>>>> a09a47e0
 }