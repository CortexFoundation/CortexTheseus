// Copyright 2014 The go-ethereum Authors
// This file is part of the go-ethereum library.
//
// The go-ethereum library is free software: you can redistribute it and/or modify
// it under the terms of the GNU Lesser General Public License as published by
// the Free Software Foundation, either version 3 of the License, or
// (at your option) any later version.
//
// The go-ethereum library is distributed in the hope that it will be useful,
// but WITHOUT ANY WARRANTY; without even the implied warranty of
// MERCHANTABILITY or FITNESS FOR A PARTICULAR PURPOSE. See the
// GNU Lesser General Public License for more details.
//
// You should have received a copy of the GNU Lesser General Public License
// along with the go-ethereum library. If not, see <http://www.gnu.org/licenses/>.

package vm

import (
	"errors"
	"math/big"
	"sync/atomic"
	"time"

	"bytes"
	"encoding/binary"

	"strconv"

	simplejson "github.com/bitly/go-simplejson"
	"github.com/ethereum/go-ethereum/common"
	"github.com/ethereum/go-ethereum/crypto"
	"github.com/ethereum/go-ethereum/params"
	resty "gopkg.in/resty.v1"

	"fmt"
)

// emptyCodeHash is used by create to ensure deployment is disallowed to already
// deployed contract addresses (relevant after the account abstraction).
var emptyCodeHash = crypto.Keccak256Hash(nil)

type (
	CanTransferFunc func(StateDB, common.Address, *big.Int) bool
	TransferFunc    func(StateDB, common.Address, common.Address, *big.Int)
	// GetHashFunc returns the nth block hash in the blockchain
	// and is used by the BLOCKHASH EVM op code.
	GetHashFunc func(uint64) common.Hash
)

// run runs the given contract and takes care of running precompiles with a fallback to the byte code interpreter.
func run(evm *EVM, contract *Contract, input []byte) ([]byte, error) {
	if contract.CodeAddr != nil {
		precompiles := PrecompiledContractsHomestead
		if evm.ChainConfig().IsByzantium(evm.BlockNumber) {
			precompiles = PrecompiledContractsByzantium
		}
		if p := precompiles[*contract.CodeAddr]; p != nil {
			return RunPrecompiledContract(p, input, contract)
		}
	}
	return evm.interpreter.Run(contract, input)
}

// Context provides the EVM with auxiliary information. Once provided
// it shouldn't be modified.
type Context struct {
	// CanTransfer returns whether the account contains
	// sufficient ether to transfer the value
	CanTransfer CanTransferFunc
	// Transfer transfers ether from one account to the other
	Transfer TransferFunc
	// GetHash returns the hash corresponding to n
	GetHash GetHashFunc

	// Message information
	Origin   common.Address // Provides information for ORIGIN
	GasPrice *big.Int       // Provides information for GASPRICE

	// Block information
	Coinbase    common.Address // Provides information for COINBASE
	GasLimit    uint64         // Provides information for GASLIMIT
	BlockNumber *big.Int       // Provides information for NUMBER
	Time        *big.Int       // Provides information for TIME
	Difficulty  *big.Int       // Provides information for DIFFICULTY
}

// EVM is the Ethereum Virtual Machine base object and provides
// the necessary tools to run a contract on the given state with
// the provided context. It should be noted that any error
// generated through any of the calls should be considered a
// revert-state-and-consume-all-gas operation, no checks on
// specific errors should ever be performed. The interpreter makes
// sure that any errors generated are to be considered faulty code.
//
// The EVM should never be reused and is not thread safe.
type EVM struct {
	// Context provides auxiliary blockchain related information
	Context
	// StateDB gives access to the underlying state
	StateDB StateDB
	// Depth is the current call stack
	depth int

	// chainConfig contains information about the current chain
	chainConfig *params.ChainConfig
	// chain rules contains the chain rules for the current epoch
	chainRules params.Rules
	// virtual machine configuration options used to initialise the
	// evm.
	vmConfig Config
	// global (to this context) ethereum virtual machine
	// used throughout the execution of the tx.
	interpreter *Interpreter
	// abort is used to abort the EVM calling operations
	// NOTE: must be set atomically
	abort int32
	// callGasTemp holds the gas available for the current call. This is needed because the
	// available gas is calculated in gasCall* according to the 63/64 rule and later
	// applied in opCall*.
	callGasTemp uint64
}

// NewEVM returns a new EVM. The returned EVM is not thread safe and should
// only ever be used *once*.
func NewEVM(ctx Context, statedb StateDB, chainConfig *params.ChainConfig, vmConfig Config) *EVM {
	evm := &EVM{
		Context:     ctx,
		StateDB:     statedb,
		vmConfig:    vmConfig,
		chainConfig: chainConfig,
		chainRules:  chainConfig.Rules(ctx.BlockNumber),
	}

	evm.interpreter = NewInterpreter(evm, vmConfig)
	return evm
}

// Cancel cancels any running EVM operation. This may be called concurrently and
// it's safe to be called multiple times.
func (evm *EVM) Cancel() {
	atomic.StoreInt32(&evm.abort, 1)
}

// Call executes the contract associated with the addr with the given input as
// parameters. It also handles any necessary value transfer required and takes
// the necessary steps to create accounts and reverses the state in case of an
// execution error or failed value transfer.
func (evm *EVM) Call(caller ContractRef, addr common.Address, input []byte, gas uint64, value *big.Int) (ret []byte, leftOverGas uint64, modelGas map[common.Address]uint64, err error) {
	if evm.vmConfig.NoRecursion && evm.depth > 0 {
		return nil, gas, nil, nil
	}

	// Fail if we're trying to execute above the call depth limit
	if evm.depth > int(params.CallCreateDepth) {
		return nil, gas, nil, ErrDepth
	}
	// Fail if we're trying to transfer more than the available balance
	if !evm.Context.CanTransfer(evm.StateDB, caller.Address(), value) {
		return nil, gas, nil, ErrInsufficientBalance
	}

	var (
		to       = AccountRef(addr)
		snapshot = evm.StateDB.Snapshot()
	)
	if !evm.StateDB.Exist(addr) {
		precompiles := PrecompiledContractsHomestead
		if evm.ChainConfig().IsByzantium(evm.BlockNumber) {
			precompiles = PrecompiledContractsByzantium
		}
		if precompiles[addr] == nil && evm.ChainConfig().IsEIP158(evm.BlockNumber) && value.Sign() == 0 {
			// Calling a non existing account, don't do antything, but ping the tracer
			if evm.vmConfig.Debug && evm.depth == 0 {
				evm.vmConfig.Tracer.CaptureStart(caller.Address(), addr, false, input, gas, value)
				evm.vmConfig.Tracer.CaptureEnd(ret, 0, 0, nil)
			}
			return nil, gas, nil, nil
		}
		evm.StateDB.CreateAccount(addr)
	}
	evm.Transfer(evm.StateDB, caller.Address(), to.Address(), value)

	// Initialise a new contract and set the code that is to be used by the EVM.
	// The contract is a scoped environment for this execution context only.
	contract := NewContract(caller, to, value, gas)
	contract.SetCallCode(&addr, evm.StateDB.GetCodeHash(addr), evm.StateDB.GetCode(addr))

	start := time.Now()

	// Capture the tracer start/end events in debug mode
	if evm.vmConfig.Debug && evm.depth == 0 {
		evm.vmConfig.Tracer.CaptureStart(caller.Address(), addr, false, input, gas, value)

		defer func() { // Lazy evaluation of the parameters
			evm.vmConfig.Tracer.CaptureEnd(ret, gas-contract.Gas, time.Since(start), err)
		}()
	}
	ret, err = run(evm, contract, input)

	// When an error was returned by the EVM or when setting the creation code
	// above we revert to the snapshot and consume any gas remaining. Additionally
	// when we're in homestead this also counts for code storage gas errors.
	if err != nil {
		evm.StateDB.RevertToSnapshot(snapshot)
		if err != errExecutionReverted {
			contract.UseGas(contract.Gas)
		}
	}

	//if evm.interpreter.IsModelMeta(ret) {
	//only if model is exist from ipfs, swarm or libtorrent ext, load model to memory
	//todo if ret is model meta, pay some fee to model owner depends on set in meta data
	// if exist
	//evm.Transfer(evm.StateDB, caller.Address(), model.Owner,model.Fee)
	//}
	return ret, contract.Gas, contract.ModelGas, err
}

// CallCode executes the contract associated with the addr with the given input
// as parameters. It also handles any necessary value transfer required and takes
// the necessary steps to create accounts and reverses the state in case of an
// execution error or failed value transfer.
//
// CallCode differs from Call in the sense that it executes the given address'
// code with the caller as context.
func (evm *EVM) CallCode(caller ContractRef, addr common.Address, input []byte, gas uint64, value *big.Int) (ret []byte, leftOverGas uint64, modelGas map[common.Address]uint64, err error) {
	if evm.vmConfig.NoRecursion && evm.depth > 0 {
		return nil, gas, nil, nil
	}

	// Fail if we're trying to execute above the call depth limit
	if evm.depth > int(params.CallCreateDepth) {
		return nil, gas, nil, ErrDepth
	}
	// Fail if we're trying to transfer more than the available balance
	if !evm.CanTransfer(evm.StateDB, caller.Address(), value) {
		return nil, gas, nil, ErrInsufficientBalance
	}

	var (
		snapshot = evm.StateDB.Snapshot()
		to       = AccountRef(caller.Address())
	)
	// initialise a new contract and set the code that is to be used by the
	// EVM. The contract is a scoped environment for this execution context
	// only.
	contract := NewContract(caller, to, value, gas)
	contract.SetCallCode(&addr, evm.StateDB.GetCodeHash(addr), evm.StateDB.GetCode(addr))

	ret, err = run(evm, contract, input)
	if err != nil {
		evm.StateDB.RevertToSnapshot(snapshot)
		if err != errExecutionReverted {
			contract.UseGas(contract.Gas)
		}
	}
	return ret, contract.Gas, contract.ModelGas, err
}

// DelegateCall executes the contract associated with the addr with the given input
// as parameters. It reverses the state in case of an execution error.
//
// DelegateCall differs from CallCode in the sense that it executes the given address'
// code with the caller as context and the caller is set to the caller of the caller.
func (evm *EVM) DelegateCall(caller ContractRef, addr common.Address, input []byte, gas uint64) (ret []byte, leftOverGas uint64, modelGas map[common.Address]uint64, err error) {
	if evm.vmConfig.NoRecursion && evm.depth > 0 {
		return nil, gas, nil, nil
	}
	// Fail if we're trying to execute above the call depth limit
	if evm.depth > int(params.CallCreateDepth) {
		return nil, gas, nil, ErrDepth
	}

	var (
		snapshot = evm.StateDB.Snapshot()
		to       = AccountRef(caller.Address())
	)

	// Initialise a new contract and make initialise the delegate values
	contract := NewContract(caller, to, nil, gas).AsDelegate()
	contract.SetCallCode(&addr, evm.StateDB.GetCodeHash(addr), evm.StateDB.GetCode(addr))

	ret, err = run(evm, contract, input)
	if err != nil {
		evm.StateDB.RevertToSnapshot(snapshot)
		if err != errExecutionReverted {
			contract.UseGas(contract.Gas)
			// for addr, mGas := range contract.ModelGas {
			// 	contract.ModelGas[addr] = 0
			// }
		}
	}
	return ret, contract.Gas, contract.ModelGas, err
}

// StaticCall executes the contract associated with the addr with the given input
// as parameters while disallowing any modifications to the state during the call.
// Opcodes that attempt to perform such modifications will result in exceptions
// instead of performing the modifications.
func (evm *EVM) StaticCall(caller ContractRef, addr common.Address, input []byte, gas uint64) (ret []byte, leftOverGas uint64, modelGas map[common.Address]uint64, err error) {
	if evm.vmConfig.NoRecursion && evm.depth > 0 {
		return nil, gas, nil, nil
	}
	// Fail if we're trying to execute above the call depth limit
	if evm.depth > int(params.CallCreateDepth) {
		return nil, gas, nil, ErrDepth
	}
	// Make sure the readonly is only set if we aren't in readonly yet
	// this makes also sure that the readonly flag isn't removed for
	// child calls.
	if !evm.interpreter.readOnly {
		evm.interpreter.readOnly = true
		defer func() { evm.interpreter.readOnly = false }()
	}

	var (
		to       = AccountRef(addr)
		snapshot = evm.StateDB.Snapshot()
	)
	// Initialise a new contract and set the code that is to be used by the
	// EVM. The contract is a scoped environment for this execution context
	// only.
	contract := NewContract(caller, to, new(big.Int), gas)
	contract.SetCallCode(&addr, evm.StateDB.GetCodeHash(addr), evm.StateDB.GetCode(addr))

	// When an error was returned by the EVM or when setting the creation code
	// above we revert to the snapshot and consume any gas remaining. Additionally
	// when we're in Homestead this also counts for code storage gas errors.
	ret, err = run(evm, contract, input)
	if err != nil {
		evm.StateDB.RevertToSnapshot(snapshot)
		if err != errExecutionReverted {
			contract.UseGas(contract.Gas)
		}
	}
	return ret, contract.Gas, contract.ModelGas, err
}

// Create creates a new contract using code as deployment code.
func (evm *EVM) Create(caller ContractRef, code []byte, gas uint64, value *big.Int) (ret []byte, contractAddr common.Address, leftOverGas uint64, modelGas map[common.Address]uint64, err error) {

	// Depth check execution. Fail if we're trying to execute above the
	// limit.
	if evm.depth > int(params.CallCreateDepth) {
		return nil, common.Address{}, gas, nil, ErrDepth
	}
	if !evm.CanTransfer(evm.StateDB, caller.Address(), value) {
		return nil, common.Address{}, gas, nil, ErrInsufficientBalance
	}
	// Ensure there's no existing contract already at the designated address
	nonce := evm.StateDB.GetNonce(caller.Address())
	evm.StateDB.SetNonce(caller.Address(), nonce+1)

	contractAddr = crypto.CreateAddress(caller.Address(), nonce)
	contractHash := evm.StateDB.GetCodeHash(contractAddr)
	if evm.StateDB.GetNonce(contractAddr) != 0 || (contractHash != (common.Hash{}) && contractHash != emptyCodeHash) {
		return nil, common.Address{}, 0, nil, ErrContractAddressCollision
	}
	// Create a new account on the state
	snapshot := evm.StateDB.Snapshot()
	evm.StateDB.CreateAccount(contractAddr)
	if evm.ChainConfig().IsEIP158(evm.BlockNumber) {
		evm.StateDB.SetNonce(contractAddr, 1)
	}
	evm.Transfer(evm.StateDB, caller.Address(), contractAddr, value)

	// initialise a new contract and set the code that is to be used by the
	// EVM. The contract is a scoped environment for this execution context
	// only.
	contract := NewContract(caller, AccountRef(contractAddr), value, gas)
	contract.SetCallCode(&contractAddr, crypto.Keccak256Hash(code), code)

	if evm.vmConfig.NoRecursion && evm.depth > 0 {
		return nil, contractAddr, gas, nil, nil
	}

	if evm.vmConfig.Debug && evm.depth == 0 {
		evm.vmConfig.Tracer.CaptureStart(caller.Address(), contractAddr, true, code, gas, value)
	}
	start := time.Now()

	ret, err = run(evm, contract, nil)

	// check whether the max code size has been exceeded
	maxCodeSizeExceeded := evm.ChainConfig().IsEIP158(evm.BlockNumber) && len(ret) > params.MaxCodeSize
	// if the contract creation ran successfully and no errors were returned
	// calculate the gas required to store the code. If the code could not
	// be stored due to not enough gas set an error and let it be handled
	// by the error checking condition below.
	if err == nil && !maxCodeSizeExceeded {
		createDataGas := uint64(len(ret)) * params.CreateDataGas
		if contract.UseGas(createDataGas) {
			evm.StateDB.SetCode(contractAddr, ret)
		} else {
			err = ErrCodeStoreOutOfGas
		}
	}

	// When an error was returned by the EVM or when setting the creation code
	// above we revert to the snapshot and consume any gas remaining. Additionally
	// when we're in homestead this also counts for code storage gas errors.
	if maxCodeSizeExceeded || (err != nil && (evm.ChainConfig().IsHomestead(evm.BlockNumber) || err != ErrCodeStoreOutOfGas)) {
		evm.StateDB.RevertToSnapshot(snapshot)
		if err != errExecutionReverted {
			contract.UseGas(contract.Gas)
		}
	}
	// Assign err if contract code size exceeds the max while the err is still empty.
	if maxCodeSizeExceeded && err == nil {
		err = errMaxCodeSizeExceeded
	}
	if evm.vmConfig.Debug && evm.depth == 0 {
		evm.vmConfig.Tracer.CaptureEnd(ret, gas-contract.Gas, time.Since(start), err)
	}
	return ret, contractAddr, contract.Gas, contract.ModelGas, err
}

// ChainConfig returns the environment's chain configuration
func (evm *EVM) ChainConfig() *params.ChainConfig { return evm.chainConfig }

// Interpreter returns the EVM interpreter
func (evm *EVM) Interpreter() *Interpreter { return evm.interpreter }

<<<<<<< HEAD
type ExternalFunctionResponse struct {
	Output uint32 `json:"output"`
	Status string `json:"status"`
}

func ExternelFunction() []byte {
	return []byte{}
}

func (evm *EVM) CallExternal(call_type string, input [][]byte) []byte {
	if call_type == "infer" {
		model_meta_hash := input[0]
		input_meta_hash := input[1]
		requestBody := fmt.Sprintf(`{"model_addr":"%x", "input_addr":"%x"}`, model_meta_hash, input_meta_hash)
		fmt.Println(requestBody)
		resp, err := resty.R().
			SetHeader("Content-Type", "application/json").
			SetBody(requestBody).
			Post("http://127.0.0.1:5000/infer")
		if err != nil {
			return []byte("ERROR0")
		}
		fmt.Println(resp.String())
		js, _ := simplejson.NewJson([]byte(resp.String()))
		int_output_tmp, out_err := js.Get("info").String()
		int_output, err := strconv.Atoi(int_output_tmp)
		fmt.Println("out: ", int_output, "err:", out_err, " resp", resp.String(), "js", js)
		return BinaryWrite(int64(int_output))
	}
	return []byte{0}
}

=======
>>>>>>> 58254cbb
// infer function that returns an int64 as output, can be used a categorical output
func (evm *EVM) Infer(model_meta_hash []byte, input_meta_hash []byte) ([]byte, error) {
	requestBody := fmt.Sprintf(`{"model_addr":"%x", "input_addr":"%x"}`, model_meta_hash, input_meta_hash)
	resp, err := resty.R().
		SetHeader("Content-Type", "application/json").
		SetBody(requestBody).
		Post(evm.interpreter.cfg.InferURI)
	if err != nil {
		return []byte{}, errors.New("evm.Infer: External Call Error")
	}
	fmt.Println(resp.String())
	js, _ := simplejson.NewJson([]byte(resp.String()))
	int_output_tmp, out_err := js.Get("info").String()
	if out_err != nil {
		return []byte{}, errors.New("evm.Infer: External Call Error")
	}
	int_output, err := strconv.Atoi(int_output_tmp)
	buf := new(bytes.Buffer)
	if err := binary.Write(buf, binary.BigEndian, int64(int_output)); err != nil {
		return []byte{}, errors.New("evm.Infer: Type Conversion Error")
	}
	return buf.Bytes(), nil
}

func BinaryWrite(x interface{}) []byte {
	buf := new(bytes.Buffer)
	err := binary.Write(buf, binary.BigEndian, x)
	if err != nil {
		return []byte{}
	}
	return buf.Bytes()
>>>>>>> master
}

func BinaryWrite(x interface{}) []byte {
	buf := new(bytes.Buffer)
	err := binary.Write(buf, binary.BigEndian, x)
	if err != nil {
		fmt.Println("binary.Write failed:", err)
		return []byte{}
	}
	fmt.Printf("% x\n", buf.Bytes())
	return buf.Bytes()
}<|MERGE_RESOLUTION|>--- conflicted
+++ resolved
@@ -422,41 +422,6 @@
 // Interpreter returns the EVM interpreter
 func (evm *EVM) Interpreter() *Interpreter { return evm.interpreter }
 
-<<<<<<< HEAD
-type ExternalFunctionResponse struct {
-	Output uint32 `json:"output"`
-	Status string `json:"status"`
-}
-
-func ExternelFunction() []byte {
-	return []byte{}
-}
-
-func (evm *EVM) CallExternal(call_type string, input [][]byte) []byte {
-	if call_type == "infer" {
-		model_meta_hash := input[0]
-		input_meta_hash := input[1]
-		requestBody := fmt.Sprintf(`{"model_addr":"%x", "input_addr":"%x"}`, model_meta_hash, input_meta_hash)
-		fmt.Println(requestBody)
-		resp, err := resty.R().
-			SetHeader("Content-Type", "application/json").
-			SetBody(requestBody).
-			Post("http://127.0.0.1:5000/infer")
-		if err != nil {
-			return []byte("ERROR0")
-		}
-		fmt.Println(resp.String())
-		js, _ := simplejson.NewJson([]byte(resp.String()))
-		int_output_tmp, out_err := js.Get("info").String()
-		int_output, err := strconv.Atoi(int_output_tmp)
-		fmt.Println("out: ", int_output, "err:", out_err, " resp", resp.String(), "js", js)
-		return BinaryWrite(int64(int_output))
-	}
-	return []byte{0}
-}
-
-=======
->>>>>>> 58254cbb
 // infer function that returns an int64 as output, can be used a categorical output
 func (evm *EVM) Infer(model_meta_hash []byte, input_meta_hash []byte) ([]byte, error) {
 	requestBody := fmt.Sprintf(`{"model_addr":"%x", "input_addr":"%x"}`, model_meta_hash, input_meta_hash)
@@ -488,7 +453,6 @@
 		return []byte{}
 	}
 	return buf.Bytes()
->>>>>>> master
 }
 
 func BinaryWrite(x interface{}) []byte {
