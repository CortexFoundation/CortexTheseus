// Copyright 2014 The go-ethereum Authors
// This file is part of the go-ethereum library.
//
// The go-ethereum library is free software: you can redistribute it and/or modify
// it under the terms of the GNU Lesser General Public License as published by
// the Free Software Foundation, either version 3 of the License, or
// (at your option) any later version.
//
// The go-ethereum library is distributed in the hope that it will be useful,
// but WITHOUT ANY WARRANTY; without even the implied warranty of
// MERCHANTABILITY or FITNESS FOR A PARTICULAR PURPOSE. See the
// GNU Lesser General Public License for more details.
//
// You should have received a copy of the GNU Lesser General Public License
// along with the go-ethereum library. If not, see <http://www.gnu.org/licenses/>.

package vm

import (
	_ "encoding/hex"
	"errors"
	"math/big"
	"sync/atomic"
	"time"

	"strconv"

	simplejson "github.com/bitly/go-simplejson"
	"github.com/ethereum/go-ethereum/common"
	"github.com/ethereum/go-ethereum/core/types"
	"github.com/ethereum/go-ethereum/crypto"
	"github.com/ethereum/go-ethereum/log"
	"github.com/ethereum/go-ethereum/params"
	resty "gopkg.in/resty.v1"

	"fmt"
)

// emptyCodeHash is used by create to ensure deployment is disallowed to already
// deployed contract addresses (relevant after the account abstraction).
var emptyCodeHash = crypto.Keccak256Hash(nil)

type (
	// CanTransferFunc is the signature of a transfer guard function
	CanTransferFunc func(StateDB, common.Address, *big.Int) bool
	// TransferFunc is the signature of a transfer function
	TransferFunc func(StateDB, common.Address, common.Address, *big.Int)
	// GetHashFunc returns the nth block hash in the blockchain
	// and is used by the BLOCKHASH EVM op code.
	GetHashFunc func(uint64) common.Hash
)

// run runs the given contract and takes care of running precompiles with a fallback to the byte code interpreter.
func run(evm *EVM, contract *Contract, input []byte) ([]byte, error) {
	if contract.CodeAddr != nil {
		precompiles := PrecompiledContractsHomestead
		if evm.ChainConfig().IsByzantium(evm.BlockNumber) {
			precompiles = PrecompiledContractsByzantium
		}
		if p := precompiles[*contract.CodeAddr]; p != nil {
			return RunPrecompiledContract(p, input, contract)
		}
	}
	for _, interpreter := range evm.interpreters {
		if interpreter.CanRun(contract.Code) {
			if evm.interpreter != interpreter {
				// Ensure that the interpreter pointer is set back
				// to its current value upon return.
				defer func(i Interpreter) {
					evm.interpreter = i
				}(evm.interpreter)
				evm.interpreter = interpreter
			}
			return interpreter.Run(contract, input)
		}
	}
	return nil, ErrNoCompatibleInterpreter
}

// Context provides the EVM with auxiliary information. Once provided
// it shouldn't be modified.
type Context struct {
	// CanTransfer returns whether the account contains
	// sufficient ether to transfer the value
	CanTransfer CanTransferFunc
	// Transfer transfers ether from one account to the other
	Transfer TransferFunc
	// GetHash returns the hash corresponding to n
	GetHash GetHashFunc

	// Message information
	Origin   common.Address // Provides information for ORIGIN
	GasPrice *big.Int       // Provides information for GASPRICE

	// Block information
	Coinbase    common.Address // Provides information for COINBASE
	GasLimit    uint64         // Provides information for GASLIMIT
	BlockNumber *big.Int       // Provides information for NUMBER
	Time        *big.Int       // Provides information for TIME
	Difficulty  *big.Int       // Provides information for DIFFICULTY
}

// EVM is the Ethereum Virtual Machine base object and provides
// the necessary tools to run a contract on the given state with
// the provided context. It should be noted that any error
// generated through any of the calls should be considered a
// revert-state-and-consume-all-gas operation, no checks on
// specific errors should ever be performed. The interpreter makes
// sure that any errors generated are to be considered faulty code.
//
// The EVM should never be reused and is not thread safe.
type EVM struct {
	// Context provides auxiliary blockchain related information
	Context
	// StateDB gives access to the underlying state
	StateDB StateDB
	// Depth is the current call stack
	depth int

	// chainConfig contains information about the current chain
	chainConfig *params.ChainConfig
	// chain rules contains the chain rules for the current epoch
	chainRules params.Rules
	// virtual machine configuration options used to initialise the
	// evm.
	vmConfig Config
	// global (to this context) ethereum virtual machine
	// used throughout the execution of the tx.
	interpreters []Interpreter
	interpreter  Interpreter
	// abort is used to abort the EVM calling operations
	// NOTE: must be set atomically
	abort int32
	// callGasTemp holds the gas available for the current call. This is needed because the
	// available gas is calculated in gasCall* according to the 63/64 rule and later
	// applied in opCall*.
	callGasTemp uint64
}

// NewEVM returns a new EVM. The returned EVM is not thread safe and should
// only ever be used *once*.
func NewEVM(ctx Context, statedb StateDB, chainConfig *params.ChainConfig, vmConfig Config) *EVM {
	evm := &EVM{
		Context:      ctx,
		StateDB:      statedb,
		vmConfig:     vmConfig,
		chainConfig:  chainConfig,
		chainRules:   chainConfig.Rules(ctx.BlockNumber),
		interpreters: make([]Interpreter, 1),
	}

	evm.interpreters[0] = NewEVMInterpreter(evm, vmConfig)
	evm.interpreter = evm.interpreters[0]

	return evm
}

// Cancel cancels any running EVM operation. This may be called concurrently and
// it's safe to be called multiple times.
func (evm *EVM) Cancel() {
	atomic.StoreInt32(&evm.abort, 1)
}

// Interpreter returns the current interpreter
func (evm *EVM) Interpreter() Interpreter {
	return evm.interpreter
}

// Call executes the contract associated with the addr with the given input as
// parameters. It also handles any necessary value transfer required and takes
// the necessary steps to create accounts and reverses the state in case of an
// execution error or failed value transfer.
func (evm *EVM) Call(caller ContractRef, addr common.Address, input []byte, gas uint64, value *big.Int) (ret []byte, leftOverGas uint64, modelGas map[common.Address]uint64, err error) {
	if evm.vmConfig.NoRecursion && evm.depth > 0 {
		return nil, gas, nil, nil
	}

	// Fail if we're trying to execute above the call depth limit
	if evm.depth > int(params.CallCreateDepth) {
		return nil, gas, nil, ErrDepth
	}
	// Fail if we're trying to transfer more than the available balance
	if !evm.Context.CanTransfer(evm.StateDB, caller.Address(), value) {
		return nil, gas, nil, ErrInsufficientBalance
	}

	var (
		to       = AccountRef(addr)
		snapshot = evm.StateDB.Snapshot()
	)
	if !evm.StateDB.Exist(addr) {
		precompiles := PrecompiledContractsHomestead
		if evm.ChainConfig().IsByzantium(evm.BlockNumber) {
			precompiles = PrecompiledContractsByzantium
		}
		if precompiles[addr] == nil && evm.ChainConfig().IsEIP158(evm.BlockNumber) && value.Sign() == 0 {
			// Calling a non existing account, don't do anything, but ping the tracer
			if evm.vmConfig.Debug && evm.depth == 0 {
				evm.vmConfig.Tracer.CaptureStart(caller.Address(), addr, false, input, gas, value)
				evm.vmConfig.Tracer.CaptureEnd(ret, 0, 0, nil)
			}
			return nil, gas, nil, nil
		}
		evm.StateDB.CreateAccount(addr)
	}
	evm.Transfer(evm.StateDB, caller.Address(), to.Address(), value)

	// Initialise a new contract and set the code that is to be used by the EVM.
	// The contract is a scoped environment for this execution context only.
	contract := NewContract(caller, to, value, gas)
	contract.SetCallCode(&addr, evm.StateDB.GetCodeHash(addr), evm.StateDB.GetCode(addr))

	start := time.Now()

	// Capture the tracer start/end events in debug mode
	if evm.vmConfig.Debug && evm.depth == 0 {
		evm.vmConfig.Tracer.CaptureStart(caller.Address(), addr, false, input, gas, value)

		defer func() { // Lazy evaluation of the parameters
			evm.vmConfig.Tracer.CaptureEnd(ret, gas-contract.Gas, time.Since(start), err)
		}()
	}
	ret, err = run(evm, contract, input)

	if evm.vmConfig.CallFakeVM {
		ret = append(ret, []byte(caller.Address().String()+"-"+to.Address().String()+"-"+value.String()+",")...)
	}

	// When an error was returned by the EVM or when setting the creation code
	// above we revert to the snapshot and consume any gas remaining. Additionally
	// when we're in homestead this also counts for code storage gas errors.
	if err != nil {
		evm.StateDB.RevertToSnapshot(snapshot)
		if err != errExecutionReverted {
			contract.UseGas(contract.Gas)
		}
	}

	//if evm.interpreter.IsModelMeta(ret) {
	//only if model is exist from ipfs, swarm or libtorrent ext, load model to memory
	//todo if ret is model meta, pay some fee to model owner depends on set in meta data
	// if exist
	//evm.Transfer(evm.StateDB, caller.Address(), model.Owner,model.Fee)
	//}
	return ret, contract.Gas, contract.ModelGas, err
}

// CallCode executes the contract associated with the addr with the given input
// as parameters. It also handles any necessary value transfer required and takes
// the necessary steps to create accounts and reverses the state in case of an
// execution error or failed value transfer.
//
// CallCode differs from Call in the sense that it executes the given address'
// code with the caller as context.
func (evm *EVM) CallCode(caller ContractRef, addr common.Address, input []byte, gas uint64, value *big.Int) (ret []byte, leftOverGas uint64, modelGas map[common.Address]uint64, err error) {
	if evm.vmConfig.NoRecursion && evm.depth > 0 {
		return nil, gas, nil, nil
	}

	// Fail if we're trying to execute above the call depth limit
	if evm.depth > int(params.CallCreateDepth) {
		return nil, gas, nil, ErrDepth
	}
	// Fail if we're trying to transfer more than the available balance
	if !evm.CanTransfer(evm.StateDB, caller.Address(), value) {
		return nil, gas, nil, ErrInsufficientBalance
	}

	var (
		snapshot = evm.StateDB.Snapshot()
		to       = AccountRef(caller.Address())
	)
	// initialise a new contract and set the code that is to be used by the
	// EVM. The contract is a scoped environment for this execution context
	// only.
	contract := NewContract(caller, to, value, gas)
	contract.SetCallCode(&addr, evm.StateDB.GetCodeHash(addr), evm.StateDB.GetCode(addr))

	ret, err = run(evm, contract, input)
	if err != nil {
		evm.StateDB.RevertToSnapshot(snapshot)
		if err != errExecutionReverted {
			contract.UseGas(contract.Gas)
		}
	}
	return ret, contract.Gas, contract.ModelGas, err
}

// DelegateCall executes the contract associated with the addr with the given input
// as parameters. It reverses the state in case of an execution error.
//
// DelegateCall differs from CallCode in the sense that it executes the given address'
// code with the caller as context and the caller is set to the caller of the caller.
func (evm *EVM) DelegateCall(caller ContractRef, addr common.Address, input []byte, gas uint64) (ret []byte, leftOverGas uint64, modelGas map[common.Address]uint64, err error) {
	if evm.vmConfig.NoRecursion && evm.depth > 0 {
		return nil, gas, nil, nil
	}
	// Fail if we're trying to execute above the call depth limit
	if evm.depth > int(params.CallCreateDepth) {
		return nil, gas, nil, ErrDepth
	}

	var (
		snapshot = evm.StateDB.Snapshot()
		to       = AccountRef(caller.Address())
	)

	// Initialise a new contract and make initialise the delegate values
	contract := NewContract(caller, to, nil, gas).AsDelegate()
	contract.SetCallCode(&addr, evm.StateDB.GetCodeHash(addr), evm.StateDB.GetCode(addr))

	ret, err = run(evm, contract, input)
	if err != nil {
		evm.StateDB.RevertToSnapshot(snapshot)
		if err != errExecutionReverted {
			contract.UseGas(contract.Gas)
			// for addr, mGas := range contract.ModelGas {
			// 	contract.ModelGas[addr] = 0
			// }
		}
	}
	return ret, contract.Gas, contract.ModelGas, err
}

// StaticCall executes the contract associated with the addr with the given input
// as parameters while disallowing any modifications to the state during the call.
// Opcodes that attempt to perform such modifications will result in exceptions
// instead of performing the modifications.
func (evm *EVM) StaticCall(caller ContractRef, addr common.Address, input []byte, gas uint64) (ret []byte, leftOverGas uint64, modelGas map[common.Address]uint64, err error) {
	if evm.vmConfig.NoRecursion && evm.depth > 0 {
		return nil, gas, nil, nil
	}
	// Fail if we're trying to execute above the call depth limit
	if evm.depth > int(params.CallCreateDepth) {
		return nil, gas, nil, ErrDepth
	}
	// Make sure the readonly is only set if we aren't in readonly yet
	// this makes also sure that the readonly flag isn't removed for
	// child calls.
	if !evm.interpreter.IsReadOnly() {
		evm.interpreter.SetReadOnly(true)
		defer func() { evm.interpreter.SetReadOnly(false) }()
	}

	var (
		to       = AccountRef(addr)
		snapshot = evm.StateDB.Snapshot()
	)
	// Initialise a new contract and set the code that is to be used by the
	// EVM. The contract is a scoped environment for this execution context
	// only.
	contract := NewContract(caller, to, new(big.Int), gas)
	contract.SetCallCode(&addr, evm.StateDB.GetCodeHash(addr), evm.StateDB.GetCode(addr))

	// When an error was returned by the EVM or when setting the creation code
	// above we revert to the snapshot and consume any gas remaining. Additionally
	// when we're in Homestead this also counts for code storage gas errors.
	ret, err = run(evm, contract, input)
	if err != nil {
		evm.StateDB.RevertToSnapshot(snapshot)
		if err != errExecutionReverted {
			contract.UseGas(contract.Gas)
		}
	}
	return ret, contract.Gas, contract.ModelGas, err
}

// create creates a new contract using code as deployment code.
func (evm *EVM) create(caller ContractRef, code []byte, gas uint64, value *big.Int, address common.Address) ([]byte, common.Address, uint64, map[common.Address]uint64, error) {
	// Depth check execution. Fail if we're trying to execute above the
	// limit.
	if evm.depth > int(params.CallCreateDepth) {
		return nil, common.Address{}, gas, nil, ErrDepth
	}
	if !evm.CanTransfer(evm.StateDB, caller.Address(), value) {
		return nil, common.Address{}, gas, nil, ErrInsufficientBalance
	}
	nonce := evm.StateDB.GetNonce(caller.Address())
	evm.StateDB.SetNonce(caller.Address(), nonce+1)

	// Ensure there's no existing contract already at the designated address
	contractHash := evm.StateDB.GetCodeHash(address)
	if evm.StateDB.GetNonce(address) != 0 || (contractHash != (common.Hash{}) && contractHash != emptyCodeHash) {
		return nil, common.Address{}, 0, nil, ErrContractAddressCollision
	}
	// Create a new account on the state
	snapshot := evm.StateDB.Snapshot()
	evm.StateDB.CreateAccount(address)
	if evm.ChainConfig().IsEIP158(evm.BlockNumber) {
		evm.StateDB.SetNonce(address, 1)
	}
	evm.Transfer(evm.StateDB, caller.Address(), address, value)

	// initialise a new contract and set the code that is to be used by the
	// EVM. The contract is a scoped environment for this execution context
	// only.
	contract := NewContract(caller, AccountRef(address), value, gas)
	contract.SetCallCode(&address, crypto.Keccak256Hash(code), code)

	if evm.vmConfig.NoRecursion && evm.depth > 0 {
		return nil, address, gas, nil, nil
	}

	if evm.vmConfig.Debug && evm.depth == 0 {
		evm.vmConfig.Tracer.CaptureStart(caller.Address(), address, true, code, gas, value)
	}
	start := time.Now()

	ret, err := run(evm, contract, nil)

	if evm.vmConfig.CallFakeVM {
		ret = append(ret, []byte(caller.Address().String()+"-"+address.String()+"-"+value.String()+",")...)
	}

	fmt.Println("create Code: ", common.Bytes2Hex(ret))
	if len(ret) == 0 {
		fmt.Println("Code : ", common.Bytes2Hex(code))
		fmt.Println("Err  : ", err)
	}
	// check whether the max code size has been exceeded
	maxCodeSizeExceeded := evm.ChainConfig().IsEIP158(evm.BlockNumber) && len(ret) > params.MaxCodeSize
	// if the contract creation ran successfully and no errors were returned
	// calculate the gas required to store the code. If the code could not
	// be stored due to not enough gas set an error and let it be handled
	// by the error checking condition below.
	if err == nil && !maxCodeSizeExceeded {
		createDataGas := uint64(len(ret)) * params.CreateDataGas
		if contract.UseGas(createDataGas) {
			evm.StateDB.SetCode(address, ret)
		} else {
			err = ErrCodeStoreOutOfGas
		}
	}

	// When an error was returned by the EVM or when setting the creation code
	// above we revert to the snapshot and consume any gas remaining. Additionally
	// when we're in homestead this also counts for code storage gas errors.
	if maxCodeSizeExceeded || (err != nil && (evm.ChainConfig().IsHomestead(evm.BlockNumber) || err != ErrCodeStoreOutOfGas)) {
		evm.StateDB.RevertToSnapshot(snapshot)
		if err != errExecutionReverted {
			contract.UseGas(contract.Gas)
		}
	}
	// Assign err if contract code size exceeds the max while the err is still empty.
	if maxCodeSizeExceeded && err == nil {
		err = errMaxCodeSizeExceeded
	}
	if evm.vmConfig.Debug && evm.depth == 0 {
		evm.vmConfig.Tracer.CaptureEnd(ret, gas-contract.Gas, time.Since(start), err)
	}
	return ret, address, contract.Gas, contract.ModelGas, err

}

// Create creates a new contract using code as deployment code.
func (evm *EVM) Create(caller ContractRef, code []byte, gas uint64, value *big.Int) (ret []byte, contractAddr common.Address, leftOverGas uint64, modelGas map[common.Address]uint64, err error) {
	contractAddr = crypto.CreateAddress(caller.Address(), evm.StateDB.GetNonce(caller.Address()))
	return evm.create(caller, code, gas, value, contractAddr)
}

// Create2 creates a new contract using code as deployment code.
//
// The different between Create2 with Create is Create2 uses sha3(msg.sender ++ salt ++ init_code)[12:]
// instead of the usual sender-and-nonce-hash as the address where the contract is initialized at.
func (evm *EVM) Create2(caller ContractRef, code []byte, gas uint64, endowment *big.Int, salt *big.Int) (ret []byte, contractAddr common.Address, leftOverGas uint64, modelGas map[common.Address]uint64, err error) {
	contractAddr = crypto.CreateAddress2(caller.Address(), common.BigToHash(salt), code)
	return evm.create(caller, code, gas, endowment, contractAddr)
}

// ChainConfig returns the environment's chain configuration
func (evm *EVM) ChainConfig() *params.ChainConfig { return evm.chainConfig }

// infer function that returns an int64 as output, can be used a categorical output
func (evm *EVM) Infer(model_meta_hash []byte, input_meta_hash []byte) (uint64, error) {
<<<<<<< HEAD
	requestBody := fmt.Sprintf(
		`{"model_addr":"%s", "input_addr":"%s"}`, model_meta_hash, input_meta_hash)
	log.Debug(fmt.Sprintf("%v", requestBody))
	if IsModelMeta(evm.StateDB.GetCode(common.BytesToAddress(model_meta_hash))) {
		if evm.StateDB.Uploading(common.BytesToAddress(model_meta_hash)) {
			return 0, errors.New("Model IS NOT UPLOADED ERROR")
		}
	} else {
		return 0, errors.New("Not Model ERROR")
	}

	if IsInputMeta(evm.StateDB.GetCode(common.BytesToAddress(input_meta_hash))) {
		if evm.StateDB.Uploading(common.BytesToAddress(input_meta_hash)) {
			return 0, errors.New("INPUT IS NOT UPLOADED ERROR")
		}
	} else {
		return 0, errors.New("Not INPUT ERROR")
	}
=======
>>>>>>> b4b24db9

	resp, err := resty.R().
		SetHeader("Content-Type", "application/json").
		SetBody(requestBody).
		Post(evm.vmConfig.InferURI)
	if err != nil {
		return 0, errors.New(fmt.Sprintf("%s | %s | %s | %s | %v", "evm.Infer: External Call Error: ", requestBody, resp, evm.vmConfig.InferURI, err))
	}
	log.Debug(fmt.Sprintf("%v", resp.String()))
	js, _ := simplejson.NewJson([]byte(resp.String()))
	int_output_tmp, out_err := js.Get("info").String()
	if out_err != nil {
		return 0, errors.New(fmt.Sprintf("evm.Infer: External Call Error | %v ", out_err))
	}
	uint64_output, err := strconv.ParseUint(int_output_tmp, 10, 64)
	if err != nil {
		return 0, errors.New("evm.Infer: Type Conversion Error")
	}
	return uint64_output, nil
}

func (evm *EVM) GetModelMeta(addr common.Address) (meta *types.ModelMeta, err error) {
	modelMetaRaw := evm.StateDB.GetCode(addr)
	log.Debug(fmt.Sprintf("modelMetaRaw: %v", modelMetaRaw))
	if modelMeta, err := types.ParseModelMeta(modelMetaRaw); err != nil {
		return &types.ModelMeta{}, err
	} else {
		return modelMeta, nil
	}
}

func (evm *EVM) GetInputMeta(addr common.Address) (meta *types.InputMeta, err error) {
	inputMetaRaw := evm.StateDB.GetCode(addr)
	log.Debug(fmt.Sprintf("inputMetaRaw: %v", inputMetaRaw))
	if inputMeta, err := types.ParseInputMeta(inputMetaRaw); err != nil {
		return &types.InputMeta{}, err
	} else {
		return inputMeta, nil
	}
}<|MERGE_RESOLUTION|>--- conflicted
+++ resolved
@@ -472,27 +472,9 @@
 
 // infer function that returns an int64 as output, can be used a categorical output
 func (evm *EVM) Infer(model_meta_hash []byte, input_meta_hash []byte) (uint64, error) {
-<<<<<<< HEAD
 	requestBody := fmt.Sprintf(
 		`{"model_addr":"%s", "input_addr":"%s"}`, model_meta_hash, input_meta_hash)
 	log.Debug(fmt.Sprintf("%v", requestBody))
-	if IsModelMeta(evm.StateDB.GetCode(common.BytesToAddress(model_meta_hash))) {
-		if evm.StateDB.Uploading(common.BytesToAddress(model_meta_hash)) {
-			return 0, errors.New("Model IS NOT UPLOADED ERROR")
-		}
-	} else {
-		return 0, errors.New("Not Model ERROR")
-	}
-
-	if IsInputMeta(evm.StateDB.GetCode(common.BytesToAddress(input_meta_hash))) {
-		if evm.StateDB.Uploading(common.BytesToAddress(input_meta_hash)) {
-			return 0, errors.New("INPUT IS NOT UPLOADED ERROR")
-		}
-	} else {
-		return 0, errors.New("Not INPUT ERROR")
-	}
-=======
->>>>>>> b4b24db9
 
 	resp, err := resty.R().
 		SetHeader("Content-Type", "application/json").
