--- conflicted
+++ resolved
@@ -529,29 +529,15 @@
 func (cvm *CVM) Infer(modelInfoHash, inputInfoHash string, modelRawSize, inputRawSize uint64) ([]byte, error) {
 	// fmt.Println("infer", modelInfoHash, inputInfoHash)
 	log.Info("Inference Information", "Model Hash", modelInfoHash, "Input Hash", inputInfoHash)
-
 	if !cvm.vmConfig.DebugInferVM {
 		if err := synapse.Engine().Available(modelInfoHash, int64(modelRawSize)); err != nil {
 			log.Warn("Infer", "Torrent file model not available, blockchain and torrent not match, modelInfoHash", modelInfoHash)
-<<<<<<< HEAD
-			return nil, ErrRuntime
-		} else if (!ok) {
-			return nil, nil
-		}
-
-		if ok, err := synapse.Engine().Available(inputInfoHash, int64(inputRawSize)); err != nil {
-			log.Warn("Infer", "Torrent file input not available, blockchain and torrent not match, inputInfoHash:", inputInfoHash)
-			return nil, ErrRuntime
-		} else if (!ok) {
-			return nil, nil
-=======
 			return nil, err
 		}
 
 		if err := synapse.Engine().Available(inputInfoHash, int64(inputRawSize)); err != nil {
 			log.Warn("File non available", "inputInfoHash:", inputInfoHash)
 			return nil, err
->>>>>>> 6d83a55d
 		}
 	}
 
@@ -579,18 +565,17 @@
 	if cvm.vmConfig.DebugInferVM {
 		fmt.Println("Model Hash", modelInfoHash, "number", cvm.BlockNumber, "Input Content", hexutil.Encode(inputArray))
 	}
+
+	if cvm.vmConfig.DebugInferVM {
+		fmt.Println("Model Hash", modelInfoHash, "number", cvm.BlockNumber, "Input Content", hexutil.Encode(inputArray))
+	}
 	if !cvm.vmConfig.DebugInferVM {
 		if err := synapse.Engine().Available(modelInfoHash, int64(modelRawSize)); err != nil {
 			log.Warn("InferArray", "modelInfoHash", modelInfoHash, "not Available", "")
-<<<<<<< HEAD
-			return nil, ErrRuntime
-		} else if (!ok) {
-			return nil, nil
-=======
 			return nil, err
->>>>>>> 6d83a55d
-		}
-	}
+		}
+	}
+
 	var (
 		inferRes []byte
 		errRes   error
@@ -613,16 +598,11 @@
 		return 0, err
 	}
 	modelRawSize := modelMeta.RawSize
+
 	if !cvm.vmConfig.DebugInferVM {
 		if err := synapse.Engine().Available(modelMeta.Hash.Hex(), int64(modelRawSize)); err != nil {
 			log.Debug("cvm", "modelMeta", modelMeta, "modelRawSize", modelRawSize)
-<<<<<<< HEAD
-			return 0, ErrRuntime
-		} else if (!ok) {
-			return 0, nil
-=======
 			return 0, err
->>>>>>> 6d83a55d
 		}
 	}
 
