// Copyright 2014 The CortexFoundation Authors
// This file is part of the CortexFoundation library.
//
// The CortexFoundation library is free software: you can redistribute it and/or modify
// it under the terms of the GNU Lesser General Public License as published by
// the Free Software Foundation, either version 3 of the License, or
// (at your option) any later version.
//
// The CortexFoundation library is distributed in the hope that it will be useful,
// but WITHOUT ANY WARRANTY; without even the implied warranty of
// MERCHANTABILITY or FITNESS FOR A PARTICULAR PURPOSE. See the
// GNU Lesser General Public License for more details.
//
// You should have received a copy of the GNU Lesser General Public License
// along with the CortexFoundation library. If not, see <http://www.gnu.org/licenses/>.

package vm

import (
	"fmt"
	"math/big"

	"github.com/CortexFoundation/CortexTheseus/common"
	"github.com/CortexFoundation/CortexTheseus/common/math"
	"github.com/CortexFoundation/CortexTheseus/core/types"
	"github.com/CortexFoundation/CortexTheseus/log"
	"github.com/CortexFoundation/CortexTheseus/params"
	"sync/atomic"
)

var (
//MIN_UPLOAD_BYTES     uint64 = 0
//MAX_UPLOAD_BYTES     uint64 = 1024 * 1024 * 1024 * 1024
//DEFAULT_UPLOAD_BYTES uint64 = 10 * 512 * 1024
//MODEL_GAS_LIMIT      uint64 = 65536
)

// Config are the configuration options for the Interpreter
type Config struct {
	// Debug enabled debugging Interpreter options
	Debug bool
	// Tracer is the op code logger
	Tracer Tracer
	// NoRecursion disabled Interpreter call, callcode,
	// delegate call and create.
	NoRecursion bool
	// Enable recording of SHA3/keccak preimages
	EnablePreimageRecording bool
	// JumpTable contains the CVM instruction table. This
	// may be left uninitialised and will be set to the default
	// table.
	JumpTable [256]operation
	// uri for remote infer service
	InferURI string
	// rpc getInternalTransaction flag
	RPC_GetInternalTransaction bool

	// opCall flag
	CallFakeVM bool
	DebugInferVM bool
	StorageDir string
}

// only for the sake of debug info of NewPublicBlockChainAPI
type ConfigAux struct {
	InferURI string
}

// Interpreter is used to run Cortex based contracts and will utilise the
// passed environment to query external sources for state information.
// The Interpreter will run the byte code VM based on the passed
// configuration.
type Interpreter interface {
	// Run loops and evaluates the contract's code with the given input data and returns
	// the return byte-slice and an error if one occurred.
	Run(contract *Contract, input []byte, static bool) ([]byte, error)
	// CanRun tells if the contract, passed as an argument, can be
	// run by the current interpreter. This is meant so that the
	// caller can do something like:
	//
	// ```golang
	// for _, interpreter := range interpreters {
	//   if interpreter.CanRun(contract.code) {
	//     interpreter.Run(contract.code, input)
	//   }
	// }
	// ```
	CanRun([]byte) bool
}

// CVMInterpreter represents an CVM interpreter
type CVMInterpreter struct {
	cvm      *CVM
	cfg      Config
	gasTable params.GasTable
	intPool  *intPool

	readOnly   bool   // Whether to throw on stateful modifications
	returnData []byte // Last CALL's return data for subsequent reuse
}

// NewCVMInterpreter returns a new instance of the Interpreter.
func NewCVMInterpreter(cvm *CVM, cfg Config) *CVMInterpreter {
	// We use the STOP instruction whether to see
	// the jump table was initialised. If it was not
	// we'll set the default jump table.
	if !cfg.JumpTable[STOP].valid {
		switch {
		case cvm.ChainConfig().IsConstantinople(cvm.BlockNumber):
			cfg.JumpTable = constantinopleInstructionSet
		case cvm.ChainConfig().IsByzantium(cvm.BlockNumber):
			cfg.JumpTable = byzantiumInstructionSet
		case cvm.ChainConfig().IsHomestead(cvm.BlockNumber):
			cfg.JumpTable = homesteadInstructionSet
		default:
			cfg.JumpTable = frontierInstructionSet
		}
	}

	return &CVMInterpreter{
		cvm:      cvm,
		cfg:      cfg,
		gasTable: cvm.ChainConfig().GasTable(cvm.BlockNumber),
	}
}

func (in *CVMInterpreter) enforceRestrictions(op OpCode, operation operation, stack *Stack) error {
	if in.cvm.chainRules.IsByzantium {
		if in.readOnly {
			// If the interpreter is operating in readonly mode, make sure no
			// state-modifying operation is performed. The 3rd stack item
			// for a call operation is the value. Transferring value from one
			// account to the others means the state is modified and should also
			// return with an error.
			//if operation.writes || (op == CALL && stack.Back(2).BitLen() > 0) {
			if operation.writes || (op == CALL && stack.Back(2).Sign() != 0) {
				return errWriteProtection
			}
		}
	}
	return nil
}
func IsCode(code []byte) bool {
	if len(code) >= 2 && code[0] == 0 && code[1] == 0 {
		return true
	}
	return false
}
func IsModelMeta(code []byte) bool {
	if len(code) >= 2 && code[0] == 0 && code[1] == 1 {
		return true
	}
	return false
}

func IsInputMeta(code []byte) bool {
	if len(code) >= 2 && code[0] == 0 && code[1] == 2 {
		return true
	}
	return false
}

// Run loops and evaluates the contract's code with the given input data and returns
// the return byte-slice and an error if one occurred.
//
// It's important to note that any errors returned by the interpreter should be
// considered a revert-and-consume-all-gas operation except for
// errExecutionReverted which means revert-and-keep-gas-left.
func (in *CVMInterpreter) Run(contract *Contract, input []byte, readOnly bool) (ret []byte, err error) {
	if in.intPool == nil {
		in.intPool = poolOfIntPools.get()
		defer func() {
			poolOfIntPools.put(in.intPool)
			in.intPool = nil
		}()
	}

	// Increment the call depth which is restricted to 1024
	in.cvm.depth++
	defer func() { in.cvm.depth-- }()

	// Make sure the readOnly is only set if we aren't in readOnly yet.
	// This makes also sure that the readOnly flag isn't removed for child calls.
	if readOnly && !in.readOnly {
		in.readOnly = true
		defer func() { in.readOnly = false }()
	}

	// Reset the previous call's return data. It's unimportant to preserve the old buffer
	// as every returning call will return new data anyway.
	in.returnData = nil

	// Don't bother with the execution if there's no code.
	if contract == nil || len(contract.Code) == 0 {
		return nil, nil
	}

	if IsModelMeta(contract.Code) {
		if in.cvm.vmConfig.RPC_GetInternalTransaction {
			return nil, nil
		}

		if input != nil {
			log.Debug("Readonly for model meta")
			return nil, nil
		}

		//log.Trace(fmt.Sprintf("contract.Code = %v", contract.Code))
		//log.Info("Contract code", "code", contract.Code)
		if modelMeta, err := types.ParseModelMeta(contract.Code); err != nil {
			return nil, err
		} else {
			log.Info("Model meta", "meta", modelMeta)
			if modelMeta.RawSize > params.MODEL_MIN_UPLOAD_BYTES && modelMeta.RawSize <= params.MODEL_MAX_UPLOAD_BYTES { // 1Byte ~ 1TB

				//must in rawbytes if it is too small
				//if modelMeta.RawSize <= params.MaxRawSize {
				//if modelMeta.RawSize != uint64(len(modelMeta.RawBytes)) {
				//return nil, ErrInvalidMetaRawSize
				//}
				//} else {
				//deal with the big model
				//}

				if modelMeta.RawSize <= params.DEFAULT_UPLOAD_BYTES {
					//in.cvm.StateDB.SetUpload(contract.Address(), big.NewInt(0))
				} else {
					in.cvm.StateDB.SetUpload(contract.Address(), new(big.Int).SetUint64(modelMeta.RawSize-params.DEFAULT_UPLOAD_BYTES))
				}
			} else {
				return nil, ErrInvalidMetaRawSize
			}

			if !common.IsHexAddress(modelMeta.AuthorAddress.String()) {
				return nil, ErrInvalidMetaAuthor
			}

			//todo Hash check

		if modelMeta.Gas == uint64(0) {
				//modelMeta.SetGas(params.MODEL_GAS_LIMIT)
				modelMeta.SetGas(0)
			} else if modelMeta.Gas > params.MODEL_GAS_LIMIT {
				modelMeta.SetGas(params.MODEL_GAS_LIMIT)
			} else if int64(modelMeta.Gas) < 0 {
				modelMeta.SetGas(0)
			}

			in.cvm.StateDB.SetNum(contract.Address(), in.cvm.BlockNumber)
			modelMeta.SetBlockNum(*in.cvm.BlockNumber)
			tmpCode, err := modelMeta.ToBytes()
			if err != nil {
				return nil, err
			} else {
				contract.Code = append([]byte{0, 1}, tmpCode...)
			}
			log.Info("Model meta created", "size", modelMeta.RawSize, "hash", modelMeta.Hash.Hex(), "author", modelMeta.AuthorAddress.Hex(), "gas", modelMeta.Gas, "number", in.cvm.BlockNumber, "birth", modelMeta.BlockNum.Uint64())

			return contract.Code, nil
		}
	}

	if IsInputMeta(contract.Code) {
		if in.cvm.vmConfig.RPC_GetInternalTransaction {
			return nil, nil
		}

		if input != nil {
			log.Debug("Readonly for input meta")
			return nil, nil
		}

		if inputMeta, err := types.ParseInputMeta(contract.Code); err != nil {
			return nil, err
		} else {
				//if inputMeta.RawSize > params.MaxRawSize || uint64(len(inputMeta.RawBytes)) > params.MaxRawSize || inputMeta.RawSize != uint64(len(inputMeta.RawBytes)) {
				//return nil, ErrInvalidMetaRawSize
				//}
				if inputMeta.RawSize > 0 { //&& inputMeta.RawSize <= params.MaxRawSize {
					if inputMeta.RawSize <= params.DEFAULT_UPLOAD_BYTES {
						//in.cvm.StateDB.SetUpload(contract.Address(), big.NewInt(0))
					} else {
						in.cvm.StateDB.SetUpload(contract.Address(), new(big.Int).SetUint64(inputMeta.RawSize-params.DEFAULT_UPLOAD_BYTES))
					}
				} else {
					return nil, ErrInvalidMetaRawSize
				}

				inputMeta.SetBlockNum(*in.cvm.BlockNumber)
				in.cvm.StateDB.SetNum(contract.Address(), in.cvm.BlockNumber)
				tmpCode, err := inputMeta.ToBytes()
				if err != nil {
					return nil, err
				} else {
					contract.Code = append([]byte{0, 2}, tmpCode...)
				}
<<<<<<< HEAD
				//log.Info("Input meta created", "size", inputMeta.RawSize, "author", inputMeta.AuthorAddress, "URI", inputMeta.URI)
=======
				//log.Info("Input meta created", "size", inputMeta.RawSize, "author", inputMeta.AuthorAddress)
			} else {
				//			log.Warn("Illegal invoke for input meta", "number", inputMeta.BlockNum, "size", inputMeta.RawSize, "author", inputMeta.AuthorAddress)
			}
>>>>>>> d3d4e769

			return contract.Code, nil
		}
	}

	var (
		op    OpCode        // current opcode
		mem   = NewMemory() // bound memory
		stack = newstack()  // local stack
		// For optimisation reason we're using uint64 as the program counter.
		// It's theoretically possible to go above 2^64. The YP defines the PC
		// to be uint256. Practically much less so feasible.
		pc   = uint64(0) // program counter
		cost uint64
		// copies used by tracer
		pcCopy  uint64 // needed for the deferred Tracer
		gasCopy uint64 // for Tracer to log gas remaining before execution
		logged  bool   // deferred Tracer should ignore already logged steps
	)
	contract.Input = input

	// Reclaim the stack as an int pool when the execution stops
	defer func() { in.intPool.put(stack.data...) }()

	if in.cfg.Debug {
		defer func() {
			if err != nil {
				if !logged {
					in.cfg.Tracer.CaptureState(in.cvm, pcCopy, op, gasCopy, cost, mem, stack, contract, in.cvm.depth, err)
				} else {
					in.cfg.Tracer.CaptureFault(in.cvm, pcCopy, op, gasCopy, cost, mem, stack, contract, in.cvm.depth, err)
				}
			}
		}()
	}
	// The Interpreter main run loop (contextual). This loop runs until either an
	// explicit STOP, RETURN or SELFDESTRUCT is executed, an error occurred during
	// the execution of one of the operations or until the done flag is set by the
	// parent context.
	if IsCode(contract.Code) {
		contract.Code = contract.Code[2:]
	}
	cgas := uint64(0)
	res := make([]byte, 10)
	for atomic.LoadInt32(&in.cvm.abort) == 0 {
		if in.cfg.Debug {
			// Capture pre-execution values for tracing.
			logged, pcCopy, gasCopy = false, pc, contract.Gas
		}

		// Get the operation from the jump table and validate the stack to ensure there are
		// enough stack items available to perform the operation.
		op = contract.GetOp(pc)
		operation := in.cfg.JumpTable[op]
		if !operation.valid {
			return nil, fmt.Errorf("invalid opcode 0x%x", int(op))
		}
		if err := operation.validateStack(stack); err != nil {
			return nil, err
		}
		// If the operation is valid, enforce and write restrictions
		if err := in.enforceRestrictions(op, operation, stack); err != nil {
			return nil, err
		}

		var memorySize uint64
		// calculate the new memory size and expand the memory to fit
		// the operation
		if operation.memorySize != nil {
			memSize, overflow := bigUint64(operation.memorySize(stack))
			if overflow {
				return nil, errGasUintOverflow
			}
			// memory is expanded in words of 32 bytes. Gas
			// is also calculated in words.
			if memorySize, overflow = math.SafeMul(toWordSize(memSize), 32); overflow {
				return nil, errGasUintOverflow
			}
		}

		cost, err = operation.gasCost(in.gasTable, in.cvm, contract, stack, mem, memorySize)
		if (in.cvm.vmConfig.DebugInferVM) {
			cgas += cost
			fmt.Println("gasCost: ",  cost, "err: ", err, " op: ", op, "cgas: ", cgas)
		}
		if op.IsInfer() {
			var model_meta_err error
			modelMeta, model_meta_err := in.cvm.GetModelMeta(common.BigToAddress(stack.Back(0)))
			if model_meta_err != nil {
				return nil, model_meta_err
			}
			//todo model validation
			if modelMeta.AuthorAddress != common.EmptyAddress {
				contract.ModelGas[modelMeta.AuthorAddress] += modelMeta.Gas
				log.Info("Model gas earn", "author", modelMeta.AuthorAddress.Hex(), "gas", modelMeta.Gas)
			}
			var overflow bool
			if cost, overflow = math.SafeAdd(cost, modelMeta.Gas); overflow {
				return nil, errGasUintOverflow
			}
		}

		if err != nil || !contract.UseGas(cost) {
			return nil, ErrOutOfGas
		}
		// consume the gas and return an error if not enough gas is available.
		// cost is explicitly set so that the capture state defer method can get the proper cost
		//cost, err = operation.gasCost(in.gasTable, in.cvm, contract, stack, mem, memorySize)

		//if err != nil || !contract.UseGas(cost) {
		//	return nil, ErrOutOfGas
		//}
		if memorySize > 0 {
			mem.Resize(memorySize)
		}

		if in.cfg.Debug {
			in.cfg.Tracer.CaptureState(in.cvm, pc, op, gasCopy, cost, mem, stack, contract, in.cvm.depth, err)
			logged = true
		}

		// execute the operation
		ret, err = operation.execute(&pc, in, contract, mem, stack)
		if in.cvm.vmConfig.RPC_GetInternalTransaction {
			if op == CALL {
				res = append(res, ret...)
			}
		} else {
			res = ret
		}

		// verifyPool is a build flag. Pool verification makes sure the integrity
		// of the integer pool by comparing values to a default value.
		if verifyPool {
			verifyIntegerPool(in.intPool)
		}
		// if the operation clears the return data (e.g. it has returning data)
		// set the last return to the result of the operation.
		if operation.returns {
			in.returnData = res
		}
		switch {
		case err != nil:
			return nil, err
		case operation.reverts:
			return res, errExecutionReverted
		case operation.halts:
			return res, nil
		case !operation.jumps:
			pc++
		}
	}
	return nil, nil
}

// CanRun tells if the contract, passed as an argument, can be
// run by the current interpreter.
func (in *CVMInterpreter) CanRun(code []byte) bool {
	return true
}<|MERGE_RESOLUTION|>--- conflicted
+++ resolved
@@ -273,38 +273,29 @@
 		if inputMeta, err := types.ParseInputMeta(contract.Code); err != nil {
 			return nil, err
 		} else {
-				//if inputMeta.RawSize > params.MaxRawSize || uint64(len(inputMeta.RawBytes)) > params.MaxRawSize || inputMeta.RawSize != uint64(len(inputMeta.RawBytes)) {
-				//return nil, ErrInvalidMetaRawSize
-				//}
-				if inputMeta.RawSize > 0 { //&& inputMeta.RawSize <= params.MaxRawSize {
-					if inputMeta.RawSize <= params.DEFAULT_UPLOAD_BYTES {
-						//in.cvm.StateDB.SetUpload(contract.Address(), big.NewInt(0))
-					} else {
-						in.cvm.StateDB.SetUpload(contract.Address(), new(big.Int).SetUint64(inputMeta.RawSize-params.DEFAULT_UPLOAD_BYTES))
-					}
+			//if inputMeta.RawSize > params.MaxRawSize || uint64(len(inputMeta.RawBytes)) > params.MaxRawSize || inputMeta.RawSize != uint64(len(inputMeta.RawBytes)) {
+			//return nil, ErrInvalidMetaRawSize
+			//}
+			if inputMeta.RawSize > 0 {
+				if inputMeta.RawSize <= params.DEFAULT_UPLOAD_BYTES {
+					//in.cvm.StateDB.SetUpload(contract.Address(), big.NewInt(0))
 				} else {
-					return nil, ErrInvalidMetaRawSize
+					in.cvm.StateDB.SetUpload(contract.Address(), new(big.Int).SetUint64(inputMeta.RawSize-params.DEFAULT_UPLOAD_BYTES))
 				}
-
-				inputMeta.SetBlockNum(*in.cvm.BlockNumber)
-				in.cvm.StateDB.SetNum(contract.Address(), in.cvm.BlockNumber)
-				tmpCode, err := inputMeta.ToBytes()
-				if err != nil {
-					return nil, err
-				} else {
-					contract.Code = append([]byte{0, 2}, tmpCode...)
-				}
-<<<<<<< HEAD
-				//log.Info("Input meta created", "size", inputMeta.RawSize, "author", inputMeta.AuthorAddress, "URI", inputMeta.URI)
-=======
-				//log.Info("Input meta created", "size", inputMeta.RawSize, "author", inputMeta.AuthorAddress)
 			} else {
-				//			log.Warn("Illegal invoke for input meta", "number", inputMeta.BlockNum, "size", inputMeta.RawSize, "author", inputMeta.AuthorAddress)
-			}
->>>>>>> d3d4e769
-
-			return contract.Code, nil
-		}
+				return nil, ErrInvalidMetaRawSize
+			}
+
+			inputMeta.SetBlockNum(*in.cvm.BlockNumber)
+			in.cvm.StateDB.SetNum(contract.Address(), in.cvm.BlockNumber)
+			tmpCode, err := inputMeta.ToBytes()
+			if err != nil {
+				return nil, err
+			}
+			contract.Code = append([]byte{0, 2}, tmpCode...)
+			//log.Info("Input meta created", "size", inputMeta.RawSize, "author", inputMeta.AuthorAddress)
+		}
+		return contract.Code, nil
 	}
 
 	var (
