// Copyright 2014 The go-ethereum Authors
// This file is part of the go-ethereum library.
//
// The go-ethereum library is free software: you can redistribute it and/or modify
// it under the terms of the GNU Lesser General Public License as published by
// the Free Software Foundation, either version 3 of the License, or
// (at your option) any later version.
//
// The go-ethereum library is distributed in the hope that it will be useful,
// but WITHOUT ANY WARRANTY; without even the implied warranty of
// MERCHANTABILITY or FITNESS FOR A PARTICULAR PURPOSE. See the
// GNU Lesser General Public License for more details.
//
// You should have received a copy of the GNU Lesser General Public License
// along with the go-ethereum library. If not, see <http://www.gnu.org/licenses/>.

package vm

import (
	"fmt"
	"sync/atomic"

	"github.com/ethereum/go-ethereum/common"
	"github.com/ethereum/go-ethereum/common/math"
	"github.com/ethereum/go-ethereum/params"
)

// Config are the configuration options for the Interpreter
type Config struct {
	// Debug enabled debugging Interpreter options
	Debug bool
	// Tracer is the op code logger
	Tracer Tracer
	// NoRecursion disabled Interpreter call, callcode,
	// delegate call and create.
	NoRecursion bool
	// Enable recording of SHA3/keccak preimages
	EnablePreimageRecording bool
	// JumpTable contains the EVM instruction table. This
	// may be left uninitialised and will be set to the default
	// table.
	JumpTable [256]operation
	// uri for remote infer service
	InferURI string
}

// Interpreter is used to run Ethereum based contracts and will utilise the
// passed environment to query external sources for state information.
// The Interpreter will run the byte code VM based on the passed
// configuration.
type Interpreter struct {
	evm      *EVM
	cfg      Config
	gasTable params.GasTable
	intPool  *intPool

	readOnly   bool   // Whether to throw on stateful modifications
	returnData []byte // Last CALL's return data for subsequent reuse
}

// NewInterpreter returns a new instance of the Interpreter.
func NewInterpreter(evm *EVM, cfg Config) *Interpreter {
	// We use the STOP instruction whether to see
	// the jump table was initialised. If it was not
	// we'll set the default jump table.
	if !cfg.JumpTable[STOP].valid {
		switch {
		case evm.ChainConfig().IsConstantinople(evm.BlockNumber):
			cfg.JumpTable = constantinopleInstructionSet
		case evm.ChainConfig().IsByzantium(evm.BlockNumber):
			cfg.JumpTable = byzantiumInstructionSet
		case evm.ChainConfig().IsHomestead(evm.BlockNumber):
			cfg.JumpTable = homesteadInstructionSet
		default:
			cfg.JumpTable = frontierInstructionSet
		}
	}
	return &Interpreter{
		evm:      evm,
		cfg:      cfg,
		gasTable: evm.ChainConfig().GasTable(evm.BlockNumber),
		intPool:  newIntPool(),
	}
}

func (in *Interpreter) enforceRestrictions(op OpCode, operation operation, stack *Stack) error {
	if in.evm.chainRules.IsByzantium {
		if in.readOnly {
			// If the interpreter is operating in readonly mode, make sure no
			// state-modifying operation is performed. The 3rd stack item
			// for a call operation is the value. Transferring value from one
			// account to the others means the state is modified and should also
			// return with an error.
			if operation.writes || (op == CALL && stack.Back(2).BitLen() > 0) {
				return errWriteProtection
			}
		}
	}
	return nil
}
func IsCode(code []byte) bool {
<<<<<<< HEAD

	if len(code) < 2 {
		return false
	}

	if code[0] == 0 && code[1] == 0 {
=======
	if len(code) < 2 || (code[0] == 0 && code[1] == 0) {
>>>>>>> bd992e40
		return true
	}

	return false
}
func IsModelMeta(code []byte) bool {
<<<<<<< HEAD

	if len(code) < 2 {
		return false
	}

	if code[0] == 0 && code[1] == 1 {
=======
	if len(code) >= 2 && code[0] == 0 && code[1] == 1 {
>>>>>>> bd992e40
		return true
	}

	return false
}

func IsInputMeta(code []byte) bool {
<<<<<<< HEAD

	if len(code) < 2 {
		return false
	}

	if code[0] == 0 && code[1] == 0 {
=======
	if len(code) >= 2 && code[0] == 0 && code[1] == 2 {
>>>>>>> bd992e40
		return true
	}

	return false
}

// Run loops and evaluates the contract's code with the given input data and returns
// the return byte-slice and an error if one occurred.
//
// It's important to note that any errors returned by the interpreter should be
// considered a revert-and-consume-all-gas operation except for
// errExecutionReverted which means revert-and-keep-gas-left.
func (in *Interpreter) Run(contract *Contract, input []byte) (ret []byte, err error) {
	// Increment the call depth which is restricted to 1024
	in.evm.depth++
	defer func() { in.evm.depth-- }()

	// Reset the previous call's return data. It's unimportant to preserve the old buffer
	// as every returning call will return new data anyway.
	in.returnData = nil

	// Don't bother with the execution if there's no code.
	if len(contract.Code) == 0 {
		return nil, nil
	}

	if IsModelMeta(contract.Code) {
		//todo
		return contract.Code, nil
	}

	if IsInputMeta(contract.Code) {
		//todo
		return contract.Code, nil
	}

	var (
		op    OpCode        // current opcode
		mem   = NewMemory() // bound memory
		stack = newstack()  // local stack
		// For optimisation reason we're using uint64 as the program counter.
		// It's theoretically possible to go above 2^64. The YP defines the PC
		// to be uint256. Practically much less so feasible.
		pc   = uint64(0) // program counter
		cost uint64
		// copies used by tracer
		pcCopy  uint64 // needed for the deferred Tracer
		gasCopy uint64 // for Tracer to log gas remaining before execution
		logged  bool   // deferred Tracer should ignore already logged steps
	)
	contract.Input = input

	if in.cfg.Debug {
		defer func() {
			if err != nil {
				if !logged {
					in.cfg.Tracer.CaptureState(in.evm, pcCopy, op, gasCopy, cost, mem, stack, contract, in.evm.depth, err)
				} else {
					in.cfg.Tracer.CaptureFault(in.evm, pcCopy, op, gasCopy, cost, mem, stack, contract, in.evm.depth, err)
				}
			}
		}()
	}
	// The Interpreter main run loop (contextual). This loop runs until either an
	// explicit STOP, RETURN or SELFDESTRUCT is executed, an error occurred during
	// the execution of one of the operations or until the done flag is set by the
	// parent context.
	if IsCode(contract.Code) {
		if len(contract.Code) > 2 {
			contract.Code = contract.Code[2:]
		}
	}

	for atomic.LoadInt32(&in.evm.abort) == 0 {
		if in.cfg.Debug {
			// Capture pre-execution values for tracing.
			logged, pcCopy, gasCopy = false, pc, contract.Gas
		}

		// Get the operation from the jump table and validate the stack to ensure there are
		// enough stack items available to perform the operation.
		op = contract.GetOp(pc)
		operation := in.cfg.JumpTable[op]
		if !operation.valid {
			return nil, fmt.Errorf("invalid opcode 0x%x", int(op))
		}
		if err := operation.validateStack(stack); err != nil {
			return nil, err
		}
		// If the operation is valid, enforce and write restrictions
		if err := in.enforceRestrictions(op, operation, stack); err != nil {
			return nil, err
		}

		var memorySize uint64
		// calculate the new memory size and expand the memory to fit
		// the operation
		if operation.memorySize != nil {
			memSize, overflow := bigUint64(operation.memorySize(stack))
			if overflow {
				return nil, errGasUintOverflow
			}
			// memory is expanded in words of 32 bytes. Gas
			// is also calculated in words.
			if memorySize, overflow = math.SafeMul(toWordSize(memSize), 32); overflow {
				return nil, errGasUintOverflow
			}
		}

		cost, err = operation.gasCost(in.gasTable, in.evm, contract, stack, mem, memorySize)
		if op == INFER {
			var model_meta_err error
			modelMeta, model_meta_err := in.evm.GetModelMeta(common.BigToAddress(stack.Back(0)))
			if model_meta_err != nil {
				return nil, model_meta_err
			}
			contract.ModelGas[modelMeta.AuthorAddress] += modelMeta.Gas
			var overflow bool
			if cost, overflow = math.SafeAdd(cost, modelMeta.Gas); overflow {
				return nil, errGasUintOverflow
			}
		}
		if err != nil || !contract.UseGas(cost) {
			return nil, ErrOutOfGas
		}
		// consume the gas and return an error if not enough gas is available.
		// cost is explicitly set so that the capture state defer method can get the proper cost
		//cost, err = operation.gasCost(in.gasTable, in.evm, contract, stack, mem, memorySize)

		//if err != nil || !contract.UseGas(cost) {
		//	return nil, ErrOutOfGas
		//}
		if memorySize > 0 {
			mem.Resize(memorySize)
		}

		if in.cfg.Debug {
			in.cfg.Tracer.CaptureState(in.evm, pc, op, gasCopy, cost, mem, stack, contract, in.evm.depth, err)
			logged = true
		}

		// execute the operation
		res, err := operation.execute(&pc, in.evm, contract, mem, stack)
		// verifyPool is a build flag. Pool verification makes sure the integrity
		// of the integer pool by comparing values to a default value.
		if verifyPool {
			verifyIntegerPool(in.intPool)
		}
		// if the operation clears the return data (e.g. it has returning data)
		// set the last return to the result of the operation.
		if operation.returns {
			in.returnData = res
		}
		switch {
		case err != nil:
			return nil, err
		case operation.reverts:
			return res, errExecutionReverted
		case operation.halts:
			return res, nil
		case !operation.jumps:
			pc++
		}
	}
	return nil, nil
}<|MERGE_RESOLUTION|>--- conflicted
+++ resolved
@@ -99,52 +99,22 @@
 	return nil
 }
 func IsCode(code []byte) bool {
-<<<<<<< HEAD
-
-	if len(code) < 2 {
-		return false
-	}
-
-	if code[0] == 0 && code[1] == 0 {
-=======
 	if len(code) < 2 || (code[0] == 0 && code[1] == 0) {
->>>>>>> bd992e40
 		return true
 	}
-
 	return false
 }
 func IsModelMeta(code []byte) bool {
-<<<<<<< HEAD
-
-	if len(code) < 2 {
-		return false
-	}
-
-	if code[0] == 0 && code[1] == 1 {
-=======
 	if len(code) >= 2 && code[0] == 0 && code[1] == 1 {
->>>>>>> bd992e40
 		return true
 	}
-
 	return false
 }
 
 func IsInputMeta(code []byte) bool {
-<<<<<<< HEAD
-
-	if len(code) < 2 {
-		return false
-	}
-
-	if code[0] == 0 && code[1] == 0 {
-=======
 	if len(code) >= 2 && code[0] == 0 && code[1] == 2 {
->>>>>>> bd992e40
 		return true
 	}
-
 	return false
 }
 
