// Copyright 2018 The CortexTheseus Authors
// This file is part of the CortexFoundation library.
//
// The CortexFoundation library is free software: you can redistribute it and/or modify
// it under the terms of the GNU Lesser General Public License as published by
// the Free Software Foundation, either version 3 of the License, or
// (at your option) any later version.
//
// The CortexFoundation library is distributed in the hope that it will be useful,
// but WITHOUT ANY WARRANTY; without even the implied warranty of
// MERCHANTABILITY or FITNESS FOR A PARTICULAR PURPOSE. See the
// GNU Lesser General Public License for more details.
//
// You should have received a copy of the GNU Lesser General Public License
// along with the CortexFoundation library. If not, see <http://www.gnu.org/licenses/>.

package vm

import (
	"errors"
	"github.com/CortexFoundation/CortexTheseus/inference/synapse"
)

// List execution errors
var (
	// ErrInvalidSubroutineEntry means that a BEGINSUB was reached via iteration,
	// as opposed to from a JUMPSUB instruction
	ErrInvalidSubroutineEntry   = errors.New("invalid subroutine entry")
	ErrOutOfGas                 = errors.New("out of gas")
	ErrCodeStoreOutOfGas        = errors.New("contract creation code storage out of gas")
	ErrDepth                    = errors.New("max call depth exceeded")
	ErrTraceLimitReached        = errors.New("the number of logs reached the specified limit")
	ErrInsufficientBalance      = errors.New("insufficient balance for transfer")
	ErrContractAddressCollision = errors.New("contract address collision")
	ErrGasUintOverflow          = errors.New("gas uint64 overflow")

	ErrInvalidMetaRawSize      = errors.New("invalid meta raw size")
	ErrNoCompatibleInterpreter = errors.New("no compatible interpreter")
	ErrInvalidMetaAuthor       = errors.New("invalid meta author")
<<<<<<< HEAD
=======
	ErrGasUintOverflow         = errors.New("gas uint64 overflow")
	ErrInvalidJump             = errors.New("invalid jump destination")
	ErrInvalidRetsub           = errors.New("invalid retsub")
	ErrReturnStackExceeded     = errors.New("return stack limit reached")
>>>>>>> 29fc9381

	ErrDownloading    = errors.New("downloading")
	ErrFileNotExist   = errors.New("file not exist")
	ErrInvalidTorrent = errors.New("invalid torrent")
	ErrInfer          = errors.New("infer error")

	ErrRuntime = synapse.KERNEL_RUNTIME_ERROR
	ErrLogic   = synapse.KERNEL_LOGIC_ERROR
)<|MERGE_RESOLUTION|>--- conflicted
+++ resolved
@@ -37,13 +37,11 @@
 	ErrInvalidMetaRawSize      = errors.New("invalid meta raw size")
 	ErrNoCompatibleInterpreter = errors.New("no compatible interpreter")
 	ErrInvalidMetaAuthor       = errors.New("invalid meta author")
-<<<<<<< HEAD
-=======
+  
 	ErrGasUintOverflow         = errors.New("gas uint64 overflow")
 	ErrInvalidJump             = errors.New("invalid jump destination")
 	ErrInvalidRetsub           = errors.New("invalid retsub")
 	ErrReturnStackExceeded     = errors.New("return stack limit reached")
->>>>>>> 29fc9381
 
 	ErrDownloading    = errors.New("downloading")
 	ErrFileNotExist   = errors.New("file not exist")
