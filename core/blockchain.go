// Copyright 2018 The CortexTheseus Authors
// This file is part of the CortexFoundation library.
//
// The CortexFoundation library is free software: you can redistribute it and/or modify
// it under the terms of the GNU Lesser General Public License as published by
// the Free Software Foundation, either version 3 of the License, or
// (at your option) any later version.
//
// The CortexFoundation library is distributed in the hope that it will be useful,
// but WITHOUT ANY WARRANTY; without even the implied warranty of
// MERCHANTABILITY or FITNESS FOR A PARTICULAR PURPOSE. See the
// GNU Lesser General Public License for more details.
//
// You should have received a copy of the GNU Lesser General Public License
// along with the CortexFoundation library. If not, see <http://www.gnu.org/licenses/>.

// Package core implements the Cortex consensus protocol.
package core

import (
	"errors"
	"fmt"
	"io"
	"math/big"
	mrand "math/rand"
	"sync"
	"sync/atomic"
	"time"

	"github.com/CortexFoundation/CortexTheseus/common"
	"github.com/CortexFoundation/CortexTheseus/common/mclock"
	"github.com/CortexFoundation/CortexTheseus/common/prque"
	"github.com/CortexFoundation/CortexTheseus/consensus"
	"github.com/CortexFoundation/CortexTheseus/core/rawdb"
	"github.com/CortexFoundation/CortexTheseus/core/state"
	"github.com/CortexFoundation/CortexTheseus/core/types"
	"github.com/CortexFoundation/CortexTheseus/core/vm"
	"github.com/CortexFoundation/CortexTheseus/crypto"
	"github.com/CortexFoundation/CortexTheseus/db"
	"github.com/CortexFoundation/CortexTheseus/event"
	"github.com/CortexFoundation/CortexTheseus/log"
	"github.com/CortexFoundation/CortexTheseus/metrics"
	"github.com/CortexFoundation/CortexTheseus/params"
	"github.com/CortexFoundation/CortexTheseus/rlp"
	"github.com/CortexFoundation/CortexTheseus/trie"
	lru "github.com/hashicorp/golang-lru"
)

var (
	headBlockGauge     = metrics.NewRegisteredGauge("chain/head/block", nil)
	headHeaderGauge    = metrics.NewRegisteredGauge("chain/head/header", nil)
	headFastBlockGauge = metrics.NewRegisteredGauge("chain/head/receipt", nil)

	accountReadTimer   = metrics.NewRegisteredTimer("chain/account/reads", nil)
	accountHashTimer   = metrics.NewRegisteredTimer("chain/account/hashes", nil)
	accountUpdateTimer = metrics.NewRegisteredTimer("chain/account/updates", nil)
	accountCommitTimer = metrics.NewRegisteredTimer("chain/account/commits", nil)

	storageReadTimer   = metrics.NewRegisteredTimer("chain/storage/reads", nil)
	storageHashTimer   = metrics.NewRegisteredTimer("chain/storage/hashes", nil)
	storageUpdateTimer = metrics.NewRegisteredTimer("chain/storage/updates", nil)
	storageCommitTimer = metrics.NewRegisteredTimer("chain/storage/commits", nil)

	blockInsertTimer     = metrics.NewRegisteredTimer("chain/inserts", nil)
	blockValidationTimer = metrics.NewRegisteredTimer("chain/validation", nil)
	blockExecutionTimer  = metrics.NewRegisteredTimer("chain/execution", nil)
	blockWriteTimer      = metrics.NewRegisteredTimer("chain/write", nil)

	blockPrefetchExecuteTimer   = metrics.NewRegisteredTimer("chain/prefetch/executes", nil)
	blockPrefetchInterruptMeter = metrics.NewRegisteredMeter("chain/prefetch/interrupts", nil)

	errInsertionInterrupted = errors.New("insertion is interrupted")
)

const (
	bodyCacheLimit      = 256
	blockCacheLimit     = 256
	receiptsCacheLimit  = 32
	maxFutureBlocks     = 256
	maxTimeFutureBlocks = 30
	badBlockLimit       = 10
	triesInMemory       = 128

	// BlockChainVersion ensures that an incompatible database forces a resync from scratch.
	BlockChainVersion uint64 = 3
)

// CacheConfig contains the configuration values for the trie caching/pruning
// that's resident in a blockchain.
type CacheConfig struct {
	TrieCleanLimit      int           // Memory allowance (MB) to use for caching trie nodes in memory
	TrieCleanNoPrefetch bool          // Whether to disable heuristic state prefetching for followup blocks
	TrieDirtyLimit      int           // Memory limit (MB) at which to start flushing dirty trie nodes to disk
	TrieDirtyDisabled   bool          // Whether to disable trie write caching and GC altogether (archive node)
	TrieTimeLimit       time.Duration // Time limit after which to flush the current in-memory trie to disk
}

// BlockChain represents the canonical chain given a database with a genesis
// block. The Blockchain manages chain imports, reverts, chain reorganisations.
//
// Importing blocks in to the block chain happens according to the set of rules
// defined by the two stage Validator. Processing of blocks is done using the
// Processor which processes the included transaction. The validation of the state
// is done in the second part of the Validator. Failing results in aborting of
// the import.
//
// The BlockChain also helps in returning blocks from **any** chain included
// in the database as well as blocks that represents the canonical chain. It's
// important to note that GetBlock can return any block and does not need to be
// included in the canonical one where as GetBlockByNumber always represents the
// canonical chain.
type BlockChain struct {
	chainConfig *params.ChainConfig // Chain & network configuration
	cacheConfig *CacheConfig        // Cache configuration for pruning

	db     ctxcdb.Database // Low level persistent database to store final content in
	triegc *prque.Prque    // Priority queue mapping block numbers to tries to gc
	gcproc time.Duration   // Accumulates canonical block processing for trie dumping

	hc            *HeaderChain
	rmLogsFeed    event.Feed
	chainFeed     event.Feed
	chainSideFeed event.Feed
	chainHeadFeed event.Feed
	logsFeed      event.Feed
	blockProcFeed event.Feed
	scope         event.SubscriptionScope
	genesisBlock  *types.Block

	mu      sync.RWMutex // global mutex for locking chain operations
	chainmu sync.RWMutex // blockchain insertion lock
	procmu  sync.RWMutex // block processor lock

	checkpoint       int          // checkpoint counts towards the new checkpoint
	currentBlock     atomic.Value // Current head of the block chain
	currentFastBlock atomic.Value // Current head of the fast-sync chain (may be above the block chain!)

	stateCache    state.Database // State database to reuse between imports (contains state cache)
	bodyCache     *lru.Cache     // Cache for the most recent block bodies
	bodyRLPCache  *lru.Cache     // Cache for the most recent block bodies in RLP encoded format
	blockCache    *lru.Cache     // Cache for the most recent entire blocks
	receiptsCache *lru.Cache
	futureBlocks  *lru.Cache // future blocks are blocks added for later processing

	quit    chan struct{} // blockchain quit channel
	running int32         // running must be called atomically
	// procInterrupt must be atomically called
	procInterrupt int32          // interrupt signaler for block processing
	wg            sync.WaitGroup // chain processing wait group for shutting down

	engine    consensus.Engine
	processor Processor // block processor interface
	validator Validator // block and state validator interface
	vmConfig  vm.Config

<<<<<<< HEAD
	shouldPreserve  func(*types.Block) bool

	badBlocks *lru.Cache // Bad block cache
=======
	shouldPreserve func(*types.Block) bool

	badBlocks       *lru.Cache // Bad block cache
	terminateInsert func(common.Hash, uint64) bool
>>>>>>> 036e250e
}

// NewBlockChain returns a fully initialised block chain using information
// available in the database. It initialises the default Cortex Validator and
// Processor.
<<<<<<< HEAD
func NewBlockChain(db ctxcdb.Database, cacheConfig *CacheConfig, chainConfig *params.ChainConfig, engine consensus.Engine, vmConfig vm.Config,  shouldPreserve func(block *types.Block) bool) (*BlockChain, error) {
=======
func NewBlockChain(db ctxcdb.Database, cacheConfig *CacheConfig, chainConfig *params.ChainConfig, engine consensus.Engine, vmConfig vm.Config, shouldPreserve func(block *types.Block) bool) (*BlockChain, error) {
>>>>>>> 036e250e
	if cacheConfig == nil {
		cacheConfig = &CacheConfig{
			TrieCleanLimit: 256,
			TrieDirtyLimit: 256,
			TrieTimeLimit:  5 * time.Minute,
		}
	}
	bodyCache, _ := lru.New(bodyCacheLimit)
	bodyRLPCache, _ := lru.New(bodyCacheLimit)
	receiptsCache, _ := lru.New(receiptsCacheLimit)
	blockCache, _ := lru.New(blockCacheLimit)
	futureBlocks, _ := lru.New(maxFutureBlocks)
	badBlocks, _ := lru.New(badBlockLimit)

	bc := &BlockChain{
		chainConfig:   chainConfig,
		cacheConfig:   cacheConfig,
		db:            db,
		triegc:        prque.New(nil),
		stateCache:    state.NewDatabaseWithCache(db, cacheConfig.TrieCleanLimit),
		quit:          make(chan struct{}),
		bodyCache:     bodyCache,
		bodyRLPCache:  bodyRLPCache,
		receiptsCache: receiptsCache,
		blockCache:    blockCache,
		futureBlocks:  futureBlocks,
		engine:        engine,
		vmConfig:      vmConfig,
		badBlocks:     badBlocks,
	}
	bc.SetValidator(NewBlockValidator(chainConfig, bc, engine))
	bc.SetProcessor(NewStateProcessor(chainConfig, bc, engine))

	var err error
	bc.hc, err = NewHeaderChain(db, chainConfig, engine, bc.getProcInterrupt)
	if err != nil {
		return nil, err
	}
	bc.genesisBlock = bc.GetBlockByNumber(0)
	if bc.genesisBlock == nil {
		return nil, ErrNoGenesis
	}
	if bc.empty() {
		rawdb.InitDatabaseFromFreezer(bc.db)
	}
	if err := bc.loadLastState(); err != nil {
		return nil, err
	}

	bc.engine.VerifyHeader(bc, bc.CurrentHeader(), true)

	if frozen, err := bc.db.Ancients(); err == nil && frozen > 0 {
		var (
			needRewind bool
			low        uint64
		)
		// The head full block may be rolled back to a very low height due to
		// blockchain repair. If the head full block is even lower than the ancient
		// chain, truncate the ancient store.
		fullBlock := bc.CurrentBlock()
		if fullBlock != nil && fullBlock != bc.genesisBlock && fullBlock.NumberU64() < frozen-1 {
			needRewind = true
			low = fullBlock.NumberU64()
		}
		// In fast sync, it may happen that ancient data has been written to the
		// ancient store, but the LastFastBlock has not been updated, truncate the
		// extra data here.
		fastBlock := bc.CurrentFastBlock()
		if fastBlock != nil && fastBlock.NumberU64() < frozen-1 {
			needRewind = true
			if fastBlock.NumberU64() < low || low == 0 {
				low = fastBlock.NumberU64()
			}
		}
		if needRewind {
			var hashes []common.Hash
			previous := bc.CurrentHeader().Number.Uint64()
			for i := low + 1; i <= bc.CurrentHeader().Number.Uint64(); i++ {
				hashes = append(hashes, rawdb.ReadCanonicalHash(bc.db, i))
			}
			bc.Rollback(hashes)
			log.Warn("Truncate ancient chain", "from", previous, "to", low)
		}
	}
	// Check the current state of the block hashes and make sure that we do not have any of the bad blocks in our chain
	for hash := range BadHashes {
		if header := bc.GetHeaderByHash(hash); header != nil {
			// get the canonical block corresponding to the offending header's number
			headerByNumber := bc.GetHeaderByNumber(header.Number.Uint64())
			// make sure the headerByNumber (if present) is in our current canonical chain
			if headerByNumber != nil && headerByNumber.Hash() == header.Hash() {
				log.Error("Found bad hash, rewinding chain", "number", header.Number, "hash", header.ParentHash)
				bc.SetHead(header.Number.Uint64() - 1)
				log.Error("Chain rewind was successful, resuming normal operation")
			}
		}
	}
	// Take ownership of this particular state
	go bc.update()
	return bc, nil
}

func (bc *BlockChain) getProcInterrupt() bool {
	return atomic.LoadInt32(&bc.procInterrupt) == 1
}

// loadLastState loads the last known chain state from the database. This method
// assumes that the chain manager mutex is held.
func (bc *BlockChain) loadLastState() error {
	// Restore the last known head block
	head := rawdb.ReadHeadBlockHash(bc.db)
	if head == (common.Hash{}) {
		// Corrupt or empty database, init from scratch
		log.Warn("Empty database, resetting chain")
		return bc.Reset()
	}
	// Make sure the entire head block is available
	currentBlock := bc.GetBlockByHash(head)
	if currentBlock == nil {
		// Corrupt or empty database, init from scratch
		log.Warn("Head block missing, resetting chain", "hash", head)
		return bc.Reset()
	}
	// Make sure the state associated with the block is available
	if _, err := state.New(currentBlock.Root(), bc.stateCache); err != nil {
		// Dangling block without a state associated, init from scratch
		log.Warn("Head state missing, repairing chain", "number", currentBlock.Number(), "hash", currentBlock.Hash())
		if err := bc.repair(&currentBlock); err != nil {
			return err
		}
		rawdb.WriteHeadBlockHash(bc.db, currentBlock.Hash())
	}
	// Everything seems to be fine, set as the head block
	bc.currentBlock.Store(currentBlock)
	headBlockGauge.Update(int64(currentBlock.NumberU64()))

	// Restore the last known head header
	currentHeader := currentBlock.Header()
	if head := rawdb.ReadHeadHeaderHash(bc.db); head != (common.Hash{}) {
		if header := bc.GetHeaderByHash(head); header != nil {
			currentHeader = header
		}
	}
	bc.hc.SetCurrentHeader(currentHeader)

	// Restore the last known head fast block
	bc.currentFastBlock.Store(currentBlock)
	headFastBlockGauge.Update(int64(currentBlock.NumberU64()))

	if head := rawdb.ReadHeadFastBlockHash(bc.db); head != (common.Hash{}) {
		if block := bc.GetBlockByHash(head); block != nil {
			bc.currentFastBlock.Store(block)
			headFastBlockGauge.Update(int64(block.NumberU64()))
		}
	}

	// Issue a status log for the user
	currentFastBlock := bc.CurrentFastBlock()

	headerTd := bc.GetTd(currentHeader.Hash(), currentHeader.Number.Uint64())
	blockTd := bc.GetTd(currentBlock.Hash(), currentBlock.NumberU64())
	fastTd := bc.GetTd(currentFastBlock.Hash(), currentFastBlock.NumberU64())

	log.Info("Loaded most recent local header", "number", currentHeader.Number, "hash", currentHeader.Hash(), "td", headerTd)
	log.Info("Loaded most recent local full block", "number", currentBlock.Number(), "hash", currentBlock.Hash(), "td", blockTd)
	log.Info("Loaded most recent local fast block", "number", currentFastBlock.Number(), "hash", currentFastBlock.Hash(), "td", fastTd)

	return nil
}

// SetHead rewinds the local chain to a new head. In the case of headers, everything
// above the new head will be deleted and the new one set. In the case of blocks
// though, the head may be further rewound if block bodies are missing (non-archive
// nodes after a fast sync).
func (bc *BlockChain) SetHead(head uint64) error {
	log.Warn("Rewinding blockchain", "target", head)

	bc.chainmu.Lock()
	defer bc.chainmu.Unlock()

	updateFn := func(db ctxcdb.KeyValueWriter, header *types.Header) {
		// Rewind the block chain, ensuring we don't end up with a stateless head block
		if currentBlock := bc.CurrentBlock(); currentBlock != nil && header.Number.Uint64() < currentBlock.NumberU64() {
			newHeadBlock := bc.GetBlock(header.Hash(), header.Number.Uint64())
			if newHeadBlock == nil {
				newHeadBlock = bc.genesisBlock
			} else {
				if _, err := state.New(newHeadBlock.Root(), bc.stateCache); err != nil {
					// Rewound state missing, rolled back to before pivot, reset to genesis
					newHeadBlock = bc.genesisBlock
				}
			}
			rawdb.WriteHeadBlockHash(db, newHeadBlock.Hash())
			bc.currentBlock.Store(newHeadBlock)
			headBlockGauge.Update(int64(newHeadBlock.NumberU64()))
		}

		// Rewind the fast block in a simpleton way to the target head
		if currentFastBlock := bc.CurrentFastBlock(); currentFastBlock != nil && header.Number.Uint64() < currentFastBlock.NumberU64() {
			newHeadFastBlock := bc.GetBlock(header.Hash(), header.Number.Uint64())
			// If either blocks reached nil, reset to the genesis state
			if newHeadFastBlock == nil {
				newHeadFastBlock = bc.genesisBlock
			}
			rawdb.WriteHeadFastBlockHash(db, newHeadFastBlock.Hash())
			bc.currentFastBlock.Store(newHeadFastBlock)
			headFastBlockGauge.Update(int64(newHeadFastBlock.NumberU64()))
		}
	}

	// Rewind the header chain, deleting all block bodies until then
	delFn := func(db ctxcdb.KeyValueWriter, hash common.Hash, num uint64) {
		// Ignore the error here since light client won't hit this path
		frozen, _ := bc.db.Ancients()
		if num+1 <= frozen {
			// Truncate all relative data(header, total difficulty, body, receipt
			// and canonical hash) from ancient store.
			if err := bc.db.TruncateAncients(num + 1); err != nil {
				log.Crit("Failed to truncate ancient data", "number", num, "err", err)
			}

			// Remove the hash <-> number mapping from the active store.
			rawdb.DeleteHeaderNumber(db, hash)
		} else {
			// Remove relative body and receipts from the active store.
			// The header, total difficulty and canonical hash will be
			// removed in the hc.SetHead function.
			rawdb.DeleteBody(db, hash, num)
			rawdb.DeleteReceipts(db, hash, num)
		}
		// Todo(rjl493456442) txlookup, bloombits, etc
	}
	bc.hc.SetHead(head, updateFn, delFn)

	// Clear out any stale content from the caches
	bc.bodyCache.Purge()
	bc.bodyRLPCache.Purge()
	bc.receiptsCache.Purge()
	bc.blockCache.Purge()
	bc.futureBlocks.Purge()

	return bc.loadLastState()
}

// FastSyncCommitHead sets the current head block to the one defined by the hash
// irrelevant what the chain contents were prior.
func (bc *BlockChain) FastSyncCommitHead(hash common.Hash) error {
	// Make sure that both the block as well at its state trie exists
	block := bc.GetBlockByHash(hash)
	if block == nil {
		return fmt.Errorf("non existent block [%x…]", hash[:4])
	}
	if _, err := trie.NewSecure(block.Root(), bc.stateCache.TrieDB()); err != nil {
		return err
	}
	// If all checks out, manually set the head block
	bc.chainmu.Lock()
	bc.currentBlock.Store(block)
	headBlockGauge.Update(int64(block.NumberU64()))
	bc.chainmu.Unlock()

	log.Info("Committed new head block", "number", block.Number(), "hash", hash)
	return nil
}

// GasLimit returns the gas limit of the current HEAD block.
func (bc *BlockChain) GasLimit() uint64 {
	return bc.CurrentBlock().GasLimit()
}

// CurrentBlock retrieves the current head block of the canonical chain. The
// block is retrieved from the blockchain's internal cache.
func (bc *BlockChain) CurrentBlock() *types.Block {
	return bc.currentBlock.Load().(*types.Block)
}

// CurrentFastBlock retrieves the current fast-sync head block of the canonical
// chain. The block is retrieved from the blockchain's internal cache.
func (bc *BlockChain) CurrentFastBlock() *types.Block {
	return bc.currentFastBlock.Load().(*types.Block)
}

// SetProcessor sets the processor required for making state modifications.
func (bc *BlockChain) SetProcessor(processor Processor) {
	bc.procmu.Lock()
	defer bc.procmu.Unlock()
	bc.processor = processor
}

// SetValidator sets the validator which is used to validate incoming blocks.
func (bc *BlockChain) SetValidator(validator Validator) {
	bc.procmu.Lock()
	defer bc.procmu.Unlock()
	bc.validator = validator
}

// Validator returns the current validator.
func (bc *BlockChain) Validator() Validator {
	bc.procmu.RLock()
	defer bc.procmu.RUnlock()
	return bc.validator
}

// Processor returns the current processor.
func (bc *BlockChain) Processor() Processor {
	bc.procmu.RLock()
	defer bc.procmu.RUnlock()
	return bc.processor
}

// State returns a new mutable state based on the current HEAD block.
func (bc *BlockChain) State() (*state.StateDB, error) {
	return bc.StateAt(bc.CurrentBlock().Root())
}

// StateAt returns a new mutable state based on a particular point in time.
func (bc *BlockChain) StateAt(root common.Hash) (*state.StateDB, error) {
	return state.New(root, bc.stateCache)
}

// Reset purges the entire blockchain, restoring it to its genesis state.
func (bc *BlockChain) Reset() error {
	return bc.ResetWithGenesisBlock(bc.genesisBlock)
}

// ResetWithGenesisBlock purges the entire blockchain, restoring it to the
// specified genesis state.
func (bc *BlockChain) ResetWithGenesisBlock(genesis *types.Block) error {
	// Dump the entire block chain and purge the caches
	if err := bc.SetHead(0); err != nil {
		return err
	}
	bc.chainmu.Lock()
	defer bc.chainmu.Unlock()

	// Prepare the genesis block and reinitialise the chain
	if err := bc.hc.WriteTd(genesis.Hash(), genesis.NumberU64(), genesis.Difficulty()); err != nil {
		log.Crit("Failed to write genesis block TD", "err", err)
	}
	rawdb.WriteBlock(bc.db, genesis)

	bc.genesisBlock = genesis
	bc.insert(bc.genesisBlock)
	bc.currentBlock.Store(bc.genesisBlock)
	headBlockGauge.Update(int64(bc.genesisBlock.NumberU64()))

	bc.hc.SetGenesis(bc.genesisBlock.Header())
	bc.hc.SetCurrentHeader(bc.genesisBlock.Header())
	bc.currentFastBlock.Store(bc.genesisBlock)
	headFastBlockGauge.Update(int64(bc.genesisBlock.NumberU64()))

	return nil
}

// repair tries to repair the current blockchain by rolling back the current block
// until one with associated state is found. This is needed to fix incomplete db
// writes caused either by crashes/power outages, or simply non-committed tries.
//
// This method only rolls back the current block. The current header and current
// fast block are left intact.
func (bc *BlockChain) repair(head **types.Block) error {
	for {
		// Abort if we've rewound to a head block that does have associated state
		if _, err := state.New((*head).Root(), bc.stateCache); err == nil {
			log.Info("Rewound blockchain to past state", "number", (*head).Number(), "hash", (*head).Hash())
			return nil
		}
		// Otherwise rewind one block and recheck state availability there
		//(*head) = bc.GetBlock((*head).ParentHash(), (*head).NumberU64()-1)
		block := bc.GetBlock((*head).ParentHash(), (*head).NumberU64()-1)
		if block == nil {
			return fmt.Errorf("missing block %d [%x]", (*head).NumberU64()-1, (*head).ParentHash())
		}
		*head = block
	}
}

// Export writes the active chain to the given writer.
func (bc *BlockChain) Export(w io.Writer) error {
	return bc.ExportN(w, uint64(0), bc.CurrentBlock().NumberU64())
}

// ExportN writes a subset of the active chain to the given writer.
func (bc *BlockChain) ExportN(w io.Writer, first uint64, last uint64) error {
	bc.chainmu.RLock()
	defer bc.chainmu.RUnlock()

	if first > last {
		return fmt.Errorf("export failed: first (%d) is greater than last (%d)", first, last)
	}
	log.Info("Exporting batch of blocks", "count", last-first+1)

	start, reported := time.Now(), time.Now()
	for nr := first; nr <= last; nr++ {
		block := bc.GetBlockByNumber(nr)
		if block == nil {
			return fmt.Errorf("export failed on #%d: not found", nr)
		}
		if err := block.EncodeRLP(w); err != nil {
			return err
		}
		if time.Since(reported) >= statsReportLimit {
			log.Info("Exporting blocks", "exported", block.NumberU64()-first, "elapsed", common.PrettyDuration(time.Since(start)))
			reported = time.Now()
		}
	}

	return nil
}

// insert injects a new head block into the current block chain. This method
// assumes that the block is indeed a true head. It will also reset the head
// header and the head fast sync block to this very same block if they are older
// or if they are on a different side chain.
//
// Note, this function assumes that the `mu` mutex is held!
func (bc *BlockChain) insert(block *types.Block) {
	// If the block is on a side chain or an unknown one, force other heads onto it too
	updateHeads := rawdb.ReadCanonicalHash(bc.db, block.NumberU64()) != block.Hash()

	// Add the block to the canonical chain number scheme and mark as the head
	rawdb.WriteCanonicalHash(bc.db, block.Hash(), block.NumberU64())
	rawdb.WriteHeadBlockHash(bc.db, block.Hash())

	bc.currentBlock.Store(block)
	headBlockGauge.Update(int64(block.NumberU64()))

	// If the block is better than our head or is on a different chain, force update heads
	if updateHeads {
		bc.hc.SetCurrentHeader(block.Header())
		rawdb.WriteHeadFastBlockHash(bc.db, block.Hash())

		bc.currentFastBlock.Store(block)
		headFastBlockGauge.Update(int64(block.NumberU64()))
	}
}

// Genesis retrieves the chain's genesis block.
func (bc *BlockChain) Genesis() *types.Block {
	return bc.genesisBlock
}

// GetBody retrieves a block body (transactions and uncles) from the database by
// hash, caching it if found.
func (bc *BlockChain) GetBody(hash common.Hash) *types.Body {
	// Short circuit if the body's already in the cache, retrieve otherwise
	if cached, ok := bc.bodyCache.Get(hash); ok {
		body := cached.(*types.Body)
		return body
	}
	number := bc.hc.GetBlockNumber(hash)
	if number == nil {
		return nil
	}
	body := rawdb.ReadBody(bc.db, hash, *number)
	if body == nil {
		return nil
	}
	// Cache the found body for next time and return
	bc.bodyCache.Add(hash, body)
	return body
}

// GetBodyRLP retrieves a block body in RLP encoding from the database by hash,
// caching it if found.
func (bc *BlockChain) GetBodyRLP(hash common.Hash) rlp.RawValue {
	// Short circuit if the body's already in the cache, retrieve otherwise
	if cached, ok := bc.bodyRLPCache.Get(hash); ok {
		return cached.(rlp.RawValue)
	}
	number := bc.hc.GetBlockNumber(hash)
	if number == nil {
		return nil
	}
	body := rawdb.ReadBodyRLP(bc.db, hash, *number)
	if len(body) == 0 {
		return nil
	}
	// Cache the found body for next time and return
	bc.bodyRLPCache.Add(hash, body)
	return body
}

// HasBlock checks if a block is fully present in the database or not.
func (bc *BlockChain) HasBlock(hash common.Hash, number uint64) bool {
	if bc.blockCache.Contains(hash) {
		return true
	}
	return rawdb.HasBody(bc.db, hash, number)
}

// HasFastBlock checks if a fast block is fully present in the database or not.
func (bc *BlockChain) HasFastBlock(hash common.Hash, number uint64) bool {
	if !bc.HasBlock(hash, number) {
		return false
	}
	if bc.receiptsCache.Contains(hash) {
		return true
	}
	return rawdb.HasReceipts(bc.db, hash, number)
}

// HasState checks if state trie is fully present in the database or not.
func (bc *BlockChain) HasState(hash common.Hash) bool {
	_, err := bc.stateCache.OpenTrie(hash)
	return err == nil
}

// HasBlockAndState checks if a block and associated state trie is fully present
// in the database or not, caching it if present.
func (bc *BlockChain) HasBlockAndState(hash common.Hash, number uint64) bool {
	// Check first that the block itself is known
	block := bc.GetBlock(hash, number)
	if block == nil {
		return false
	}
	return bc.HasState(block.Root())
}

// GetBlock retrieves a block from the database by hash and number,
// caching it if found.
func (bc *BlockChain) GetBlock(hash common.Hash, number uint64) *types.Block {
	// Short circuit if the block's already in the cache, retrieve otherwise
	if block, ok := bc.blockCache.Get(hash); ok {
		return block.(*types.Block)
	}
	block := rawdb.ReadBlock(bc.db, hash, number)
	if block == nil {
		return nil
	}
	// Cache the found block for next time and return
	bc.blockCache.Add(block.Hash(), block)
	return block
}

// GetBlockByHash retrieves a block from the database by hash, caching it if found.
func (bc *BlockChain) GetBlockByHash(hash common.Hash) *types.Block {
	number := bc.hc.GetBlockNumber(hash)
	if number == nil {
		return nil
	}
	return bc.GetBlock(hash, *number)
}

// GetBlockByNumber retrieves a block from the database by number, caching it
// (associated with its hash) if found.
func (bc *BlockChain) GetBlockByNumber(number uint64) *types.Block {
	hash := rawdb.ReadCanonicalHash(bc.db, number)
	if hash == (common.Hash{}) {
		return nil
	}
	return bc.GetBlock(hash, number)
}

// GetReceiptsByHash retrieves the receipts for all transactions in a given block.
func (bc *BlockChain) GetReceiptsByHash(hash common.Hash) types.Receipts {
	if receipts, ok := bc.receiptsCache.Get(hash); ok {
		return receipts.(types.Receipts)
	}
	number := rawdb.ReadHeaderNumber(bc.db, hash)
	if number == nil {
		return nil
	}
	receipts := rawdb.ReadReceipts(bc.db, hash, *number, bc.chainConfig)
	if receipts == nil {
		return nil
	}
	bc.receiptsCache.Add(hash, receipts)
	return receipts
}

// GetBlocksFromHash returns the block corresponding to hash and up to n-1 ancestors.
// [deprecated by ctxc/62]
func (bc *BlockChain) GetBlocksFromHash(hash common.Hash, n int) (blocks []*types.Block) {
	number := bc.hc.GetBlockNumber(hash)
	if number == nil {
		return nil
	}
	for i := 0; i < n; i++ {
		block := bc.GetBlock(hash, *number)
		if block == nil {
			break
		}
		blocks = append(blocks, block)
		hash = block.ParentHash()
		*number--
	}
	return
}

// GetUnclesInChain retrieves all the uncles from a given block backwards until
// a specific distance is reached.
func (bc *BlockChain) GetUnclesInChain(block *types.Block, length int) []*types.Header {
	uncles := []*types.Header{}
	for i := 0; block != nil && i < length; i++ {
		uncles = append(uncles, block.Uncles()...)
		block = bc.GetBlock(block.ParentHash(), block.NumberU64()-1)
	}
	return uncles
}

// TrieNode retrieves a blob of data associated with a trie node (or code hash)
// either from ephemeral in-memory cache, or from persistent storage.
func (bc *BlockChain) TrieNode(hash common.Hash) ([]byte, error) {
	return bc.stateCache.TrieDB().Node(hash)
}

// Stop stops the blockchain service. If any imports are currently in progress
// it will abort them using the procInterrupt.
func (bc *BlockChain) Stop() {
	if !atomic.CompareAndSwapInt32(&bc.running, 0, 1) {
		return
	}
	// Unsubscribe all subscriptions registered from blockchain
	bc.scope.Close()
	close(bc.quit)
	atomic.StoreInt32(&bc.procInterrupt, 1)

	bc.wg.Wait()

	// Ensure the state of a recent block is also stored to disk before exiting.
	// We're writing three different states to catch different restart scenarios:
	//  - HEAD:     So we don't need to reprocess any blocks in the general case
	//  - HEAD-1:   So we don't do large reorgs if our HEAD becomes an uncle
	//  - HEAD-127: So we have a hard limit on the number of blocks reexecuted
	if !bc.cacheConfig.TrieDirtyDisabled {
		triedb := bc.stateCache.TrieDB()

		for _, offset := range []uint64{0, 1, triesInMemory - 1} {
			if number := bc.CurrentBlock().NumberU64(); number > offset {
				recent := bc.GetBlockByNumber(number - offset)

				log.Info("Writing cached state to disk", "block", recent.Number(), "hash", recent.Hash(), "root", recent.Root())
				if err := triedb.Commit(recent.Root(), true); err != nil {
					log.Error("Failed to commit recent state trie", "err", err)
				}
			}
		}
		for !bc.triegc.Empty() {
			triedb.Dereference(bc.triegc.PopItem().(common.Hash))
		}
		if size, _ := triedb.Size(); size != 0 {
			log.Error("Dangling trie nodes after full cleanup")
		}
	}
	log.Info("Blockchain manager stopped")
}

func (bc *BlockChain) procFutureBlocks() {
	blocks := make([]*types.Block, 0, bc.futureBlocks.Len())
	for _, hash := range bc.futureBlocks.Keys() {
		if block, exist := bc.futureBlocks.Peek(hash); exist {
			blocks = append(blocks, block.(*types.Block))
		}
	}
	if len(blocks) > 0 {
		types.BlockBy(types.Number).Sort(blocks)

		// Insert one by one as chain insertion needs contiguous ancestry between blocks
		for i := range blocks {
			bc.InsertChain(blocks[i : i+1])
		}
	}
}

// WriteStatus status of write
type WriteStatus byte

const (
	NonStatTy WriteStatus = iota
	CanonStatTy
	SideStatTy
)

// Rollback is designed to remove a chain of links from the database that aren't
// certain enough to be valid.
func (bc *BlockChain) Rollback(chain []common.Hash) {
	bc.chainmu.Lock()
	defer bc.chainmu.Unlock()

	for i := len(chain) - 1; i >= 0; i-- {
		hash := chain[i]

		currentHeader := bc.hc.CurrentHeader()
		if currentHeader.Hash() == hash {
			bc.hc.SetCurrentHeader(bc.GetHeader(currentHeader.ParentHash, currentHeader.Number.Uint64()-1))
		}
		if currentFastBlock := bc.CurrentFastBlock(); currentFastBlock.Hash() == hash {
			newFastBlock := bc.GetBlock(currentFastBlock.ParentHash(), currentFastBlock.NumberU64()-1)
			rawdb.WriteHeadFastBlockHash(bc.db, newFastBlock.Hash())
			bc.currentFastBlock.Store(newFastBlock)
			headFastBlockGauge.Update(int64(newFastBlock.NumberU64()))
		}
		if currentBlock := bc.CurrentBlock(); currentBlock.Hash() == hash {
			newBlock := bc.GetBlock(currentBlock.ParentHash(), currentBlock.NumberU64()-1)
			rawdb.WriteHeadBlockHash(bc.db, newBlock.Hash())
			bc.currentBlock.Store(newBlock)
			headBlockGauge.Update(int64(newBlock.NumberU64()))
		}
	}
	// Truncate ancient data which exceeds the current header.
	//
	// Notably, it can happen that system crashes without truncating the ancient data
	// but the head indicator has been updated in the active store. Regarding this issue,
	// system will self recovery by truncating the extra data during the setup phase.
	if err := bc.truncateAncient(bc.hc.CurrentHeader().Number.Uint64()); err != nil {
		log.Crit("Truncate ancient store failed", "err", err)
	}
}

// truncateAncient rewinds the blockchain to the specified header and deletes all
// data in the ancient store that exceeds the specified header.
func (bc *BlockChain) truncateAncient(head uint64) error {
	frozen, err := bc.db.Ancients()
	if err != nil {
		return err
	}
	// Short circuit if there is no data to truncate in ancient store.
	if frozen <= head+1 {
		return nil
	}
	// Truncate all the data in the freezer beyond the specified head
	if err := bc.db.TruncateAncients(head + 1); err != nil {
		return err
	}
	// Clear out any stale content from the caches
	bc.hc.headerCache.Purge()
	bc.hc.tdCache.Purge()
	bc.hc.numberCache.Purge()

	// Clear out any stale content from the caches
	bc.bodyCache.Purge()
	bc.bodyRLPCache.Purge()
	bc.receiptsCache.Purge()
	bc.blockCache.Purge()
	bc.futureBlocks.Purge()

	log.Info("Rewind ancient data", "number", head)
	return nil
}

// SetReceiptsData computes all the non-consensus fields of the receipts
func SetReceiptsData(config *params.ChainConfig, block *types.Block, receipts types.Receipts) error {
	signer := types.MakeSigner(config, block.Number())

	transactions, logIndex := block.Transactions(), uint(0)
	if len(transactions) != len(receipts) {
		return errors.New("transaction and receipt count mismatch")
	}

	for j := 0; j < len(receipts); j++ {
		// The transaction hash can be retrieved from the transaction itself
		receipts[j].TxHash = transactions[j].Hash()
		// block location fields
		//receipts[j].BlockHash = block.Hash()
		//receipts[j].BlockNumber = block.Number()
		//receipts[j].TransactionIndex = uint(j)

		// The contract address can be derived from the transaction itself
		if transactions[j].To() == nil {
			// Deriving the signer is expensive, only do if it's actually needed
			from, _ := types.Sender(signer, transactions[j])
			receipts[j].ContractAddress = crypto.CreateAddress(from, transactions[j].Nonce())
		}
		// The used gas can be calculated based on previous receipts
		if j == 0 {
			receipts[j].GasUsed = receipts[j].CumulativeGasUsed
		} else {
			receipts[j].GasUsed = receipts[j].CumulativeGasUsed - receipts[j-1].CumulativeGasUsed
		}
		// The derived log fields can simply be set from the block and transaction
		for k := 0; k < len(receipts[j].Logs); k++ {
			receipts[j].Logs[k].BlockNumber = block.NumberU64()
			receipts[j].Logs[k].BlockHash = block.Hash()
			receipts[j].Logs[k].TxHash = receipts[j].TxHash
			receipts[j].Logs[k].TxIndex = uint(j)
			receipts[j].Logs[k].Index = logIndex
			logIndex++
		}
	}
	return nil
}

// numberHash is just a container for a number and a hash, to represent a block
type numberHash struct {
	number uint64
	hash   common.Hash
}

// InsertReceiptChain attempts to complete an already existing header chain with
// transaction and receipt data.
func (bc *BlockChain) InsertReceiptChain(blockChain types.Blocks, receiptChain []types.Receipts, ancientLimit uint64) (int, error) {
	bc.wg.Add(1)
	defer bc.wg.Done()

	var (
		ancientBlocks, liveBlocks     types.Blocks
		ancientReceipts, liveReceipts []types.Receipts
	)
	// Do a sanity check that the provided chain is actually ordered and linked
	for i := 0; i < len(blockChain); i++ {
		if i != 0 {
			if blockChain[i].NumberU64() != blockChain[i-1].NumberU64()+1 || blockChain[i].ParentHash() != blockChain[i-1].Hash() {
				log.Error("Non contiguous receipt insert", "number", blockChain[i].Number(), "hash", blockChain[i].Hash(), "parent", blockChain[i].ParentHash(),
					"prevnumber", blockChain[i-1].Number(), "prevhash", blockChain[i-1].Hash())
				return 0, fmt.Errorf("non contiguous insert: item %d is #%d [%x…], item %d is #%d [%x…] (parent [%x…])", i-1, blockChain[i-1].NumberU64(),
					blockChain[i-1].Hash().Bytes()[:4], i, blockChain[i].NumberU64(), blockChain[i].Hash().Bytes()[:4], blockChain[i].ParentHash().Bytes()[:4])
			}
		}
		if blockChain[i].NumberU64() <= ancientLimit {
			ancientBlocks, ancientReceipts = append(ancientBlocks, blockChain[i]), append(ancientReceipts, receiptChain[i])
		} else {
			liveBlocks, liveReceipts = append(liveBlocks, blockChain[i]), append(liveReceipts, receiptChain[i])
		}
	}

	var (
		stats = struct{ processed, ignored int32 }{}
		start = time.Now()
		size  = 0
	)
	// updateHead updates the head fast sync block if the inserted blocks are better
	// and returns a indicator whether the inserted blocks are canonical.
	updateHead := func(head *types.Block) bool {
		bc.chainmu.Lock()

		// Rewind may have occurred, skip in that case.
		if bc.CurrentHeader().Number.Cmp(head.Number()) >= 0 {
			currentFastBlock, td := bc.CurrentFastBlock(), bc.GetTd(head.Hash(), head.NumberU64())
			if bc.GetTd(currentFastBlock.Hash(), currentFastBlock.NumberU64()).Cmp(td) < 0 {
				rawdb.WriteHeadFastBlockHash(bc.db, head.Hash())
				bc.currentFastBlock.Store(head)
				headFastBlockGauge.Update(int64(head.NumberU64()))
				bc.chainmu.Unlock()
				return true
			}
		}
		bc.chainmu.Unlock()
		return false
	}
	// writeAncient writes blockchain and corresponding receipt chain into ancient store.
	//
	// this function only accepts canonical chain data. All side chain will be reverted
	// eventually.
	writeAncient := func(blockChain types.Blocks, receiptChain []types.Receipts) (int, error) {
		var (
			previous = bc.CurrentFastBlock()
			batch    = bc.db.NewBatch()
		)
		// If any error occurs before updating the head or we are inserting a side chain,
		// all the data written this time wll be rolled back.
		defer func() {
			if previous != nil {
				if err := bc.truncateAncient(previous.NumberU64()); err != nil {
					log.Crit("Truncate ancient store failed", "err", err)
				}
			}
		}()
		var deleted []*numberHash
		for i, block := range blockChain {
			// Short circuit insertion if shutting down or processing failed
			if atomic.LoadInt32(&bc.procInterrupt) == 1 {
				return 0, errInsertionInterrupted
			}
			// Short circuit insertion if it is required(used in testing only)
			if bc.terminateInsert != nil && bc.terminateInsert(block.Hash(), block.NumberU64()) {
				return i, errors.New("insertion is terminated for testing purpose")
			}
			// Short circuit if the owner header is unknown
			if !bc.HasHeader(block.Hash(), block.NumberU64()) {
				return i, fmt.Errorf("containing header #%d [%x…] unknown", block.Number(), block.Hash().Bytes()[:4])
			}
			var (
				start  = time.Now()
				logged = time.Now()
				count  int
			)
			// Migrate all ancient blocks. This can happen if someone upgrades from Geth
			// 1.8.x to 1.9.x mid-fast-sync. Perhaps we can get rid of this path in the
			// long term.
			for {
				// We can ignore the error here since light client won't hit this code path.
				frozen, _ := bc.db.Ancients()
				if frozen >= block.NumberU64() {
					break
				}
				h := rawdb.ReadCanonicalHash(bc.db, frozen)
				b := rawdb.ReadBlock(bc.db, h, frozen)
				size += rawdb.WriteAncientBlock(bc.db, b, rawdb.ReadReceipts(bc.db, h, frozen, bc.chainConfig), rawdb.ReadTd(bc.db, h, frozen))
				count += 1

				// Always keep genesis block in active database.
				if b.NumberU64() != 0 {
					deleted = append(deleted, &numberHash{b.NumberU64(), b.Hash()})
				}
				if time.Since(logged) > 8*time.Second {
					log.Info("Migrating ancient blocks", "count", count, "elapsed", common.PrettyDuration(time.Since(start)))
					logged = time.Now()
				}
				// Don't collect too much in-memory, write it out every 100K blocks
				if len(deleted) > 100000 {
					if err := bc.db.Sync(); err != nil {
						return 0, err
					}
					// Wipe out canonical block data.
					for _, nh := range deleted {
						rawdb.DeleteBlockWithoutNumber(batch, nh.hash, nh.number)
						rawdb.DeleteCanonicalHash(batch, nh.number)
					}
					if err := batch.Write(); err != nil {
						return 0, err
					}
					batch.Reset()
					// Wipe out side chain too.
					for _, nh := range deleted {
						for _, hash := range rawdb.ReadAllHashes(bc.db, nh.number) {
							rawdb.DeleteBlock(batch, hash, nh.number)
						}
					}
					if err := batch.Write(); err != nil {
						return 0, err
					}
					batch.Reset()
					deleted = deleted[0:]
				}
			}
			if count > 0 {
				log.Info("Migrated ancient blocks", "count", count, "elapsed", common.PrettyDuration(time.Since(start)))
			}
			// Flush data into ancient database.
			size += rawdb.WriteAncientBlock(bc.db, block, receiptChain[i], bc.GetTd(block.Hash(), block.NumberU64()))
			rawdb.WriteTxLookupEntries(batch, block)

			stats.processed++
		}
		// Flush all tx-lookup index data.
		size += batch.ValueSize()
		if err := batch.Write(); err != nil {
			return 0, err
		}
		batch.Reset()

		// Sync the ancient store explicitly to ensure all data has been flushed to disk.
		if err := bc.db.Sync(); err != nil {
			return 0, err
		}
		if !updateHead(blockChain[len(blockChain)-1]) {
			return 0, errors.New("side blocks can't be accepted as the ancient chain data")
		}
		previous = nil // disable rollback explicitly
		// Wipe out canonical block data.
		for _, nh := range deleted {
			rawdb.DeleteBlockWithoutNumber(batch, nh.hash, nh.number)
			rawdb.DeleteCanonicalHash(batch, nh.number)
		}
		for _, block := range blockChain {
			// Always keep genesis block in active database.
			if block.NumberU64() != 0 {
				rawdb.DeleteBlockWithoutNumber(batch, block.Hash(), block.NumberU64())
				rawdb.DeleteCanonicalHash(batch, block.NumberU64())
			}
		}
		if err := batch.Write(); err != nil {
			return 0, err
		}
		batch.Reset()

		// Wipe out side chain too.
		for _, nh := range deleted {
			for _, hash := range rawdb.ReadAllHashes(bc.db, nh.number) {
				rawdb.DeleteBlock(batch, hash, nh.number)
			}
		}
		for _, block := range blockChain {
			// Always keep genesis block in active database.
			if block.NumberU64() != 0 {
				for _, hash := range rawdb.ReadAllHashes(bc.db, block.NumberU64()) {
					rawdb.DeleteBlock(batch, hash, block.NumberU64())
				}
			}
		}
		if err := batch.Write(); err != nil {
			return 0, err
		}
		return 0, nil
	}
	writeLive := func(blockChain types.Blocks, receiptChain []types.Receipts) (int, error) {
		batch := bc.db.NewBatch()
		for i, block := range blockChain {
			// Short circuit insertion if shutting down or processing failed
			if atomic.LoadInt32(&bc.procInterrupt) == 1 {
				return 0, errInsertionInterrupted
			}
			// Short circuit if the owner header is unknown
			if !bc.HasHeader(block.Hash(), block.NumberU64()) {
				return i, fmt.Errorf("containing header #%d [%x…] unknown", block.Number(), block.Hash().Bytes()[:4])
			}
			if bc.HasBlock(block.Hash(), block.NumberU64()) {
				stats.ignored++
				continue
			}
			// Write all the data out into the database
			rawdb.WriteBody(batch, block.Hash(), block.NumberU64(), block.Body())
			rawdb.WriteReceipts(batch, block.Hash(), block.NumberU64(), receiptChain[i])
			rawdb.WriteTxLookupEntries(batch, block)

			stats.processed++
			if batch.ValueSize() >= ctxcdb.IdealBatchSize {
				if err := batch.Write(); err != nil {
					return 0, err
				}
				size += batch.ValueSize()
				batch.Reset()
			}
		}
		if batch.ValueSize() > 0 {
			size += batch.ValueSize()
			if err := batch.Write(); err != nil {
				return 0, err
			}
		}
		updateHead(blockChain[len(blockChain)-1])
		return 0, nil
	}
	// Write downloaded chain data and corresponding receipt chain data.
	if len(ancientBlocks) > 0 {
		if n, err := writeAncient(ancientBlocks, ancientReceipts); err != nil {
			if err == errInsertionInterrupted {
				return 0, nil
			}
			return n, err
		}
	}
	if len(liveBlocks) > 0 {
		if n, err := writeLive(liveBlocks, liveReceipts); err != nil {
			if err == errInsertionInterrupted {
				return 0, nil
			}
			return n, err
		}
	}

	head := blockChain[len(blockChain)-1]
	context := []interface{}{
		"count", stats.processed, "elapsed", common.PrettyDuration(time.Since(start)),
		"number", head.Number(), "hash", head.Hash(), "age", common.PrettyAge(time.Unix(head.Time().Int64(), 0)),
		"size", common.StorageSize(size),
	}
	if stats.ignored > 0 {
		context = append(context, []interface{}{"ignored", stats.ignored}...)
	}
	log.Info("Imported new block receipts", context...)

	return 0, nil
}

var lastWrite uint64

// WriteBlockWithoutState writes only the block and its metadata to the database,
// but does not write any state. This is used to construct competing side forks
// up to the point where they exceed the canonical total difficulty.
func (bc *BlockChain) writeBlockWithoutState(block *types.Block, td *big.Int) (err error) {
	bc.wg.Add(1)
	defer bc.wg.Done()

	if err := bc.hc.WriteTd(block.Hash(), block.NumberU64(), td); err != nil {
		return err
	}
	rawdb.WriteBlock(bc.db, block)

	return nil
}

func (bc *BlockChain) writeKnownBlock(block *types.Block) error {
	bc.wg.Add(1)
	defer bc.wg.Done()

	current := bc.CurrentBlock()
	if block.ParentHash() != current.Hash() {
		if err := bc.reorg(current, block); err != nil {
			return err
		}
	}
	// Write the positional metadata for transaction/receipt lookups.
	// Preimages here is empty, ignore it.
	rawdb.WriteTxLookupEntries(bc.db, block)
	bc.insert(block)
	return nil
}

// WriteBlockWithState writes the block and all associated state to the database.
func (bc *BlockChain) WriteBlockWithState(block *types.Block, receipts []*types.Receipt, state *state.StateDB) (status WriteStatus, err error) {
	bc.chainmu.Lock()
	defer bc.chainmu.Unlock()

	return bc.writeBlockWithState(block, receipts, state)
}

// WriteBlockWithState writes the block and all associated state to the database.
func (bc *BlockChain) writeBlockWithState(block *types.Block, receipts []*types.Receipt, state *state.StateDB) (status WriteStatus, err error) {
	bc.wg.Add(1)
	defer bc.wg.Done()

	// Calculate the total difficulty of the block
	ptd := bc.GetTd(block.ParentHash(), block.NumberU64()-1)
	if ptd == nil {
		return NonStatTy, consensus.ErrUnknownAncestor
	}

	currentBlock := bc.CurrentBlock()
	localTd := bc.GetTd(currentBlock.Hash(), currentBlock.NumberU64())
	externTd := new(big.Int).Add(block.Difficulty(), ptd)

	// Irrelevant of the canonical status, write the block itself to the database
	if err := bc.hc.WriteTd(block.Hash(), block.NumberU64(), externTd); err != nil {
		return NonStatTy, err
	}
	rawdb.WriteBlock(bc.db, block)

	root, err := state.Commit(bc.chainConfig.IsEIP158(block.Number()))
	if err != nil {
		return NonStatTy, err
	}
	triedb := bc.stateCache.TrieDB()

	// If we're running an archive node, always flush
	if bc.cacheConfig.TrieDirtyDisabled {
		if err := triedb.Commit(root, false); err != nil {
			return NonStatTy, err
		}
	} else {
		// Full but not archive node, do proper garbage collection
		triedb.Reference(root, common.Hash{}) // metadata reference to keep trie alive
		bc.triegc.Push(root, -int64(block.NumberU64()))

		if current := block.NumberU64(); current > triesInMemory {
			// If we exceeded our memory allowance, flush matured singleton nodes to disk
			var (
				nodes, imgs = triedb.Size()
				limit       = common.StorageSize(bc.cacheConfig.TrieDirtyLimit) * 1024 * 1024
			)
			if nodes > limit || imgs > 4*1024*1024 {
				triedb.Cap(limit - ctxcdb.IdealBatchSize)
			}
			// Find the next state trie we need to commit
			//header := bc.GetHeaderByNumber(current - triesInMemory)
			//chosen := header.Number.Uint64()
			chosen := current - triesInMemory

			// If we exceeded out time allowance, flush an entire trie to disk
			if bc.gcproc > bc.cacheConfig.TrieTimeLimit {
				// If we're exceeding limits but haven't reached a large enough memory gap,
				// warn the user that the system is becoming unstable.
				//if chosen < lastWrite+triesInMemory && bc.gcproc >= 2*bc.cacheConfig.TrieTimeLimit {
				//	log.Info("State in memory for too long, committing", "time", bc.gcproc, "allowance", bc.cacheConfig.TrieTimeLimit, "optimum", float64(chosen-lastWrite)/triesInMemory)
				//}
				// If the header is missing (canonical chain behind), we're reorging a low
				// diff sidechain. Suspend committing until this operation is completed.
				header := bc.GetHeaderByNumber(chosen)
				if header == nil {
					log.Warn("Reorg in progress, trie commit postponed", "number", chosen)
				} else {
					// If we're exceeding limits but haven't reached a large enough memory gap,
					// warn the user that the system is becoming unstable.
					if chosen < lastWrite+triesInMemory && bc.gcproc >= 2*bc.cacheConfig.TrieTimeLimit {
						log.Info("State in memory for too long, committing", "time", bc.gcproc, "allowance", bc.cacheConfig.TrieTimeLimit, "optimum", float64(chosen-lastWrite)/triesInMemory)
					}
					// Flush an entire trie and restart the counters
					triedb.Commit(header.Root, true)
					lastWrite = chosen
					bc.gcproc = 0
				}
			}
			// Garbage collect anything below our required write retention
			for !bc.triegc.Empty() {
				root, number := bc.triegc.Pop()
				if uint64(-number) > chosen {
					bc.triegc.Push(root, number)
					break
				}
				triedb.Dereference(root.(common.Hash))
			}
		}
	}

	// Write other block data using a batch.
	batch := bc.db.NewBatch()
	rawdb.WriteReceipts(batch, block.Hash(), block.NumberU64(), receipts)

	// If the total difficulty is higher than our known, add it to the canonical chain
	// Second clause in the if statement reduces the vulnerability to selfish mining.
	// Please refer to http://www.cs.cornell.edu/~ie53/publications/btcProcFC.pdf
	reorg := externTd.Cmp(localTd) > 0
	currentBlock = bc.CurrentBlock()
	if !reorg && externTd.Cmp(localTd) == 0 {
		if block.NumberU64() < currentBlock.NumberU64() {
<<<<<<< HEAD
                        reorg = true
                } else if block.NumberU64() == currentBlock.NumberU64() {
                        var currentPreserve, blockPreserve bool
                        if bc.shouldPreserve != nil {
                                currentPreserve, blockPreserve = bc.shouldPreserve(currentBlock), bc.shouldPreserve(block)
                        }
                        reorg = !currentPreserve && (blockPreserve || mrand.Float64() < 0.5)
                }
=======
			reorg = true
		} else if block.NumberU64() == currentBlock.NumberU64() {
			var currentPreserve, blockPreserve bool
			if bc.shouldPreserve != nil {
				currentPreserve, blockPreserve = bc.shouldPreserve(currentBlock), bc.shouldPreserve(block)
			}
			reorg = !currentPreserve && (blockPreserve || mrand.Float64() < 0.5)
		}
>>>>>>> 036e250e
	}
	if reorg {
		// Reorganise the chain if the parent is not the head block
		if block.ParentHash() != currentBlock.Hash() {
			if err := bc.reorg(currentBlock, block); err != nil {
				return NonStatTy, err
			}
		}
		// Write the positional metadata for transaction/receipt lookups and preimages
		rawdb.WriteTxLookupEntries(batch, block)
		rawdb.WritePreimages(batch, block.NumberU64(), state.Preimages())

		status = CanonStatTy
	} else {
		status = SideStatTy
	}
	if err := batch.Write(); err != nil {
		return NonStatTy, err
	}

	// Set new head.
	if status == CanonStatTy {
		bc.insert(block)
	}
	bc.futureBlocks.Remove(block.Hash())
	return status, nil
}

// InsertChain attempts to insert the given batch of blocks in to the canonical
// chain or, otherwise, create a fork. If an error is returned it will return
// the index number of the failing block as well an error describing what went
// wrong.
//
// After insertion is done, all accumulated events will be fired.
func (bc *BlockChain) InsertChain(chain types.Blocks) (int, error) {
	// Sanity check that we have something meaningful to import
	if len(chain) == 0 {
		return 0, nil
	}

	bc.blockProcFeed.Send(true)
	defer bc.blockProcFeed.Send(false)

	// Remove already known canon-blocks
	var (
		block, prev *types.Block
	)
	// Do a sanity check that the provided chain is actually ordered and linked
	for i := 1; i < len(chain); i++ {
		block = chain[i]
		prev = chain[i-1]
		if block.NumberU64() != prev.NumberU64()+1 || block.ParentHash() != prev.Hash() {
			// Chain broke ancestry, log a message (programming error) and skip insertion
			log.Error("Non contiguous block insert", "number", block.Number(), "hash", block.Hash(),
				"parent", block.ParentHash(), "prevnumber", prev.Number(), "prevhash", prev.Hash())

			return 0, fmt.Errorf("non contiguous insert: item %d is #%d [%x…], item %d is #%d [%x…] (parent [%x…])", i-1, prev.NumberU64(),
				prev.Hash().Bytes()[:4], i, block.NumberU64(), block.Hash().Bytes()[:4], block.ParentHash().Bytes()[:4])
		}
	}
	// Pre-checks passed, start the full block imports
	bc.wg.Add(1)
	bc.chainmu.Lock()
	n, events, logs, err := bc.insertChain(chain, true)
	bc.chainmu.Unlock()
	bc.wg.Done()

	bc.PostChainEvents(events, logs)
	return n, err
}

// insertChain will execute the actual chain insertion and event aggregation. The
// only reason this method exists as a separate one is to make locking cleaner
// with deferred statements.
func (bc *BlockChain) insertChain(chain types.Blocks, verifySeals bool) (int, []interface{}, []*types.Log, error) {
	// Sanity check that we have something meaningful to import
	if atomic.LoadInt32(&bc.procInterrupt) == 1 {
		return 0, nil, nil, nil
	}
	// Start a parallel signature recovery (signer will fluke on fork transition, minimal perf loss)
	senderCacher.recoverFromBlocks(types.MakeSigner(bc.chainConfig, chain[0].Number()), chain)

	// A queued approach to delivering events. This is generally
	// faster than direct delivery and requires much less mutex
	// acquiring.
	var (
		stats         = insertStats{startTime: mclock.Now()}
		events        = make([]interface{}, 0, len(chain))
		lastCanon     *types.Block
		coalescedLogs []*types.Log
	)
	// Start the parallel header verifier
	headers := make([]*types.Header, len(chain))
	seals := make([]bool, len(chain))

	for i, block := range chain {
		headers[i] = block.Header()
		seals[i] = verifySeals
	}
	abort, results := bc.engine.VerifyHeaders(bc, headers, seals)
	defer close(abort)

	// Iterate over the blocks and insert when the verifier permits
	for i, block := range chain {
		// If the chain is terminating, stop processing blocks
		if atomic.LoadInt32(&bc.procInterrupt) == 1 {
			log.Debug("Premature abort during blocks processing")
			break
		}
		// If the header is a banned one, straight out abort
		if BadHashes[block.Hash()] {
			bc.reportBlock(block, nil, ErrBlacklistedHash)
			return i, events, coalescedLogs, ErrBlacklistedHash
		}
		// Wait for the block's verification to complete
		bstart := time.Now()

		err := <-results
		if err == nil {
			err = bc.Validator().ValidateBody(block)
		}
		switch {
		case err == ErrKnownBlock:
			var (
				current  = bc.CurrentBlock()
				localTd  = bc.GetTd(current.Hash(), current.NumberU64())
				externTd = bc.GetTd(block.ParentHash(), block.NumberU64()-1) // The first block can't be nil
			)

			if block != nil {
				externTd = new(big.Int).Add(externTd, block.Difficulty())
				if localTd.Cmp(externTd) < 0 {
					break
				}
			}
			// Block and state both already known. However if the current block is below
			// this number we did a rollback and we should reimport it nonetheless.
			if bc.CurrentBlock().NumberU64() >= block.NumberU64() {
				stats.ignored++
				continue
			}

			if block != nil {
				if err := bc.writeKnownBlock(block); err != nil {
					return i, nil, nil, err
				}
				lastCanon = block
				continue
			}

		case err == consensus.ErrFutureBlock:
			// Allow up to MaxFuture second in the future blocks. If this limit is exceeded
			// the chain is discarded and processed at a later time if given.
			max := big.NewInt(time.Now().Unix() + maxTimeFutureBlocks)
			if block.Time().Cmp(max) > 0 {
				return i, events, coalescedLogs, fmt.Errorf("future block: %v > %v", block.Time(), max)
			}
			bc.futureBlocks.Add(block.Hash(), block)
			stats.queued++
			continue

		case err == consensus.ErrUnknownAncestor && bc.futureBlocks.Contains(block.ParentHash()):
			bc.futureBlocks.Add(block.Hash(), block)
			stats.queued++
			continue

		case err == consensus.ErrPrunedAncestor:
			// Block competing with the canonical chain, store in the db, but don't process
			// until the competitor TD goes above the canonical TD
			currentBlock := bc.CurrentBlock()
			localTd := bc.GetTd(currentBlock.Hash(), currentBlock.NumberU64())
			externTd := new(big.Int).Add(bc.GetTd(block.ParentHash(), block.NumberU64()-1), block.Difficulty())
			if localTd.Cmp(externTd) > 0 {
				if err = bc.writeBlockWithoutState(block, externTd); err != nil {
					return i, events, coalescedLogs, err
				}
				continue
			}
			// Competitor chain beat canonical, gather all blocks from the common ancestor
			var winner []*types.Block

			parent := bc.GetBlock(block.ParentHash(), block.NumberU64()-1)
			for parent != nil && !bc.HasState(parent.Root()) {
				winner = append(winner, parent)
				parent = bc.GetBlock(parent.ParentHash(), parent.NumberU64()-1)
			}

			if parent == nil {
				return i, nil, nil, errors.New("missing parent")
			}
			if len(winner) > 0 {
				for j := 0; j < len(winner)/2; j++ {
					winner[j], winner[len(winner)-1-j] = winner[len(winner)-1-j], winner[j]
				}
				// Import all the pruned blocks to make the state available
				log.Info("Importing sidechain segment", "start", winner[0].NumberU64(), "end", winner[len(winner)-1].NumberU64())
				//bc.chainmu.Lock()
				_, evs, logs, err := bc.insertChain(winner, false)
				//bc.chainmu.Unlock()
				events, coalescedLogs = evs, logs

				if err != nil {
					return i, events, coalescedLogs, err
				}
			}

		case err != nil:
			bc.futureBlocks.Remove(block.Hash())
			bc.reportBlock(block, nil, err)
			return i, events, coalescedLogs, err
		}
		// Create a new statedb using the parent block and report an
		// error if it fails.
		var parent *types.Block
		if i == 0 {
			parent = bc.GetBlock(block.ParentHash(), block.NumberU64()-1)
		} else {
			parent = chain[i-1]
		}

		//parent should not be nil

		var (
			dbState  *state.StateDB
			receipts types.Receipts
			logs     []*types.Log
			usedGas  uint64
			pErr     error
		)

		dbState, pErr = state.New(parent.Root(), bc.stateCache)
		if pErr != nil {
			return i, events, coalescedLogs, pErr
		}
		//block quota init by parent consensus
		block.Header().Quota.Add(parent.Quota(), new(big.Int).SetUint64(bc.chainConfig.GetBlockQuota(block.Number())))
		block.Header().QuotaUsed.Set(parent.QuotaUsed())

		receipts, logs, usedGas, pErr = bc.processor.Process(block, dbState, bc.vmConfig)

		if pErr != nil {
			bc.reportBlock(block, receipts, pErr)
			return i, events, coalescedLogs, pErr
		}

		// Validate the state using the default validator
		err = bc.Validator().ValidateState(block, parent, dbState, receipts, usedGas)
		if err != nil {
			bc.reportBlock(block, receipts, err)
			return i, events, coalescedLogs, err
		}
		proctime := time.Since(bstart)

		// Write the block to the chain and get the status.
		status, err := bc.writeBlockWithState(block, receipts, dbState)
		if err != nil {
			return i, events, coalescedLogs, err
		}
		switch status {
		case CanonStatTy:
			log.Debug("Inserted new block", "number", block.Number(), "hash", block.Hash(), "uncles", len(block.Uncles()),
				"txs", len(block.Transactions()), "gas", block.GasUsed(), "elapsed", common.PrettyDuration(time.Since(bstart)))

			coalescedLogs = append(coalescedLogs, logs...)
			blockInsertTimer.UpdateSince(bstart)
			events = append(events, ChainEvent{block, block.Hash(), logs})
			lastCanon = block

			// Only count canonical blocks for GC processing time
			bc.gcproc += proctime

		case SideStatTy:
			log.Debug("Inserted forked block", "number", block.Number(), "hash", block.Hash(), "diff", block.Difficulty(), "elapsed",
				common.PrettyDuration(time.Since(bstart)), "txs", len(block.Transactions()), "gas", block.GasUsed(), "uncles", len(block.Uncles()))

			blockInsertTimer.UpdateSince(bstart)
			events = append(events, ChainSideEvent{block})
		}
		stats.processed++
		stats.usedGas += usedGas

		cache, _ := bc.stateCache.TrieDB().Size()
		stats.report(chain, i, cache)
	}
	// Append a single chain head event if we've progressed the chain
	if lastCanon != nil && bc.CurrentBlock().Hash() == lastCanon.Hash() {
		events = append(events, ChainHeadEvent{lastCanon})
	}
	return 0, events, coalescedLogs, nil
}

// insertStats tracks and reports on block insertion.
type insertStats struct {
	queued, processed, ignored int
	usedGas                    uint64
	lastIndex                  int
	startTime                  mclock.AbsTime
}

// statsReportLimit is the time limit during import and export after which we
// always print out progress. This avoids the user wondering what's going on.
const statsReportLimit = 8 * time.Second

// report prints statistics if some number of blocks have been processed
// or more than a few seconds have passed since the last message.
func (st *insertStats) report(chain []*types.Block, index int, dirty common.StorageSize) {
	// Fetch the timings for the batch
	var (
		now     = mclock.Now()
		elapsed = time.Duration(now) - time.Duration(st.startTime)
	)
	// If we're at the last block of the batch or report period reached, log
	if index == len(chain)-1 || elapsed >= statsReportLimit {
		var (
			end = chain[index]
			txs = countTransactions(chain[st.lastIndex : index+1])
		)
		context := []interface{}{
			"blocks", st.processed, "txs", txs, "mgas", float64(st.usedGas) / 1000000,
			"elapsed", common.PrettyDuration(elapsed), "mgasps", float64(st.usedGas) * 1000 / float64(elapsed), "tps", float64(st.usedGas) * 476 / float64(elapsed),
			"number", end.Number(), "hash", end.Hash(),
		}
		if timestamp := time.Unix(end.Time().Int64(), 0); time.Since(timestamp) > time.Minute {
			context = append(context, []interface{}{"age", common.PrettyAge(timestamp)}...)
		}
		context = append(context, []interface{}{"dirty", dirty}...)
		if st.queued > 0 {
			context = append(context, []interface{}{"queued", st.queued}...)
		}
		if st.ignored > 0 {
			context = append(context, []interface{}{"ignored", st.ignored}...)
		}
		log.Info("Imported new chain segment", context...)

		*st = insertStats{startTime: now, lastIndex: index + 1}
	}
}

func countTransactions(chain []*types.Block) (c int) {
	for _, b := range chain {
		c += len(b.Transactions())
	}
	return c
}

// reorgs takes two blocks, an old chain and a new chain and will reconstruct the blocks and inserts them
// to be part of the new canonical chain and accumulates potential missing transactions and post an
// event about them
func (bc *BlockChain) reorg(oldBlock, newBlock *types.Block) error {
	var (
		newChain    types.Blocks
		oldChain    types.Blocks
		commonBlock *types.Block

		deletedTxs types.Transactions
		addedTxs   types.Transactions

		deletedLogs []*types.Log
		rebirthLogs []*types.Log
		// collectLogs collects the logs that were generated during the
		// processing of the block that corresponds with the given hash.
		// These logs are later announced as deleted.
		collectLogs = func(hash common.Hash, removed bool) {
			// Coalesce logs and set 'Removed'.
			number := bc.hc.GetBlockNumber(hash)
			if number == nil {
				return
			}
			receipts := rawdb.ReadReceipts(bc.db, hash, *number, bc.chainConfig)
			for _, receipt := range receipts {
				for _, log := range receipt.Logs {
					//del := *log
					//del.Removed = true
					//deletedLogs = append(deletedLogs, &del)
					l := *log
					if removed {
						l.Removed = true
						deletedLogs = append(deletedLogs, &l)
					} else {
						rebirthLogs = append(rebirthLogs, &l)
					}
				}
			}
		}
	)

	// first reduce whoever is higher bound
	if oldBlock.NumberU64() > newBlock.NumberU64() {
		// reduce old chain
		for ; oldBlock != nil && oldBlock.NumberU64() != newBlock.NumberU64(); oldBlock = bc.GetBlock(oldBlock.ParentHash(), oldBlock.NumberU64()-1) {
			oldChain = append(oldChain, oldBlock)
			deletedTxs = append(deletedTxs, oldBlock.Transactions()...)

			collectLogs(oldBlock.Hash(), true)
		}
	} else {
		// reduce new chain and append new chain blocks for inserting later on
		for ; newBlock != nil && newBlock.NumberU64() != oldBlock.NumberU64(); newBlock = bc.GetBlock(newBlock.ParentHash(), newBlock.NumberU64()-1) {
			newChain = append(newChain, newBlock)
		}
	}
	if oldBlock == nil {
		return fmt.Errorf("Invalid old chain")
	}
	if newBlock == nil {
		return fmt.Errorf("Invalid new chain")
	}

	for {
		if oldBlock.Hash() == newBlock.Hash() {
			commonBlock = oldBlock
			break
		}

		oldChain = append(oldChain, oldBlock)
		//newChain = append(newChain, newBlock)
		deletedTxs = append(deletedTxs, oldBlock.Transactions()...)
		collectLogs(oldBlock.Hash(), true)

		newChain = append(newChain, newBlock)

		//oldBlock, newBlock = bc.GetBlock(oldBlock.ParentHash(), oldBlock.NumberU64()-1), bc.GetBlock(newBlock.ParentHash(), newBlock.NumberU64()-1)
		//if oldBlock == nil {
		//	return fmt.Errorf("Invalid old chain")
		//}
		//if newBlock == nil {
		//	return fmt.Errorf("Invalid new chain")
		//}
		oldBlock = bc.GetBlock(oldBlock.ParentHash(), oldBlock.NumberU64()-1)
		if oldBlock == nil {
			return fmt.Errorf("invalid old chain")
		}
		newBlock = bc.GetBlock(newBlock.ParentHash(), newBlock.NumberU64()-1)
		if newBlock == nil {
			return fmt.Errorf("invalid new chain")
		}
	}
	// Ensure the user sees large reorgs
	if len(oldChain) > 0 && len(newChain) > 0 {
		logFn := log.Debug
		if len(oldChain) > 63 {
			logFn = log.Warn
		}
		logFn("Chain split detected", "number", commonBlock.Number(), "hash", commonBlock.Hash(),
			"drop", len(oldChain), "dropfrom", oldChain[0].Hash(), "add", len(newChain), "addfrom", newChain[0].Hash())
	} else {
		log.Error("Impossible reorg, please file an issue", "oldnum", oldBlock.Number(), "oldhash", oldBlock.Hash(), "newnum", newBlock.Number(), "newhash", newBlock.Hash())
	}
	// Insert the new chain, taking care of the proper incremental order
	/*var addedTxs types.Transactions
	for i := len(newChain) - 1; i >= 0; i-- {
		// insert the block in the canonical way, re-writing history
		bc.insert(newChain[i])
		// write lookup entries for hash based transaction/receipt searches
		rawdb.WriteTxLookupEntries(bc.db, newChain[i])
		addedTxs = append(addedTxs, newChain[i].Transactions()...)
	}
	// calculate the difference between deleted and added transactions
	diff := types.TxDifference(deletedTxs, addedTxs)
	// When transactions get deleted from the database that means the
	// receipts that were created in the fork must also be deleted
	batch := bc.db.NewBatch()
	for _, tx := range diff {
		rawdb.DeleteTxLookupEntry(batch, tx.Hash())
	}

	number := bc.CurrentBlock().NumberU64()
	for i := number + 1; ; i++ {
		hash := rawdb.ReadCanonicalHash(bc.db, i)
		if hash == (common.Hash{}) {
			break
		}
		rawdb.DeleteCanonicalHash(batch, i)
	}*/
	for i := len(newChain) - 1; i >= 1; i-- {
		// Insert the block in the canonical way, re-writing history
		bc.insert(newChain[i])

		// Collect reborn logs due to chain reorg
		collectLogs(newChain[i].Hash(), false)

		// Write lookup entries for hash based transaction/receipt searches
		rawdb.WriteTxLookupEntries(bc.db, newChain[i])
		addedTxs = append(addedTxs, newChain[i].Transactions()...)
	}

	batch := bc.db.NewBatch()
	for _, tx := range types.TxDifference(deletedTxs, addedTxs) {
		rawdb.DeleteTxLookupEntry(batch, tx.Hash())
	}
	// Delete any canonical number assignments above the new head
	number := bc.CurrentBlock().NumberU64()
	for i := number + 1; ; i++ {
		hash := rawdb.ReadCanonicalHash(bc.db, i)
		if hash == (common.Hash{}) {
			break
		}
		rawdb.DeleteCanonicalHash(batch, i)
	}

	batch.Write()

	/*if len(deletedLogs) > 0 {
		go bc.rmLogsFeed.Send(RemovedLogsEvent{deletedLogs})
	}
	if len(oldChain) > 0 {
		go func() {
			for _, block := range oldChain {
				bc.chainSideFeed.Send(ChainSideEvent{Block: block})
			}
		}()
	}*/

	go func() {
		if len(deletedLogs) > 0 {
			bc.rmLogsFeed.Send(RemovedLogsEvent{deletedLogs})
		}
		if len(rebirthLogs) > 0 {
			bc.logsFeed.Send(rebirthLogs)
		}
		if len(oldChain) > 0 {
			for _, block := range oldChain {
				bc.chainSideFeed.Send(ChainSideEvent{Block: block})
			}
		}
	}()

	return nil
}

// PostChainEvents iterates over the events generated by a chain insertion and
// posts them into the event feed.
// TODO: Should not expose PostChainEvents. The chain events should be posted in WriteBlock.
func (bc *BlockChain) PostChainEvents(events []interface{}, logs []*types.Log) {
	// post event logs for further processing
	if logs != nil {
		bc.logsFeed.Send(logs)
	}
	for _, event := range events {
		switch ev := event.(type) {
		case ChainEvent:
			bc.chainFeed.Send(ev)

		case ChainHeadEvent:
			bc.chainHeadFeed.Send(ev)

		case ChainSideEvent:
			bc.chainSideFeed.Send(ev)
		}
	}
}

func (bc *BlockChain) update() {
	futureTimer := time.NewTicker(5 * time.Second)
	defer futureTimer.Stop()
	for {
		select {
		case <-futureTimer.C:
			bc.procFutureBlocks()
		case <-bc.quit:
			return
		}
	}
}

// BadBlocks returns a list of the last 'bad blocks' that the client has seen on the network
func (bc *BlockChain) BadBlocks() []*types.Block {
	blocks := make([]*types.Block, 0, bc.badBlocks.Len())
	for _, hash := range bc.badBlocks.Keys() {
		if blk, exist := bc.badBlocks.Peek(hash); exist {
			block := blk.(*types.Block)
			blocks = append(blocks, block)
		}
	}
	return blocks
}

// addBadBlock adds a bad block to the bad-block LRU cache
func (bc *BlockChain) addBadBlock(block *types.Block) {
	bc.badBlocks.Add(block.Hash(), block)
}

// reportBlock logs a bad block error.
func (bc *BlockChain) reportBlock(block *types.Block, receipts types.Receipts, err error) {
	if err == vm.ErrRuntime {
		//log.Warn("Downloading ... ...", "Number", block.Number(), "hash", block.Hash())
		return
	}
	bc.addBadBlock(block)

	var receiptString string
	for _, receipt := range receipts {
		receiptString += fmt.Sprintf("\t%v\n", receipt)
	}
	log.Error(fmt.Sprintf(`
########## BAD BLOCK #########
Chain config: %v

Number: %v
Hash: 0x%x
%v

Error: %v
##############################
`, bc.chainConfig, block.Number(), block.Hash(), receiptString, err))
}

// InsertHeaderChain attempts to insert the given header chain in to the local
// chain, possibly creating a reorg. If an error is returned, it will return the
// index number of the failing header as well an error describing what went wrong.
//
// The verify parameter can be used to fine tune whether nonce verification
// should be done or not. The reason behind the optional check is because some
// of the header retrieval mechanisms already need to verify nonces, as well as
// because nonces can be verified sparsely, not needing to check each.
func (bc *BlockChain) InsertHeaderChain(chain []*types.Header, checkFreq int) (int, error) {
	start := time.Now()
	if i, err := bc.hc.ValidateHeaderChain(chain, checkFreq); err != nil {
		return i, err
	}

	// Make sure only one thread manipulates the chain at once
	bc.chainmu.Lock()
	defer bc.chainmu.Unlock()

	bc.wg.Add(1)
	defer bc.wg.Done()

	whFunc := func(header *types.Header) error {
		_, err := bc.hc.WriteHeader(header)
		return err
	}

	return bc.hc.InsertHeaderChain(chain, whFunc, start)
}

// writeHeader writes a header into the local chain, given that its parent is
// already known. If the total difficulty of the newly inserted header becomes
// greater than the current known TD, the canonical chain is re-routed.
//
// Note: This method is not concurrent-safe with inserting blocks simultaneously
// into the chain, as side effects caused by reorganisations cannot be emulated
// without the real blocks. Hence, writing headers directly should only be done
// in two scenarios: pure-header mode of operation (light clients), or properly
// separated header/block phases (non-archive clients).
func (bc *BlockChain) writeHeader(header *types.Header) error {
	bc.wg.Add(1)
	defer bc.wg.Done()

	bc.mu.Lock()
	defer bc.mu.Unlock()

	_, err := bc.hc.WriteHeader(header)
	return err
}

// CurrentHeader retrieves the current head header of the canonical chain. The
// header is retrieved from the HeaderChain's internal cache.
func (bc *BlockChain) CurrentHeader() *types.Header {
	return bc.hc.CurrentHeader()
}

// GetTd retrieves a block's total difficulty in the canonical chain from the
// database by hash and number, caching it if found.
func (bc *BlockChain) GetTd(hash common.Hash, number uint64) *big.Int {
	return bc.hc.GetTd(hash, number)
}

// GetTdByHash retrieves a block's total difficulty in the canonical chain from the
// database by hash, caching it if found.
func (bc *BlockChain) GetTdByHash(hash common.Hash) *big.Int {
	return bc.hc.GetTdByHash(hash)
}

// GetHeader retrieves a block header from the database by hash and number,
// caching it if found.
func (bc *BlockChain) GetHeader(hash common.Hash, number uint64) *types.Header {
	return bc.hc.GetHeader(hash, number)
}

// GetHeaderByHash retrieves a block header from the database by hash, caching it if
// found.
func (bc *BlockChain) GetHeaderByHash(hash common.Hash) *types.Header {
	return bc.hc.GetHeaderByHash(hash)
}

// HasHeader checks if a block header is present in the database or not, caching
// it if present.
func (bc *BlockChain) HasHeader(hash common.Hash, number uint64) bool {
	return bc.hc.HasHeader(hash, number)
}

// GetBlockHashesFromHash retrieves a number of block hashes starting at a given
// hash, fetching towards the genesis block.
func (bc *BlockChain) GetBlockHashesFromHash(hash common.Hash, max uint64) []common.Hash {
	return bc.hc.GetBlockHashesFromHash(hash, max)
}

// GetAncestor retrieves the Nth ancestor of a given block. It assumes that either the given block or
// a close ancestor of it is canonical. maxNonCanonical points to a downwards counter limiting the
// number of blocks to be individually checked before we reach the canonical chain.
//
// Note: ancestor == 0 returns the same block, 1 returns its parent and so on.
func (bc *BlockChain) GetAncestor(hash common.Hash, number, ancestor uint64, maxNonCanonical *uint64) (common.Hash, uint64) {
	//bc.chainmu.Lock()
	//defer bc.chainmu.Unlock()

	return bc.hc.GetAncestor(hash, number, ancestor, maxNonCanonical)
}

// GetHeaderByNumber retrieves a block header from the database by number,
// caching it (associated with its hash) if found.
func (bc *BlockChain) GetHeaderByNumber(number uint64) *types.Header {
	return bc.hc.GetHeaderByNumber(number)
}

// Config retrieves the blockchain's chain configuration.
func (bc *BlockChain) Config() *params.ChainConfig { return bc.chainConfig }

// Config retrieves the blockchain's chain vm configuration.
func (bc *BlockChain) GetVMConfig() vm.Config { return bc.vmConfig }
func (bc *BlockChain) empty() bool {
	genesis := bc.genesisBlock.Hash()
	for _, hash := range []common.Hash{rawdb.ReadHeadBlockHash(bc.db), rawdb.ReadHeadHeaderHash(bc.db), rawdb.ReadHeadFastBlockHash(bc.db)} {
		if hash != genesis {
			return false
		}
	}
	return true
}

// Engine retrieves the blockchain's consensus engine.
func (bc *BlockChain) Engine() consensus.Engine { return bc.engine }

// SubscribeRemovedLogsEvent registers a subscription of RemovedLogsEvent.
func (bc *BlockChain) SubscribeRemovedLogsEvent(ch chan<- RemovedLogsEvent) event.Subscription {
	return bc.scope.Track(bc.rmLogsFeed.Subscribe(ch))
}

// SubscribeChainEvent registers a subscription of ChainEvent.
func (bc *BlockChain) SubscribeChainEvent(ch chan<- ChainEvent) event.Subscription {
	return bc.scope.Track(bc.chainFeed.Subscribe(ch))
}

// SubscribeChainHeadEvent registers a subscription of ChainHeadEvent.
func (bc *BlockChain) SubscribeChainHeadEvent(ch chan<- ChainHeadEvent) event.Subscription {
	return bc.scope.Track(bc.chainHeadFeed.Subscribe(ch))
}

// SubscribeChainSideEvent registers a subscription of ChainSideEvent.
func (bc *BlockChain) SubscribeChainSideEvent(ch chan<- ChainSideEvent) event.Subscription {
	return bc.scope.Track(bc.chainSideFeed.Subscribe(ch))
}

// SubscribeLogsEvent registers a subscription of []*types.Log.
func (bc *BlockChain) SubscribeLogsEvent(ch chan<- []*types.Log) event.Subscription {
	return bc.scope.Track(bc.logsFeed.Subscribe(ch))
}<|MERGE_RESOLUTION|>--- conflicted
+++ resolved
@@ -153,26 +153,16 @@
 	validator Validator // block and state validator interface
 	vmConfig  vm.Config
 
-<<<<<<< HEAD
-	shouldPreserve  func(*types.Block) bool
-
-	badBlocks *lru.Cache // Bad block cache
-=======
 	shouldPreserve func(*types.Block) bool
 
 	badBlocks       *lru.Cache // Bad block cache
 	terminateInsert func(common.Hash, uint64) bool
->>>>>>> 036e250e
 }
 
 // NewBlockChain returns a fully initialised block chain using information
 // available in the database. It initialises the default Cortex Validator and
 // Processor.
-<<<<<<< HEAD
-func NewBlockChain(db ctxcdb.Database, cacheConfig *CacheConfig, chainConfig *params.ChainConfig, engine consensus.Engine, vmConfig vm.Config,  shouldPreserve func(block *types.Block) bool) (*BlockChain, error) {
-=======
 func NewBlockChain(db ctxcdb.Database, cacheConfig *CacheConfig, chainConfig *params.ChainConfig, engine consensus.Engine, vmConfig vm.Config, shouldPreserve func(block *types.Block) bool) (*BlockChain, error) {
->>>>>>> 036e250e
 	if cacheConfig == nil {
 		cacheConfig = &CacheConfig{
 			TrieCleanLimit: 256,
@@ -1369,16 +1359,6 @@
 	currentBlock = bc.CurrentBlock()
 	if !reorg && externTd.Cmp(localTd) == 0 {
 		if block.NumberU64() < currentBlock.NumberU64() {
-<<<<<<< HEAD
-                        reorg = true
-                } else if block.NumberU64() == currentBlock.NumberU64() {
-                        var currentPreserve, blockPreserve bool
-                        if bc.shouldPreserve != nil {
-                                currentPreserve, blockPreserve = bc.shouldPreserve(currentBlock), bc.shouldPreserve(block)
-                        }
-                        reorg = !currentPreserve && (blockPreserve || mrand.Float64() < 0.5)
-                }
-=======
 			reorg = true
 		} else if block.NumberU64() == currentBlock.NumberU64() {
 			var currentPreserve, blockPreserve bool
@@ -1387,7 +1367,6 @@
 			}
 			reorg = !currentPreserve && (blockPreserve || mrand.Float64() < 0.5)
 		}
->>>>>>> 036e250e
 	}
 	if reorg {
 		// Reorganise the chain if the parent is not the head block
