--- conflicted
+++ resolved
@@ -184,7 +184,6 @@
 		b.header = makeHeader(b.chainReader, parent, statedb, b.engine)
 
 		// Mutate the state and block according to any hard-fork specs
-<<<<<<< HEAD
 		//if daoBlock := config.DAOForkBlock; daoBlock != nil {
 		//	limit := new(big.Int).Add(daoBlock, params.DAOForkExtraRange)
 		//	if b.header.Number.Cmp(daoBlock) >= 0 && b.header.Number.Cmp(limit) < 0 {
@@ -197,20 +196,6 @@
 		//	misc.ApplyDAOHardFork(statedb)
 		//}
 		// Execute any user modifications to the block and finalize it
-=======
-		if daoBlock := config.DAOForkBlock; daoBlock != nil {
-			limit := new(big.Int).Add(daoBlock, params.DAOForkExtraRange)
-			if b.header.Number.Cmp(daoBlock) >= 0 && b.header.Number.Cmp(limit) < 0 {
-				if config.DAOForkSupport {
-					b.header.Extra = common.CopyBytes(params.DAOForkBlockExtra)
-				}
-			}
-		}
-		if config.DAOForkSupport && config.DAOForkBlock != nil && config.DAOForkBlock.Cmp(b.header.Number) == 0 {
-			misc.ApplyDAOHardFork(statedb)
-		}
-		// Execute any user modifications to the block
->>>>>>> 5d1d1a80
 		if gen != nil {
 			gen(i, b)
 		}
