// Copyright 2015 The go-ethereum Authors
// This file is part of the go-ethereum library.
//
// The go-ethereum library is free software: you can redistribute it and/or modify
// it under the terms of the GNU Lesser General Public License as published by
// the Free Software Foundation, either version 3 of the License, or
// (at your option) any later version.
//
// The go-ethereum library is distributed in the hope that it will be useful,
// but WITHOUT ANY WARRANTY; without even the implied warranty of
// MERCHANTABILITY or FITNESS FOR A PARTICULAR PURPOSE. See the
// GNU Lesser General Public License for more details.
//
// You should have received a copy of the GNU Lesser General Public License
// along with the go-ethereum library. If not, see <http://www.gnu.org/licenses/>.

package core

import (
	"fmt"
	"math/big"

	"github.com/ethereum/go-ethereum/common"
	"github.com/ethereum/go-ethereum/consensus"
	//"github.com/ethereum/go-ethereum/consensus/misc"
	"github.com/ethereum/go-ethereum/core/state"
	"github.com/ethereum/go-ethereum/core/types"
	"github.com/ethereum/go-ethereum/core/vm"
	"github.com/ethereum/go-ethereum/ethdb"
	"github.com/ethereum/go-ethereum/params"
)

// BlockGen creates blocks for testing.
// See GenerateChain for a detailed explanation.
type BlockGen struct {
	i           int
	parent      *types.Block
	chain       []*types.Block
	chainReader consensus.ChainReader
	header      *types.Header
	statedb     *state.StateDB

	gasPool  *GasPool
	txs      []*types.Transaction
	receipts []*types.Receipt
	uncles   []*types.Header

	config *params.ChainConfig
	engine consensus.Engine
}

// SetCoinbase sets the coinbase of the generated block.
// It can be called at most once.
func (b *BlockGen) SetCoinbase(addr common.Address) {
	if b.gasPool != nil {
		if len(b.txs) > 0 {
			panic("coinbase must be set before adding transactions")
		}
		panic("coinbase can only be set once")
	}
	b.header.Coinbase = addr
	b.gasPool = new(GasPool).AddGas(b.header.GasLimit)
}

// SetExtra sets the extra data field of the generated block.
func (b *BlockGen) SetExtra(data []byte) {
	b.header.Extra = data
}

// AddTx adds a transaction to the generated block. If no coinbase has
// been set, the block's coinbase is set to the zero address.
//
// AddTx panics if the transaction cannot be executed. In addition to
// the protocol-imposed limitations (gas limit, etc.), there are some
// further limitations on the content of transactions that can be
// added. Notably, contract code relying on the BLOCKHASH instruction
// will panic during execution.
func (b *BlockGen) AddTx(tx *types.Transaction) {
	b.AddTxWithChain(nil, tx)
}

// AddTxWithChain adds a transaction to the generated block. If no coinbase has
// been set, the block's coinbase is set to the zero address.
//
// AddTxWithChain panics if the transaction cannot be executed. In addition to
// the protocol-imposed limitations (gas limit, etc.), there are some
// further limitations on the content of transactions that can be
// added. If contract code relies on the BLOCKHASH instruction,
// the block in chain will be returned.
func (b *BlockGen) AddTxWithChain(bc *BlockChain, tx *types.Transaction) {
	if b.gasPool == nil {
		b.SetCoinbase(common.Address{})
	}
	b.statedb.Prepare(tx.Hash(), common.Hash{}, len(b.txs))
	receipt, _, err := ApplyTransaction(b.config, bc, &b.header.Coinbase, b.gasPool, b.statedb, b.header, tx, &b.header.GasUsed, bc.GetVMConfig())
	if err != nil {
		panic(err)
	}
	b.txs = append(b.txs, tx)
	b.receipts = append(b.receipts, receipt)
}

// Number returns the block number of the block being generated.
func (b *BlockGen) Number() *big.Int {
	return new(big.Int).Set(b.header.Number)
}

// AddUncheckedReceipt forcefully adds a receipts to the block without a
// backing transaction.
//
// AddUncheckedReceipt will cause consensus failures when used during real
// chain processing. This is best used in conjunction with raw block insertion.
func (b *BlockGen) AddUncheckedReceipt(receipt *types.Receipt) {
	b.receipts = append(b.receipts, receipt)
}

// TxNonce returns the next valid transaction nonce for the
// account at addr. It panics if the account does not exist.
func (b *BlockGen) TxNonce(addr common.Address) uint64 {
	if !b.statedb.Exist(addr) {
		panic("account does not exist")
	}
	return b.statedb.GetNonce(addr)
}

// AddUncle adds an uncle header to the generated block.
func (b *BlockGen) AddUncle(h *types.Header) {
	b.uncles = append(b.uncles, h)
}

// PrevBlock returns a previously generated block by number. It panics if
// num is greater or equal to the number of the block being generated.
// For index -1, PrevBlock returns the parent block given to GenerateChain.
func (b *BlockGen) PrevBlock(index int) *types.Block {
	if index >= b.i {
		panic("block index out of range")
	}
	if index == -1 {
		return b.parent
	}
	return b.chain[index]
}

// OffsetTime modifies the time instance of a block, implicitly changing its
// associated difficulty. It's useful to test scenarios where forking is not
// tied to chain length directly.
func (b *BlockGen) OffsetTime(seconds int64) {
	b.header.Time.Add(b.header.Time, new(big.Int).SetInt64(seconds))
	if b.header.Time.Cmp(b.parent.Header().Time) <= 0 {
		panic("block time out of range")
	}
	b.header.Difficulty = b.engine.CalcDifficulty(b.chainReader, b.header.Time.Uint64(), b.parent.Header())
}

// GenerateChain creates a chain of n blocks. The first block's
// parent will be the provided parent. db is used to store
// intermediate states and should contain the parent's state trie.
//
// The generator function is called with a new block generator for
// every block. Any transactions and uncles added to the generator
// become part of the block. If gen is nil, the blocks will be empty
// and their coinbase will be the zero address.
//
// Blocks created by GenerateChain do not contain valid proof of work
// values. Inserting them into BlockChain requires use of FakePow or
// a similar non-validating proof of work implementation.
func GenerateChain(config *params.ChainConfig, parent *types.Block, engine consensus.Engine, db ethdb.Database, n int, gen func(int, *BlockGen)) ([]*types.Block, []types.Receipts) {
	if config == nil {
		config = params.TestChainConfig
	}
	blocks, receipts := make(types.Blocks, n), make([]types.Receipts, n)
	genblock := func(i int, parent *types.Block, statedb *state.StateDB) (*types.Block, types.Receipts) {
		// TODO(karalabe): This is needed for clique, which depends on multiple blocks.
		// It's nonetheless ugly to spin up a blockchain here. Get rid of this somehow.
		blockchain, _ := NewBlockChain(db, nil, config, engine, vm.Config{})
		defer blockchain.Stop()

		b := &BlockGen{i: i, parent: parent, chain: blocks, chainReader: blockchain, statedb: statedb, config: config, engine: engine}
		b.header = makeHeader(b.chainReader, parent, statedb, b.engine)

		// Mutate the state and block according to any hard-fork specs
		//if daoBlock := config.DAOForkBlock; daoBlock != nil {
		//	limit := new(big.Int).Add(daoBlock, params.DAOForkExtraRange)
		//	if b.header.Number.Cmp(daoBlock) >= 0 && b.header.Number.Cmp(limit) < 0 {
		//		if config.DAOForkSupport {
		//			b.header.Extra = common.CopyBytes(params.DAOForkBlockExtra)
		//		}
		//	}
		//}
		//if config.DAOForkSupport && config.DAOForkBlock != nil && config.DAOForkBlock.Cmp(b.header.Number) == 0 {
		//	misc.ApplyDAOHardFork(statedb)
		//}
		// Execute any user modifications to the block and finalize it
		if gen != nil {
			gen(i, b)
		}

		if b.engine != nil {
			block, _ := b.engine.Finalize(b.chainReader, b.header, statedb, b.txs, b.uncles, b.receipts)
			// Write state changes to db
			root, err := statedb.Commit(config.IsEIP158(b.header.Number))
			if err != nil {
				panic(fmt.Sprintf("state write error: %v", err))
			}
			if err := statedb.Database().TrieDB().Commit(root, false); err != nil {
				panic(fmt.Sprintf("trie write error: %v", err))
			}
			return block, b.receipts
		}
		return nil, nil
	}
	for i := 0; i < n; i++ {
		statedb, err := state.New(parent.Root(), state.NewDatabase(db))
		if err != nil {
			panic(err)
		}
		block, receipt := genblock(i, parent, statedb)
		blocks[i] = block
		receipts[i] = receipt
		parent = block
	}
	return blocks, receipts
}

func makeHeader(chain consensus.ChainReader, parent *types.Block, state *state.StateDB, engine consensus.Engine) *types.Header {
	var time *big.Int
	if parent.Time() == nil {
		time = big.NewInt(10)
	} else {
		time = new(big.Int).Add(parent.Time(), big.NewInt(10)) // block time is fixed at 10 seconds
	}

	return &types.Header{
		Root:       state.IntermediateRoot(chain.Config().IsEIP158(parent.Number())),
		ParentHash: parent.Hash(),
		Coinbase:   parent.Coinbase(),
		Difficulty: engine.CalcDifficulty(chain, time.Uint64(), &types.Header{
			Number:     parent.Number(),
			Time:       new(big.Int).Sub(time, big.NewInt(10)),
			Difficulty: parent.Difficulty(),
			UncleHash:  parent.UncleHash(),
		}),
		GasLimit: CalcGasLimit(parent),
		Number:   new(big.Int).Add(parent.Number(), common.Big1),
		Time:     time,
	}
}

<<<<<<< HEAD
// newCanonical creates a chain database, and injects a deterministic canonical
// chain. Depending on the full flag, if creates either a full block chain or a
// header only chain.
func newCanonical(engine consensus.Engine, n int, full bool) (ethdb.Database, *BlockChain, error) {
	panic("newCanonical not tested!")
	var (
		db      = ethdb.NewMemDatabase()
		genesis = new(Genesis).MustCommit(db)
	)

	// Initialize a fresh chain with only a genesis block
	blockchain, _ := NewBlockChain(db, nil, params.AllEthashProtocolChanges, engine, vm.Config{})
	// Create and inject the requested chain
	if n == 0 {
		return db, blockchain, nil
	}
	if full {
		// Full block-chain requested
		blocks := makeBlockChain(genesis, n, engine, db, canonicalSeed)
		_, err := blockchain.InsertChain(blocks)
		return db, blockchain, err
	}
	// Header-only chain requested
	headers := makeHeaderChain(genesis.Header(), n, engine, db, canonicalSeed)
	_, err := blockchain.InsertHeaderChain(headers, 1)
	return db, blockchain, err
}

=======
>>>>>>> 37bb0b87
// makeHeaderChain creates a deterministic chain of headers rooted at parent.
func makeHeaderChain(parent *types.Header, n int, engine consensus.Engine, db ethdb.Database, seed int) []*types.Header {
	panic("makeHeaderChain not tested!")
	blocks := makeBlockChain(types.NewBlockWithHeader(parent), n, engine, db, seed)
	headers := make([]*types.Header, len(blocks))
	for i, block := range blocks {
		headers[i] = block.Header()
	}
	return headers
}

// makeBlockChain creates a deterministic chain of blocks rooted at parent.
func makeBlockChain(parent *types.Block, n int, engine consensus.Engine, db ethdb.Database, seed int) []*types.Block {
	blocks, _ := GenerateChain(params.TestChainConfig, parent, engine, db, n, func(i int, b *BlockGen) {
		b.SetCoinbase(common.Address{0: byte(seed), 19: byte(i)})
	})
	return blocks
}<|MERGE_RESOLUTION|>--- conflicted
+++ resolved
@@ -246,37 +246,6 @@
 	}
 }
 
-<<<<<<< HEAD
-// newCanonical creates a chain database, and injects a deterministic canonical
-// chain. Depending on the full flag, if creates either a full block chain or a
-// header only chain.
-func newCanonical(engine consensus.Engine, n int, full bool) (ethdb.Database, *BlockChain, error) {
-	panic("newCanonical not tested!")
-	var (
-		db      = ethdb.NewMemDatabase()
-		genesis = new(Genesis).MustCommit(db)
-	)
-
-	// Initialize a fresh chain with only a genesis block
-	blockchain, _ := NewBlockChain(db, nil, params.AllEthashProtocolChanges, engine, vm.Config{})
-	// Create and inject the requested chain
-	if n == 0 {
-		return db, blockchain, nil
-	}
-	if full {
-		// Full block-chain requested
-		blocks := makeBlockChain(genesis, n, engine, db, canonicalSeed)
-		_, err := blockchain.InsertChain(blocks)
-		return db, blockchain, err
-	}
-	// Header-only chain requested
-	headers := makeHeaderChain(genesis.Header(), n, engine, db, canonicalSeed)
-	_, err := blockchain.InsertHeaderChain(headers, 1)
-	return db, blockchain, err
-}
-
-=======
->>>>>>> 37bb0b87
 // makeHeaderChain creates a deterministic chain of headers rooted at parent.
 func makeHeaderChain(parent *types.Header, n int, engine consensus.Engine, db ethdb.Database, seed int) []*types.Header {
 	panic("makeHeaderChain not tested!")
