package core

import (
	"github.com/ethereum/go-ethereum/ethutil"
	"github.com/ethereum/go-ethereum/event"
	"github.com/ethereum/go-ethereum/p2p"
)

type Backend interface {
	BlockProcessor() *BlockProcessor
	ChainManager() *ChainManager
	TxPool() *TxPool
	PeerCount() int
	IsListening() bool
	Peers() []*p2p.Peer
<<<<<<< HEAD
	Db() ethutil.Database
=======
	KeyManager() *crypto.KeyManager
	BlockDb() ethutil.Database
	StateDb() ethutil.Database
>>>>>>> 39c6e03a
	EventMux() *event.TypeMux
}<|MERGE_RESOLUTION|>--- conflicted
+++ resolved
@@ -13,12 +13,7 @@
 	PeerCount() int
 	IsListening() bool
 	Peers() []*p2p.Peer
-<<<<<<< HEAD
-	Db() ethutil.Database
-=======
-	KeyManager() *crypto.KeyManager
 	BlockDb() ethutil.Database
 	StateDb() ethutil.Database
->>>>>>> 39c6e03a
 	EventMux() *event.TypeMux
 }