// Copyright 2014 The go-ethereum Authors
// This file is part of the go-ethereum library.
//
// The go-ethereum library is free software: you can redistribute it and/or modify
// it under the terms of the GNU Lesser General Public License as published by
// the Free Software Foundation, either version 3 of the License, or
// (at your option) any later version.
//
// The go-ethereum library is distributed in the hope that it will be useful,
// but WITHOUT ANY WARRANTY; without even the implied warranty of
// MERCHANTABILITY or FITNESS FOR A PARTICULAR PURPOSE. See the
// GNU Lesser General Public License for more details.
//
// You should have received a copy of the GNU Lesser General Public License
// along with the go-ethereum library. If not, see <http://www.gnu.org/licenses/>.

// Package eth implements the Ethereum protocol.
package eth

import (
	"errors"
	"fmt"
	"math/big"
	"runtime"
	"sync"
	"sync/atomic"

	"github.com/ethereum/go-ethereum/accounts"
	"github.com/ethereum/go-ethereum/common"
	"github.com/ethereum/go-ethereum/common/hexutil"
	"github.com/ethereum/go-ethereum/consensus"
	"github.com/ethereum/go-ethereum/consensus/clique"
	"github.com/ethereum/go-ethereum/consensus/ethash"
	"github.com/ethereum/go-ethereum/core"
	"github.com/ethereum/go-ethereum/core/bloombits"
	"github.com/ethereum/go-ethereum/core/rawdb"
	"github.com/ethereum/go-ethereum/core/types"
	"github.com/ethereum/go-ethereum/core/vm"
	"github.com/ethereum/go-ethereum/eth/downloader"
	"github.com/ethereum/go-ethereum/eth/filters"
	"github.com/ethereum/go-ethereum/eth/gasprice"
	"github.com/ethereum/go-ethereum/ethdb"
	"github.com/ethereum/go-ethereum/event"
	"github.com/ethereum/go-ethereum/internal/ethapi"
	"github.com/ethereum/go-ethereum/log"
	"github.com/ethereum/go-ethereum/miner"
	"github.com/ethereum/go-ethereum/node"
	"github.com/ethereum/go-ethereum/p2p"
	"github.com/ethereum/go-ethereum/params"
	"github.com/ethereum/go-ethereum/rlp"
	"github.com/ethereum/go-ethereum/rpc"
)

type LesServer interface {
	Start(srvr *p2p.Server)
	Stop()
	Protocols() []p2p.Protocol
	SetBloomBitsIndexer(bbIndexer *core.ChainIndexer)
}

// Ethereum implements the Ethereum full node service.
type Ethereum struct {
	config      *Config
	chainConfig *params.ChainConfig

	// Channel for shutting down the service
	shutdownChan chan bool // Channel for shutting down the Ethereum

	// Handlers
	txPool          *core.TxPool
	blockchain      *core.BlockChain
	protocolManager *ProtocolManager
	lesServer       LesServer

	// DB interfaces
	chainDb ethdb.Database // Block chain database

	eventMux       *event.TypeMux
	engine         consensus.Engine
	accountManager *accounts.Manager

	bloomRequests chan chan *bloombits.Retrieval // Channel receiving bloom data retrieval requests
	bloomIndexer  *core.ChainIndexer             // Bloom indexer operating during block imports

	APIBackend *EthAPIBackend

	miner     *miner.Miner
	gasPrice  *big.Int
	etherbase common.Address

	networkId     uint64
	netRPCService *ethapi.PublicNetAPI

	lock sync.RWMutex // Protects the variadic fields (e.g. gas price and etherbase)
}

func (s *Ethereum) AddLesServer(ls LesServer) {
	s.lesServer = ls
	ls.SetBloomBitsIndexer(s.bloomIndexer)
}

// New creates a new Ethereum object (including the
// initialisation of the common Ethereum object)
func New(ctx *node.ServiceContext, config *Config) (*Ethereum, error) {
	if config.SyncMode == downloader.LightSync {
		return nil, errors.New("can't run eth.Ethereum in light sync mode, use les.LightEthereum")
	}
	if !config.SyncMode.IsValid() {
		return nil, fmt.Errorf("invalid sync mode %d", config.SyncMode)
	}
	chainDb, err := CreateDB(ctx, config, "chaindata")
	if err != nil {
		return nil, err
	}
	chainConfig, genesisHash, genesisErr := core.SetupGenesisBlock(chainDb, config.Genesis)
	if _, ok := genesisErr.(*params.ConfigCompatError); genesisErr != nil && !ok {
		return nil, genesisErr
	}
	log.Info("Initialised chain configuration", "config", chainConfig)

	eth := &Ethereum{
		config:         config,
		chainDb:        chainDb,
		chainConfig:    chainConfig,
		eventMux:       ctx.EventMux,
		accountManager: ctx.AccountManager,
		engine:         CreateConsensusEngine(ctx, &config.Ethash, chainConfig, chainDb),
		shutdownChan:   make(chan bool),
		networkId:      config.NetworkId,
		gasPrice:       config.GasPrice,
		etherbase:      config.Etherbase,
		bloomRequests:  make(chan chan *bloombits.Retrieval),
		bloomIndexer:   NewBloomIndexer(chainDb, params.BloomBitsBlocks),
	}

	log.Info("Initialising Ethereum protocol", "versions", ProtocolVersions, "network", config.NetworkId)

	if !config.SkipBcVersionCheck {
		bcVersion := rawdb.ReadDatabaseVersion(chainDb)
		if bcVersion != core.BlockChainVersion && bcVersion != 0 {
			return nil, fmt.Errorf("Blockchain DB version mismatch (%d / %d). Run geth upgradedb.\n", bcVersion, core.BlockChainVersion)
		}
		rawdb.WriteDatabaseVersion(chainDb, core.BlockChainVersion)
	}
	var (
		vmConfig = vm.Config{
			EnablePreimageRecording: config.EnablePreimageRecording,
			InferURI:                config.InferURI,
		}
		cacheConfig = &core.CacheConfig{Disabled: config.NoPruning, TrieNodeLimit: config.TrieCache, TrieTimeLimit: config.TrieTimeout}
	)
	eth.blockchain, err = core.NewBlockChain(chainDb, cacheConfig, eth.chainConfig, eth.engine, vmConfig)
	if err != nil {
		return nil, err
	}
	// Rewind the chain in case of an incompatible config upgrade.
	if compat, ok := genesisErr.(*params.ConfigCompatError); ok {
		log.Warn("Rewinding chain to upgrade configuration", "err", compat)
		eth.blockchain.SetHead(compat.RewindTo)
		rawdb.WriteChainConfig(chainDb, genesisHash, chainConfig)
	}
	eth.bloomIndexer.Start(eth.blockchain)

	if config.TxPool.Journal != "" {
		config.TxPool.Journal = ctx.ResolvePath(config.TxPool.Journal)
	}
	eth.txPool = core.NewTxPool(config.TxPool, eth.chainConfig, eth.blockchain)

	if eth.protocolManager, err = NewProtocolManager(eth.chainConfig, config.SyncMode, config.NetworkId, eth.eventMux, eth.txPool, eth.engine, eth.blockchain, chainDb); err != nil {
		return nil, err
	}
	eth.miner = miner.New(eth, eth.chainConfig, eth.EventMux(), eth.engine)
	eth.miner.SetExtra(makeExtraData(config.ExtraData))

	eth.APIBackend = &EthAPIBackend{eth, nil}
	gpoParams := config.GPO
	if gpoParams.Default == nil {
		gpoParams.Default = config.GasPrice
	}
	eth.APIBackend.gpo = gasprice.NewOracle(eth.APIBackend, gpoParams)

	return eth, nil
}

func makeExtraData(extra []byte) []byte {
	if len(extra) == 0 {
		// create default extradata
		extra, _ = rlp.EncodeToBytes([]interface{}{
			uint(params.VersionMajor<<16 | params.VersionMinor<<8 | params.VersionPatch),
			"geth",
			runtime.Version(),
			runtime.GOOS,
		})
	}
	if uint64(len(extra)) > params.MaximumExtraDataSize {
		log.Warn("Miner extra data exceed limit", "extra", hexutil.Bytes(extra), "limit", params.MaximumExtraDataSize)
		extra = nil
	}
	return extra
}

// CreateDB creates the chain database.
func CreateDB(ctx *node.ServiceContext, config *Config, name string) (ethdb.Database, error) {
	db, err := ctx.OpenDatabase(name, config.DatabaseCache, config.DatabaseHandles)
	if err != nil {
		return nil, err
	}
	if db, ok := db.(*ethdb.LDBDatabase); ok {
		db.Meter("eth/db/chaindata/")
	}
	return db, nil
}

// CreateConsensusEngine creates the required type of consensus engine instance for an Ethereum service
func CreateConsensusEngine(ctx *node.ServiceContext, config *ethash.Config, chainConfig *params.ChainConfig, db ethdb.Database) consensus.Engine {
	// If proof-of-authority is requested, set it up
	if chainConfig.Clique != nil {
		return clique.New(chainConfig.Clique, db)
	}
	// Otherwise assume proof-of-work
	switch config.PowMode {
	case ethash.ModeFake:
		log.Warn("Ethash used in fake mode")
		return ethash.NewFaker()
	case ethash.ModeTest:
		log.Warn("Ethash used in test mode")
		return ethash.NewTester()
	case ethash.ModeShared:
		log.Warn("Ethash used in shared mode")
		return ethash.NewShared()
	default:
		engine := ethash.New(ethash.Config{
			CacheDir:       ctx.ResolvePath(config.CacheDir),
			CachesInMem:    config.CachesInMem,
			CachesOnDisk:   config.CachesOnDisk,
			DatasetDir:     config.DatasetDir,
			DatasetsInMem:  config.DatasetsInMem,
			DatasetsOnDisk: config.DatasetsOnDisk,
		})
		engine.SetThreads(-1) // Disable CPU mining
		return engine
	}
}

// APIs return the collection of RPC services the ethereum package offers.
// NOTE, some of these services probably need to be moved to somewhere else.
func (s *Ethereum) APIs() []rpc.API {
<<<<<<< HEAD
	apis := ethapi.GetAPIs(s.APIBackend)
=======
	apis := ethapi.GetAPIs(s.APIBackend, vm.Config{InferURI: s.config.InferURI})
>>>>>>> d626f6da

	// Append any APIs exposed explicitly by the consensus engine
	apis = append(apis, s.engine.APIs(s.BlockChain())...)

	// Append all the local APIs and return
	return append(apis, []rpc.API{
		{
			Namespace: "eth",
			Version:   "1.0",
			Service:   NewPublicEthereumAPI(s),
			Public:    true,
		}, {
			Namespace: "eth",
			Version:   "1.0",
			Service:   NewPublicMinerAPI(s),
			Public:    true,
		}, {
			Namespace: "eth",
			Version:   "1.0",
			Service:   downloader.NewPublicDownloaderAPI(s.protocolManager.downloader, s.eventMux),
			Public:    true,
		}, {
			Namespace: "miner",
			Version:   "1.0",
			Service:   NewPrivateMinerAPI(s),
			Public:    false,
		}, {
			Namespace: "eth",
			Version:   "1.0",
			Service:   filters.NewPublicFilterAPI(s.APIBackend, false),
			Public:    true,
		}, {
			Namespace: "admin",
			Version:   "1.0",
			Service:   NewPrivateAdminAPI(s),
		}, {
			Namespace: "debug",
			Version:   "1.0",
			Service:   NewPublicDebugAPI(s),
			Public:    true,
		}, {
			Namespace: "debug",
			Version:   "1.0",
			Service:   NewPrivateDebugAPI(s.chainConfig, s),
		}, {
			Namespace: "net",
			Version:   "1.0",
			Service:   s.netRPCService,
			Public:    true,
		},
	}...)
}

func (s *Ethereum) ResetWithGenesisBlock(gb *types.Block) {
	s.blockchain.ResetWithGenesisBlock(gb)
}

func (s *Ethereum) Etherbase() (eb common.Address, err error) {
	s.lock.RLock()
	etherbase := s.etherbase
	s.lock.RUnlock()

	if etherbase != (common.Address{}) {
		return etherbase, nil
	}
	if wallets := s.AccountManager().Wallets(); len(wallets) > 0 {
		if accounts := wallets[0].Accounts(); len(accounts) > 0 {
			etherbase := accounts[0].Address

			s.lock.Lock()
			s.etherbase = etherbase
			s.lock.Unlock()

			log.Info("Etherbase automatically configured", "address", etherbase)
			return etherbase, nil
		}
	}
	return common.Address{}, fmt.Errorf("etherbase must be explicitly specified")
}

// SetEtherbase sets the mining reward address.
func (s *Ethereum) SetEtherbase(etherbase common.Address) {
	s.lock.Lock()
	s.etherbase = etherbase
	s.lock.Unlock()

	s.miner.SetEtherbase(etherbase)
}

func (s *Ethereum) StartMining(local bool) error {
	eb, err := s.Etherbase()
	if err != nil {
		log.Error("Cannot start mining without etherbase", "err", err)
		return fmt.Errorf("etherbase missing: %v", err)
	}
	if clique, ok := s.engine.(*clique.Clique); ok {
		wallet, err := s.accountManager.Find(accounts.Account{Address: eb})
		if wallet == nil || err != nil {
			log.Error("Etherbase account unavailable locally", "err", err)
			return fmt.Errorf("signer missing: %v", err)
		}
		clique.Authorize(eb, wallet.SignHash)
	}
	if local {
		// If local (CPU) mining is started, we can disable the transaction rejection
		// mechanism introduced to speed sync times. CPU mining on mainnet is ludicrous
		// so none will ever hit this path, whereas marking sync done on CPU mining
		// will ensure that private networks work in single miner mode too.
		atomic.StoreUint32(&s.protocolManager.acceptTxs, 1)
	}
	go s.miner.Start(eb)
	return nil
}

func (s *Ethereum) StopMining()         { s.miner.Stop() }
func (s *Ethereum) IsMining() bool      { return s.miner.Mining() }
func (s *Ethereum) Miner() *miner.Miner { return s.miner }

func (s *Ethereum) AccountManager() *accounts.Manager  { return s.accountManager }
func (s *Ethereum) BlockChain() *core.BlockChain       { return s.blockchain }
func (s *Ethereum) TxPool() *core.TxPool               { return s.txPool }
func (s *Ethereum) EventMux() *event.TypeMux           { return s.eventMux }
func (s *Ethereum) Engine() consensus.Engine           { return s.engine }
func (s *Ethereum) ChainDb() ethdb.Database            { return s.chainDb }
func (s *Ethereum) IsListening() bool                  { return true } // Always listening
func (s *Ethereum) EthVersion() int                    { return int(s.protocolManager.SubProtocols[0].Version) }
func (s *Ethereum) NetVersion() uint64                 { return s.networkId }
func (s *Ethereum) Downloader() *downloader.Downloader { return s.protocolManager.downloader }

// Protocols implements node.Service, returning all the currently configured
// network protocols to start.
func (s *Ethereum) Protocols() []p2p.Protocol {
	if s.lesServer == nil {
		return s.protocolManager.SubProtocols
	}
	return append(s.protocolManager.SubProtocols, s.lesServer.Protocols()...)
}

// Start implements node.Service, starting all internal goroutines needed by the
// Ethereum protocol implementation.
func (s *Ethereum) Start(srvr *p2p.Server) error {
	// Start the bloom bits servicing goroutines
	s.startBloomHandlers()

	// Start the RPC service
	s.netRPCService = ethapi.NewPublicNetAPI(srvr, s.NetVersion())

	// Figure out a max peers count based on the server limits
	maxPeers := srvr.MaxPeers
	if s.config.LightServ > 0 {
		if s.config.LightPeers >= srvr.MaxPeers {
			return fmt.Errorf("invalid peer config: light peer count (%d) >= total peer count (%d)", s.config.LightPeers, srvr.MaxPeers)
		}
		maxPeers -= s.config.LightPeers
	}
	// Start the networking layer and the light server if requested
	s.protocolManager.Start(maxPeers)
	if s.lesServer != nil {
		s.lesServer.Start(srvr)
	}
	return nil
}

// Stop implements node.Service, terminating all internal goroutines used by the
// Ethereum protocol.
func (s *Ethereum) Stop() error {
	s.bloomIndexer.Close()
	s.blockchain.Stop()
	s.protocolManager.Stop()
	if s.lesServer != nil {
		s.lesServer.Stop()
	}
	s.txPool.Stop()
	s.miner.Stop()
	s.eventMux.Stop()

	s.chainDb.Close()
	close(s.shutdownChan)

	return nil
}<|MERGE_RESOLUTION|>--- conflicted
+++ resolved
@@ -245,11 +245,7 @@
 // APIs return the collection of RPC services the ethereum package offers.
 // NOTE, some of these services probably need to be moved to somewhere else.
 func (s *Ethereum) APIs() []rpc.API {
-<<<<<<< HEAD
-	apis := ethapi.GetAPIs(s.APIBackend)
-=======
 	apis := ethapi.GetAPIs(s.APIBackend, vm.Config{InferURI: s.config.InferURI})
->>>>>>> d626f6da
 
 	// Append any APIs exposed explicitly by the consensus engine
 	apis = append(apis, s.engine.APIs(s.BlockChain())...)
