--- conflicted
+++ resolved
@@ -219,11 +219,8 @@
 }
 
 // CreateConsensusEngine creates the required type of consensus engine instance for an Ethereum service
-<<<<<<< HEAD
-func CreateConsensusEngine(ctx *node.ServiceContext, chainConfig *params.ChainConfig, config *cuckoo.Config, notify []string, db ethdb.Database) consensus.Engine {
-=======
-func CreateConsensusEngine(ctx *node.ServiceContext, chainConfig *params.ChainConfig, config *ethash.Config, notify []string, noverify bool, db ethdb.Database) consensus.Engine {
->>>>>>> 377e3846
+// func CreateConsensusEngine(ctx *node.ServiceContext, chainConfig *params.ChainConfig, config *cuckoo.Config, notify []string, db ethdb.Database) consensus.Engine {
+func CreateConsensusEngine(ctx *node.ServiceContext, chainConfig *params.ChainConfig, config *cuckoo.Config, notify []string, noverify bool, db ethdb.Database) consensus.Engine {
 	// If proof-of-authority is requested, set it up
 	if chainConfig.Clique != nil {
 		return clique.New(chainConfig.Clique, db)
@@ -235,30 +232,20 @@
 		return cuckoo.NewFaker()
 	case cuckoo.ModeTest:
 		log.Warn("Ethash used in test mode")
-<<<<<<< HEAD
 		return cuckoo.NewTester()
 	case cuckoo.ModeShared:
-=======
-		return ethash.NewTester(nil, noverify)
-	case ethash.ModeShared:
->>>>>>> 377e3846
 		log.Warn("Ethash used in shared mode")
 		return cuckoo.NewShared()
 	default:
 		engine := cuckoo.New(cuckoo.Config{
 			/* CacheDir:       ctx.ResolvePath(config.CacheDir),
-			CachesInMem:    config.CachesInMem,
-			CachesOnDisk:   config.CachesOnDisk,
-			DatasetDir:     config.DatasetDir,
-			DatasetsInMem:  config.DatasetsInMem,
-<<<<<<< HEAD
-			DatasetsOnDisk: config.DatasetsOnDisk, */
-			// }, notify)
+				CachesInMem:    config.CachesInMem,
+				CachesOnDisk:   config.CachesOnDisk,
+				DatasetDir:     config.DatasetDir,
+				DatasetsInMem:  config.DatasetsInMem,
+				DatasetsOnDisk: config.DatasetsOnDisk,
+			}, notify, noverify) */
 		})
-=======
-			DatasetsOnDisk: config.DatasetsOnDisk,
-		}, notify, noverify)
->>>>>>> 377e3846
 		engine.SetThreads(-1) // Disable CPU mining
 		return engine
 	}
