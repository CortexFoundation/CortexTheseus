--- conflicted
+++ resolved
@@ -213,11 +213,7 @@
 }
 
 // CreateConsensusEngine creates the required type of consensus engine instance for an Ethereum service
-<<<<<<< HEAD
-func CreateConsensusEngine(ctx *node.ServiceContext, config *cuckoo.Config, chainConfig *params.ChainConfig, db ethdb.Database) consensus.Engine {
-=======
 func CreateConsensusEngine(ctx *node.ServiceContext, chainConfig *params.ChainConfig, config *ethash.Config, notify []string, db ethdb.Database) consensus.Engine {
->>>>>>> 97f30b34
 	// If proof-of-authority is requested, set it up
 	if chainConfig.Clique != nil {
 		return clique.New(chainConfig.Clique, db)
@@ -229,13 +225,8 @@
 		return cuckoo.NewFaker()
 	case cuckoo.ModeTest:
 		log.Warn("Ethash used in test mode")
-<<<<<<< HEAD
-		return cuckoo.NewTester()
-	case cuckoo.ModeShared:
-=======
 		return ethash.NewTester(nil)
 	case ethash.ModeShared:
->>>>>>> 97f30b34
 		log.Warn("Ethash used in shared mode")
 		return cuckoo.NewShared()
 	default:
@@ -245,13 +236,8 @@
 			CachesOnDisk:   config.CachesOnDisk,
 			DatasetDir:     config.DatasetDir,
 			DatasetsInMem:  config.DatasetsInMem,
-<<<<<<< HEAD
 			DatasetsOnDisk: config.DatasetsOnDisk, */
-		})
-=======
-			DatasetsOnDisk: config.DatasetsOnDisk,
 		}, notify)
->>>>>>> 97f30b34
 		engine.SetThreads(-1) // Disable CPU mining
 		return engine
 	}
