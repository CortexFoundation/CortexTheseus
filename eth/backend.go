// Copyright 2014 The go-ethereum Authors
// This file is part of the go-ethereum library.
//
// The go-ethereum library is free software: you can redistribute it and/or modify
// it under the terms of the GNU Lesser General Public License as published by
// the Free Software Foundation, either version 3 of the License, or
// (at your option) any later version.
//
// The go-ethereum library is distributed in the hope that it will be useful,
// but WITHOUT ANY WARRANTY; without even the implied warranty of
// MERCHANTABILITY or FITNESS FOR A PARTICULAR PURPOSE. See the
// GNU Lesser General Public License for more details.
//
// You should have received a copy of the GNU Lesser General Public License
// along with the go-ethereum library. If not, see <http://www.gnu.org/licenses/>.

// Package eth implements the Ethereum protocol.
package eth

import (
	"errors"
	"fmt"
	"math/big"
	"runtime"
	"sync"
	"sync/atomic"

	"github.com/ethereum/go-ethereum/accounts"
	"github.com/ethereum/go-ethereum/common"
	"github.com/ethereum/go-ethereum/common/hexutil"
	"github.com/ethereum/go-ethereum/consensus"
	"github.com/ethereum/go-ethereum/consensus/clique"
	"github.com/ethereum/go-ethereum/consensus/cuckoo"
	"github.com/ethereum/go-ethereum/core"
	"github.com/ethereum/go-ethereum/core/bloombits"
	"github.com/ethereum/go-ethereum/core/rawdb"
	"github.com/ethereum/go-ethereum/core/types"
	"github.com/ethereum/go-ethereum/core/vm"
	"github.com/ethereum/go-ethereum/eth/downloader"
	"github.com/ethereum/go-ethereum/eth/filters"
	"github.com/ethereum/go-ethereum/eth/gasprice"
	"github.com/ethereum/go-ethereum/ethdb"
	"github.com/ethereum/go-ethereum/event"
	"github.com/ethereum/go-ethereum/internal/ethapi"
	"github.com/ethereum/go-ethereum/log"
	"github.com/ethereum/go-ethereum/miner"
	"github.com/ethereum/go-ethereum/node"
	"github.com/ethereum/go-ethereum/p2p"
	"github.com/ethereum/go-ethereum/params"
	"github.com/ethereum/go-ethereum/rlp"
	"github.com/ethereum/go-ethereum/rpc"
)

type LesServer interface {
	Start(srvr *p2p.Server)
	Stop()
	Protocols() []p2p.Protocol
	SetBloomBitsIndexer(bbIndexer *core.ChainIndexer)
}

// Ethereum implements the Ethereum full node service.
type Ethereum struct {
	config      *Config
	chainConfig *params.ChainConfig

	// Channel for shutting down the service
	shutdownChan chan bool // Channel for shutting down the Ethereum

	// Handlers
	txPool          *core.TxPool
	blockchain      *core.BlockChain
	protocolManager *ProtocolManager
	lesServer       LesServer

	// DB interfaces
	chainDb ethdb.Database // Block chain database

	eventMux       *event.TypeMux
	engine         consensus.Engine
	accountManager *accounts.Manager

	bloomRequests chan chan *bloombits.Retrieval // Channel receiving bloom data retrieval requests
	bloomIndexer  *core.ChainIndexer             // Bloom indexer operating during block imports

	APIBackend *EthAPIBackend

	miner     *miner.Miner
	gasPrice  *big.Int
	etherbase common.Address

	networkID     uint64
	netRPCService *ethapi.PublicNetAPI

	lock sync.RWMutex // Protects the variadic fields (e.g. gas price and etherbase)
}

func (s *Ethereum) AddLesServer(ls LesServer) {
	s.lesServer = ls
	ls.SetBloomBitsIndexer(s.bloomIndexer)
}

// New creates a new Ethereum object (including the
// initialisation of the common Ethereum object)
func New(ctx *node.ServiceContext, config *Config) (*Ethereum, error) {
	if config.SyncMode == downloader.LightSync {
		return nil, errors.New("can't run eth.Ethereum in light sync mode, use les.LightEthereum")
	}
	if !config.SyncMode.IsValid() {
		return nil, fmt.Errorf("invalid sync mode %d", config.SyncMode)
	}
	chainDb, err := CreateDB(ctx, config, "chaindata")
	if err != nil {
		return nil, err
	}
	chainConfig, genesisHash, genesisErr := core.SetupGenesisBlock(chainDb, config.Genesis)
	if _, ok := genesisErr.(*params.ConfigCompatError); genesisErr != nil && !ok {
		return nil, genesisErr
	}
	log.Info("Initialised chain configuration", "config", chainConfig)

	eth := &Ethereum{
		config:         config,
		chainDb:        chainDb,
		chainConfig:    chainConfig,
		eventMux:       ctx.EventMux,
		accountManager: ctx.AccountManager,
		engine:         CreateConsensusEngine(ctx, chainConfig, &config.Ethash, config.MinerNotify, chainDb),
		shutdownChan:   make(chan bool),
		networkID:      config.NetworkId,
		gasPrice:       config.GasPrice,
		etherbase:      config.Etherbase,
		bloomRequests:  make(chan chan *bloombits.Retrieval),
		bloomIndexer:   NewBloomIndexer(chainDb, params.BloomBitsBlocks),
	}

	log.Info("Initialising Ethereum protocol", "versions", ProtocolVersions, "network", config.NetworkId)

	if !config.SkipBcVersionCheck {
		bcVersion := rawdb.ReadDatabaseVersion(chainDb)
		if bcVersion != core.BlockChainVersion && bcVersion != 0 {
			return nil, fmt.Errorf("Blockchain DB version mismatch (%d / %d). Run geth upgradedb.\n", bcVersion, core.BlockChainVersion)
		}
		rawdb.WriteDatabaseVersion(chainDb, core.BlockChainVersion)
	}
	var (
		vmConfig = vm.Config{
			EnablePreimageRecording: config.EnablePreimageRecording,
			InferURI:                config.InferURI,
		}
		cacheConfig = &core.CacheConfig{Disabled: config.NoPruning, TrieNodeLimit: config.TrieCache, TrieTimeLimit: config.TrieTimeout}
	)
	eth.blockchain, err = core.NewBlockChain(chainDb, cacheConfig, eth.chainConfig, eth.engine, vmConfig)
	if err != nil {
		return nil, err
	}
	// Rewind the chain in case of an incompatible config upgrade.
	if compat, ok := genesisErr.(*params.ConfigCompatError); ok {
		log.Warn("Rewinding chain to upgrade configuration", "err", compat)
		eth.blockchain.SetHead(compat.RewindTo)
		rawdb.WriteChainConfig(chainDb, genesisHash, chainConfig)
	}
	eth.bloomIndexer.Start(eth.blockchain)

	if config.TxPool.Journal != "" {
		config.TxPool.Journal = ctx.ResolvePath(config.TxPool.Journal)
	}
	eth.txPool = core.NewTxPool(config.TxPool, eth.chainConfig, eth.blockchain)

	if eth.protocolManager, err = NewProtocolManager(eth.chainConfig, config.SyncMode, config.NetworkId, eth.eventMux, eth.txPool, eth.engine, eth.blockchain, chainDb); err != nil {
		return nil, err
	}

	eth.miner = miner.New(eth, eth.chainConfig, eth.EventMux(), eth.engine)
	eth.miner.SetExtra(makeExtraData(config.ExtraData))

	eth.APIBackend = &EthAPIBackend{eth, nil}
	gpoParams := config.GPO
	if gpoParams.Default == nil {
		gpoParams.Default = config.GasPrice
	}
	eth.APIBackend.gpo = gasprice.NewOracle(eth.APIBackend, gpoParams)

	return eth, nil
}

func makeExtraData(extra []byte) []byte {
	if len(extra) == 0 {
		// create default extradata
		extra, _ = rlp.EncodeToBytes([]interface{}{
			uint(params.VersionMajor<<16 | params.VersionMinor<<8 | params.VersionPatch),
			"geth",
			runtime.Version(),
			runtime.GOOS,
		})
	}
	if uint64(len(extra)) > params.MaximumExtraDataSize {
		log.Warn("Miner extra data exceed limit", "extra", hexutil.Bytes(extra), "limit", params.MaximumExtraDataSize)
		extra = nil
	}
	return extra
}

// CreateDB creates the chain database.
func CreateDB(ctx *node.ServiceContext, config *Config, name string) (ethdb.Database, error) {
	db, err := ctx.OpenDatabase(name, config.DatabaseCache, config.DatabaseHandles)
	if err != nil {
		return nil, err
	}
	if db, ok := db.(*ethdb.LDBDatabase); ok {
		db.Meter("eth/db/chaindata/")
	}
	return db, nil
}

// CreateConsensusEngine creates the required type of consensus engine instance for an Ethereum service
func CreateConsensusEngine(ctx *node.ServiceContext, chainConfig *params.ChainConfig, config *cuckoo.Config, notify []string, db ethdb.Database) consensus.Engine {
	// If proof-of-authority is requested, set it up
	if chainConfig.Clique != nil {
		return clique.New(chainConfig.Clique, db)
	}
	// Otherwise assume proof-of-work
	switch config.PowMode {
	case cuckoo.ModeFake:
		log.Warn("Ethash used in fake mode")
		return cuckoo.NewFaker()
	case cuckoo.ModeTest:
		log.Warn("Ethash used in test mode")
		return cuckoo.NewTester()
	case cuckoo.ModeShared:
		log.Warn("Ethash used in shared mode")
		return cuckoo.NewShared()
	default:
		engine := cuckoo.New(cuckoo.Config{
			/* CacheDir:       ctx.ResolvePath(config.CacheDir),
			CachesInMem:    config.CachesInMem,
			CachesOnDisk:   config.CachesOnDisk,
			DatasetDir:     config.DatasetDir,
			DatasetsInMem:  config.DatasetsInMem,
			DatasetsOnDisk: config.DatasetsOnDisk, */
<<<<<<< HEAD
		})
=======
		}, notify)
>>>>>>> b609112a
		engine.SetThreads(-1) // Disable CPU mining
		return engine
	}
}

// APIs return the collection of RPC services the ethereum package offers.
// NOTE, some of these services probably need to be moved to somewhere else.
func (s *Ethereum) APIs() []rpc.API {
	apis := ethapi.GetAPIs(s.APIBackend, vm.Config{InferURI: s.config.InferURI})

	// Append any APIs exposed explicitly by the consensus engine
	apis = append(apis, s.engine.APIs(s.BlockChain())...)

	// Append all the local APIs and return
	return append(apis, []rpc.API{
		{
			Namespace: "eth",
			Version:   "1.0",
			Service:   NewPublicEthereumAPI(s),
			Public:    true,
		}, {
			Namespace: "eth",
			Version:   "1.0",
			Service:   NewPublicMinerAPI(s),
			Public:    true,
		}, {
			Namespace: "eth",
			Version:   "1.0",
			Service:   downloader.NewPublicDownloaderAPI(s.protocolManager.downloader, s.eventMux),
			Public:    true,
		}, {
			Namespace: "miner",
			Version:   "1.0",
			Service:   NewPrivateMinerAPI(s),
			Public:    false,
		}, {
			Namespace: "eth",
			Version:   "1.0",
			Service:   filters.NewPublicFilterAPI(s.APIBackend, false),
			Public:    true,
		}, {
			Namespace: "admin",
			Version:   "1.0",
			Service:   NewPrivateAdminAPI(s),
		}, {
			Namespace: "debug",
			Version:   "1.0",
			Service:   NewPublicDebugAPI(s),
			Public:    true,
		}, {
			Namespace: "debug",
			Version:   "1.0",
			Service:   NewPrivateDebugAPI(s.chainConfig, s),
		}, {
			Namespace: "net",
			Version:   "1.0",
			Service:   s.netRPCService,
			Public:    true,
		},
	}...)
}

func (s *Ethereum) ResetWithGenesisBlock(gb *types.Block) {
	s.blockchain.ResetWithGenesisBlock(gb)
}

func (s *Ethereum) Etherbase() (eb common.Address, err error) {
	s.lock.RLock()
	etherbase := s.etherbase
	s.lock.RUnlock()

	if etherbase != (common.Address{}) {
		return etherbase, nil
	}
	if wallets := s.AccountManager().Wallets(); len(wallets) > 0 {
		if accounts := wallets[0].Accounts(); len(accounts) > 0 {
			etherbase := accounts[0].Address

			s.lock.Lock()
			s.etherbase = etherbase
			s.lock.Unlock()

			log.Info("Etherbase automatically configured", "address", etherbase)
			return etherbase, nil
		}
	}
	return common.Address{}, fmt.Errorf("etherbase must be explicitly specified")
}

// SetEtherbase sets the mining reward address.
func (s *Ethereum) SetEtherbase(etherbase common.Address) {
	s.lock.Lock()
	s.etherbase = etherbase
	s.lock.Unlock()

	s.miner.SetEtherbase(etherbase)
}

func (s *Ethereum) StartMining(local bool) error {
	eb, err := s.Etherbase()
	if err != nil {
		log.Error("Cannot start mining without etherbase", "err", err)
		return fmt.Errorf("etherbase missing: %v", err)
	}
	if clique, ok := s.engine.(*clique.Clique); ok {
		wallet, err := s.accountManager.Find(accounts.Account{Address: eb})
		if wallet == nil || err != nil {
			log.Error("Etherbase account unavailable locally", "err", err)
			return fmt.Errorf("signer missing: %v", err)
		}
		clique.Authorize(eb, wallet.SignHash)
	}
	if local {
		// If local (CPU) mining is started, we can disable the transaction rejection
		// mechanism introduced to speed sync times. CPU mining on mainnet is ludicrous
		// so none will ever hit this path, whereas marking sync done on CPU mining
		// will ensure that private networks work in single miner mode too.
		atomic.StoreUint32(&s.protocolManager.acceptTxs, 1)
	}
	go s.miner.Start(eb)
	return nil
}

func (s *Ethereum) StopMining()         { s.miner.Stop() }
func (s *Ethereum) IsMining() bool      { return s.miner.Mining() }
func (s *Ethereum) Miner() *miner.Miner { return s.miner }

func (s *Ethereum) AccountManager() *accounts.Manager  { return s.accountManager }
func (s *Ethereum) BlockChain() *core.BlockChain       { return s.blockchain }
func (s *Ethereum) TxPool() *core.TxPool               { return s.txPool }
func (s *Ethereum) EventMux() *event.TypeMux           { return s.eventMux }
func (s *Ethereum) Engine() consensus.Engine           { return s.engine }
func (s *Ethereum) ChainDb() ethdb.Database            { return s.chainDb }
func (s *Ethereum) IsListening() bool                  { return true } // Always listening
func (s *Ethereum) EthVersion() int                    { return int(s.protocolManager.SubProtocols[0].Version) }
func (s *Ethereum) NetVersion() uint64                 { return s.networkID }
func (s *Ethereum) Downloader() *downloader.Downloader { return s.protocolManager.downloader }

// Protocols implements node.Service, returning all the currently configured
// network protocols to start.
func (s *Ethereum) Protocols() []p2p.Protocol {
	if s.lesServer == nil {
		return s.protocolManager.SubProtocols
	}
	return append(s.protocolManager.SubProtocols, s.lesServer.Protocols()...)
}

// Start implements node.Service, starting all internal goroutines needed by the
// Ethereum protocol implementation.
func (s *Ethereum) Start(srvr *p2p.Server) error {
	// Start the bloom bits servicing goroutines
	s.startBloomHandlers()

	// Start the RPC service
	s.netRPCService = ethapi.NewPublicNetAPI(srvr, s.NetVersion())

	// Figure out a max peers count based on the server limits
	maxPeers := srvr.MaxPeers
	if s.config.LightServ > 0 {
		if s.config.LightPeers >= srvr.MaxPeers {
			return fmt.Errorf("invalid peer config: light peer count (%d) >= total peer count (%d)", s.config.LightPeers, srvr.MaxPeers)
		}
		maxPeers -= s.config.LightPeers
	}
	// Start the networking layer and the light server if requested
	s.protocolManager.Start(maxPeers)
	if s.lesServer != nil {
		s.lesServer.Start(srvr)
	}
	return nil
}

// Stop implements node.Service, terminating all internal goroutines used by the
// Ethereum protocol.
func (s *Ethereum) Stop() error {
	s.bloomIndexer.Close()
	s.blockchain.Stop()
	s.engine.Close()
	s.protocolManager.Stop()
	if s.lesServer != nil {
		s.lesServer.Stop()
	}
	s.txPool.Stop()
	s.miner.Stop()
	s.eventMux.Stop()

	s.chainDb.Close()
	close(s.shutdownChan)
	return nil
}<|MERGE_RESOLUTION|>--- conflicted
+++ resolved
@@ -18,6 +18,7 @@
 package eth
 
 import (
+	"CortexTheseus/consensus/ethash"
 	"errors"
 	"fmt"
 	"math/big"
@@ -213,7 +214,7 @@
 }
 
 // CreateConsensusEngine creates the required type of consensus engine instance for an Ethereum service
-func CreateConsensusEngine(ctx *node.ServiceContext, chainConfig *params.ChainConfig, config *cuckoo.Config, notify []string, db ethdb.Database) consensus.Engine {
+func CreateConsensusEngine(ctx *node.ServiceContext, chainConfig *params.ChainConfig, config *ethash.Config, notify []string, db ethdb.Database) consensus.Engine {
 	// If proof-of-authority is requested, set it up
 	if chainConfig.Clique != nil {
 		return clique.New(chainConfig.Clique, db)
@@ -237,11 +238,7 @@
 			DatasetDir:     config.DatasetDir,
 			DatasetsInMem:  config.DatasetsInMem,
 			DatasetsOnDisk: config.DatasetsOnDisk, */
-<<<<<<< HEAD
-		})
-=======
 		}, notify)
->>>>>>> b609112a
 		engine.SetThreads(-1) // Disable CPU mining
 		return engine
 	}
