// Copyright 2015 The go-ethereum Authors
// This file is part of the go-ethereum library.
//
// The go-ethereum library is free software: you can redistribute it and/or modify
// it under the terms of the GNU Lesser General Public License as published by
// the Free Software Foundation, either version 3 of the License, or
// (at your option) any later version.
//
// The go-ethereum library is distributed in the hope that it will be useful,
// but WITHOUT ANY WARRANTY; without even the implied warranty of
// MERCHANTABILITY or FITNESS FOR A PARTICULAR PURPOSE. See the
// GNU Lesser General Public License for more details.
//
// You should have received a copy of the GNU Lesser General Public License
// along with the go-ethereum library. If not, see <http://www.gnu.org/licenses/>.

package backends

import (
	"context"
	"errors"
	"fmt"
	"math/big"
	"sync"
	"time"

	"github.com/ethereum/go-ethereum"
	"github.com/ethereum/go-ethereum/accounts/abi/bind"
	"github.com/ethereum/go-ethereum/common"
	"github.com/ethereum/go-ethereum/common/math"
	"github.com/ethereum/go-ethereum/consensus/cuckoo"
	"github.com/ethereum/go-ethereum/core"
	"github.com/ethereum/go-ethereum/core/bloombits"
	"github.com/ethereum/go-ethereum/core/rawdb"
	"github.com/ethereum/go-ethereum/core/state"
	"github.com/ethereum/go-ethereum/core/types"
	"github.com/ethereum/go-ethereum/core/vm"
	"github.com/ethereum/go-ethereum/eth/filters"
	"github.com/ethereum/go-ethereum/ethdb"
	"github.com/ethereum/go-ethereum/event"
	"github.com/ethereum/go-ethereum/params"
	"github.com/ethereum/go-ethereum/rpc"
)

// This nil assignment ensures compile time that SimulatedBackend implements bind.ContractBackend.
var _ bind.ContractBackend = (*SimulatedBackend)(nil)

var errBlockNumberUnsupported = errors.New("SimulatedBackend cannot access blocks other than the latest block")
var errGasEstimationFailed = errors.New("gas required exceeds allowance or always failing transaction")

// SimulatedBackend implements bind.ContractBackend, simulating a blockchain in
// the background. Its main purpose is to allow easily testing contract bindings.
type SimulatedBackend struct {
	database   ethdb.Database   // In memory database to store our testing data
	blockchain *core.BlockChain // Ethereum blockchain to handle the consensus

	mu           sync.Mutex
	pendingBlock *types.Block   // Currently pending block that will be imported on request
	pendingState *state.StateDB // Currently pending state that will be the active on on request

	events *filters.EventSystem // Event system for filtering log events live

	config *params.ChainConfig
}

// NewSimulatedBackend creates a new binding backend using a simulated blockchain
// for testing purposes.
func NewSimulatedBackend(alloc core.GenesisAlloc) *SimulatedBackend {
	database := ethdb.NewMemDatabase()
	genesis := core.Genesis{Config: params.AllEthashProtocolChanges, Alloc: alloc}
	genesis.MustCommit(database)
<<<<<<< HEAD
	blockchain, _ := core.NewBlockChain(database, nil, genesis.Config, cuckoo.NewFaker(), vm.Config{})
=======
	blockchain, _ := core.NewBlockChain(database, nil, genesis.Config, ethash.NewFaker(), vm.Config{
		InferURI: "http://localhost:5000/infer",
	})
>>>>>>> 97f30b34

	backend := &SimulatedBackend{
		database:   database,
		blockchain: blockchain,
		config:     genesis.Config,
		events:     filters.NewEventSystem(new(event.TypeMux), &filterBackend{database, blockchain}, false),
	}
	backend.rollback()
	return backend
}

// Commit imports all the pending transactions as a single block and starts a
// fresh new state.
func (b *SimulatedBackend) Commit() {
	b.mu.Lock()
	defer b.mu.Unlock()

	if _, err := b.blockchain.InsertChain([]*types.Block{b.pendingBlock}); err != nil {
		panic(err) // This cannot happen unless the simulator is wrong, fail in that case
	}
	b.rollback()
}

// Rollback aborts all pending transactions, reverting to the last committed state.
func (b *SimulatedBackend) Rollback() {
	b.mu.Lock()
	defer b.mu.Unlock()

	b.rollback()
}

func (b *SimulatedBackend) rollback() {
	blocks, _ := core.GenerateChain(b.config, b.blockchain.CurrentBlock(), cuckoo.NewFaker(), b.database, 1, func(int, *core.BlockGen) {})
	statedb, _ := b.blockchain.State()

	b.pendingBlock = blocks[0]
	b.pendingState, _ = state.New(b.pendingBlock.Root(), statedb.Database())
}

// CodeAt returns the code associated with a certain account in the blockchain.
func (b *SimulatedBackend) CodeAt(ctx context.Context, contract common.Address, blockNumber *big.Int) ([]byte, error) {
	b.mu.Lock()
	defer b.mu.Unlock()

	if blockNumber != nil && blockNumber.Cmp(b.blockchain.CurrentBlock().Number()) != 0 {
		return nil, errBlockNumberUnsupported
	}
	statedb, _ := b.blockchain.State()
	return statedb.GetCode(contract), nil
}

// BalanceAt returns the wei balance of a certain account in the blockchain.
func (b *SimulatedBackend) BalanceAt(ctx context.Context, contract common.Address, blockNumber *big.Int) (*big.Int, error) {
	b.mu.Lock()
	defer b.mu.Unlock()

	if blockNumber != nil && blockNumber.Cmp(b.blockchain.CurrentBlock().Number()) != 0 {
		return nil, errBlockNumberUnsupported
	}
	statedb, _ := b.blockchain.State()
	return statedb.GetBalance(contract), nil
}

func (b *SimulatedBackend) UploadAt(ctx context.Context, contract common.Address, blockNumber *big.Int) (*big.Int, error) {
	b.mu.Lock()
	defer b.mu.Unlock()

	if blockNumber != nil && blockNumber.Cmp(b.blockchain.CurrentBlock().Number()) != 0 {
		return nil, errBlockNumberUnsupported
	}
	statedb, _ := b.blockchain.State()
	return statedb.GetUpload(contract), nil
}

// NonceAt returns the nonce of a certain account in the blockchain.
func (b *SimulatedBackend) NonceAt(ctx context.Context, contract common.Address, blockNumber *big.Int) (uint64, error) {
	b.mu.Lock()
	defer b.mu.Unlock()

	if blockNumber != nil && blockNumber.Cmp(b.blockchain.CurrentBlock().Number()) != 0 {
		return 0, errBlockNumberUnsupported
	}
	statedb, _ := b.blockchain.State()
	return statedb.GetNonce(contract), nil
}

// StorageAt returns the value of key in the storage of an account in the blockchain.
func (b *SimulatedBackend) StorageAt(ctx context.Context, contract common.Address, key common.Hash, blockNumber *big.Int) ([]byte, error) {
	b.mu.Lock()
	defer b.mu.Unlock()

	if blockNumber != nil && blockNumber.Cmp(b.blockchain.CurrentBlock().Number()) != 0 {
		return nil, errBlockNumberUnsupported
	}
	statedb, _ := b.blockchain.State()
	val := statedb.GetState(contract, key)
	return val[:], nil
}

// TransactionReceipt returns the receipt of a transaction.
func (b *SimulatedBackend) TransactionReceipt(ctx context.Context, txHash common.Hash) (*types.Receipt, error) {
	receipt, _, _, _ := rawdb.ReadReceipt(b.database, txHash)
	return receipt, nil
}

// PendingCodeAt returns the code associated with an account in the pending state.
func (b *SimulatedBackend) PendingCodeAt(ctx context.Context, contract common.Address) ([]byte, error) {
	b.mu.Lock()
	defer b.mu.Unlock()

	return b.pendingState.GetCode(contract), nil
}

// CallContract executes a contract call.
func (b *SimulatedBackend) CallContract(ctx context.Context, call ethereum.CallMsg, blockNumber *big.Int) ([]byte, error) {
	b.mu.Lock()
	defer b.mu.Unlock()

	if blockNumber != nil && blockNumber.Cmp(b.blockchain.CurrentBlock().Number()) != 0 {
		return nil, errBlockNumberUnsupported
	}
	state, err := b.blockchain.State()
	if err != nil {
		return nil, err
	}
	rval, _, _, err := b.callContract(ctx, call, b.blockchain.CurrentBlock(), state)
	return rval, err
}

// PendingCallContract executes a contract call on the pending state.
func (b *SimulatedBackend) PendingCallContract(ctx context.Context, call ethereum.CallMsg) ([]byte, error) {
	b.mu.Lock()
	defer b.mu.Unlock()
	defer b.pendingState.RevertToSnapshot(b.pendingState.Snapshot())

	rval, _, _, err := b.callContract(ctx, call, b.pendingBlock, b.pendingState)
	return rval, err
}

// PendingNonceAt implements PendingStateReader.PendingNonceAt, retrieving
// the nonce currently pending for the account.
func (b *SimulatedBackend) PendingNonceAt(ctx context.Context, account common.Address) (uint64, error) {
	b.mu.Lock()
	defer b.mu.Unlock()

	return b.pendingState.GetOrNewStateObject(account).Nonce(), nil
}

// SuggestGasPrice implements ContractTransactor.SuggestGasPrice. Since the simulated
// chain doens't have miners, we just return a gas price of 1 for any call.
func (b *SimulatedBackend) SuggestGasPrice(ctx context.Context) (*big.Int, error) {
	return big.NewInt(1), nil
}

// EstimateGas executes the requested code against the currently pending block/state and
// returns the used amount of gas.
func (b *SimulatedBackend) EstimateGas(ctx context.Context, call ethereum.CallMsg) (uint64, error) {
	b.mu.Lock()
	defer b.mu.Unlock()

	// Determine the lowest and highest possible gas limits to binary search in between
	var (
		lo  uint64 = params.TxGas - 1
		hi  uint64
		cap uint64
	)
	if call.Gas >= params.TxGas {
		hi = call.Gas
	} else {
		hi = b.pendingBlock.GasLimit()
	}
	cap = hi

	// Create a helper to check if a gas allowance results in an executable transaction
	executable := func(gas uint64) bool {
		call.Gas = gas

		snapshot := b.pendingState.Snapshot()
		_, _, failed, err := b.callContract(ctx, call, b.pendingBlock, b.pendingState)
		b.pendingState.RevertToSnapshot(snapshot)

		if err != nil || failed {
			return false
		}
		return true
	}
	// Execute the binary search and hone in on an executable gas limit
	for lo+1 < hi {
		mid := (hi + lo) / 2
		if !executable(mid) {
			lo = mid
		} else {
			hi = mid
		}
	}
	// Reject the transaction as invalid if it still fails at the highest allowance
	if hi == cap {
		if !executable(hi) {
			return 0, errGasEstimationFailed
		}
	}
	return hi, nil
}

// callContract implements common code between normal and pending contract calls.
// state is modified during execution, make sure to copy it if necessary.
func (b *SimulatedBackend) callContract(ctx context.Context, call ethereum.CallMsg, block *types.Block, statedb *state.StateDB) ([]byte, uint64, bool, error) {
	// Ensure message is initialized properly.
	if call.GasPrice == nil {
		call.GasPrice = big.NewInt(1)
	}
	if call.Gas == 0 {
		call.Gas = 50000000
	}
	if call.Value == nil {
		call.Value = new(big.Int)
	}
	// Set infinite balance to the fake caller account.
	from := statedb.GetOrNewStateObject(call.From)
	from.SetBalance(math.MaxBig256)
	// Execute the call.
	msg := callmsg{call}

	evmContext := core.NewEVMContext(msg, block.Header(), b.blockchain, nil)
	// Create a new environment which holds all relevant information
	// about the transaction and calling mechanisms.
	vmenv := vm.NewEVM(evmContext, statedb, b.config, vm.Config{})
	gaspool := new(core.GasPool).AddGas(math.MaxUint64)

	return core.NewStateTransition(vmenv, msg, gaspool).TransitionDb()
}

// SendTransaction updates the pending block to include the given transaction.
// It panics if the transaction is invalid.
func (b *SimulatedBackend) SendTransaction(ctx context.Context, tx *types.Transaction) error {
	b.mu.Lock()
	defer b.mu.Unlock()

	sender, err := types.Sender(types.HomesteadSigner{}, tx)
	if err != nil {
		panic(fmt.Errorf("invalid transaction: %v", err))
	}
	nonce := b.pendingState.GetNonce(sender)
	if tx.Nonce() != nonce {
		panic(fmt.Errorf("invalid transaction nonce: got %d, want %d", tx.Nonce(), nonce))
	}

	blocks, _ := core.GenerateChain(b.config, b.blockchain.CurrentBlock(), cuckoo.NewFaker(), b.database, 1, func(number int, block *core.BlockGen) {
		for _, tx := range b.pendingBlock.Transactions() {
			block.AddTxWithChain(b.blockchain, tx)
		}
		block.AddTxWithChain(b.blockchain, tx)
	})
	statedb, _ := b.blockchain.State()

	b.pendingBlock = blocks[0]
	b.pendingState, _ = state.New(b.pendingBlock.Root(), statedb.Database())
	return nil
}

// FilterLogs executes a log filter operation, blocking during execution and
// returning all the results in one batch.
//
// TODO(karalabe): Deprecate when the subscription one can return past data too.
func (b *SimulatedBackend) FilterLogs(ctx context.Context, query ethereum.FilterQuery) ([]types.Log, error) {
	var filter *filters.Filter
	if query.BlockHash != nil {
		// Block filter requested, construct a single-shot filter
		filter = filters.NewBlockFilter(&filterBackend{b.database, b.blockchain}, *query.BlockHash, query.Addresses, query.Topics)
	} else {
		// Initialize unset filter boundaried to run from genesis to chain head
		from := int64(0)
		if query.FromBlock != nil {
			from = query.FromBlock.Int64()
		}
		to := int64(-1)
		if query.ToBlock != nil {
			to = query.ToBlock.Int64()
		}
		// Construct the range filter
		filter = filters.NewRangeFilter(&filterBackend{b.database, b.blockchain}, from, to, query.Addresses, query.Topics)
	}
	// Run the filter and return all the logs
	logs, err := filter.Logs(ctx)
	if err != nil {
		return nil, err
	}
	res := make([]types.Log, len(logs))
	for i, log := range logs {
		res[i] = *log
	}
	return res, nil
}

// SubscribeFilterLogs creates a background log filtering operation, returning a
// subscription immediately, which can be used to stream the found events.
func (b *SimulatedBackend) SubscribeFilterLogs(ctx context.Context, query ethereum.FilterQuery, ch chan<- types.Log) (ethereum.Subscription, error) {
	// Subscribe to contract events
	sink := make(chan []*types.Log)

	sub, err := b.events.SubscribeLogs(query, sink)
	if err != nil {
		return nil, err
	}
	// Since we're getting logs in batches, we need to flatten them into a plain stream
	return event.NewSubscription(func(quit <-chan struct{}) error {
		defer sub.Unsubscribe()
		for {
			select {
			case logs := <-sink:
				for _, log := range logs {
					select {
					case ch <- *log:
					case err := <-sub.Err():
						return err
					case <-quit:
						return nil
					}
				}
			case err := <-sub.Err():
				return err
			case <-quit:
				return nil
			}
		}
	}), nil
}

// AdjustTime adds a time shift to the simulated clock.
func (b *SimulatedBackend) AdjustTime(adjustment time.Duration) error {
	b.mu.Lock()
	defer b.mu.Unlock()
	blocks, _ := core.GenerateChain(b.config, b.blockchain.CurrentBlock(), cuckoo.NewFaker(), b.database, 1, func(number int, block *core.BlockGen) {
		for _, tx := range b.pendingBlock.Transactions() {
			block.AddTx(tx)
		}
		block.OffsetTime(int64(adjustment.Seconds()))
	})
	statedb, _ := b.blockchain.State()

	b.pendingBlock = blocks[0]
	b.pendingState, _ = state.New(b.pendingBlock.Root(), statedb.Database())

	return nil
}

// callmsg implements core.Message to allow passing it as a transaction simulator.
type callmsg struct {
	ethereum.CallMsg
}

func (m callmsg) From() common.Address { return m.CallMsg.From }
func (m callmsg) Nonce() uint64        { return 0 }
func (m callmsg) CheckNonce() bool     { return false }
func (m callmsg) To() *common.Address  { return m.CallMsg.To }
func (m callmsg) GasPrice() *big.Int   { return m.CallMsg.GasPrice }
func (m callmsg) Gas() uint64          { return m.CallMsg.Gas }
func (m callmsg) Value() *big.Int      { return m.CallMsg.Value }
func (m callmsg) Data() []byte         { return m.CallMsg.Data }

// filterBackend implements filters.Backend to support filtering for logs without
// taking bloom-bits acceleration structures into account.
type filterBackend struct {
	db ethdb.Database
	bc *core.BlockChain
}

func (fb *filterBackend) ChainDb() ethdb.Database  { return fb.db }
func (fb *filterBackend) EventMux() *event.TypeMux { panic("not supported") }

func (fb *filterBackend) HeaderByNumber(ctx context.Context, block rpc.BlockNumber) (*types.Header, error) {
	if block == rpc.LatestBlockNumber {
		return fb.bc.CurrentHeader(), nil
	}
	return fb.bc.GetHeaderByNumber(uint64(block.Int64())), nil
}

func (fb *filterBackend) HeaderByHash(ctx context.Context, hash common.Hash) (*types.Header, error) {
	return fb.bc.GetHeaderByHash(hash), nil
}

func (fb *filterBackend) GetReceipts(ctx context.Context, hash common.Hash) (types.Receipts, error) {
	number := rawdb.ReadHeaderNumber(fb.db, hash)
	if number == nil {
		return nil, nil
	}
	return rawdb.ReadReceipts(fb.db, hash, *number), nil
}

func (fb *filterBackend) GetLogs(ctx context.Context, hash common.Hash) ([][]*types.Log, error) {
	number := rawdb.ReadHeaderNumber(fb.db, hash)
	if number == nil {
		return nil, nil
	}
	receipts := rawdb.ReadReceipts(fb.db, hash, *number)
	if receipts == nil {
		return nil, nil
	}
	logs := make([][]*types.Log, len(receipts))
	for i, receipt := range receipts {
		logs[i] = receipt.Logs
	}
	return logs, nil
}

func (fb *filterBackend) SubscribeNewTxsEvent(ch chan<- core.NewTxsEvent) event.Subscription {
	return event.NewSubscription(func(quit <-chan struct{}) error {
		<-quit
		return nil
	})
}
func (fb *filterBackend) SubscribeChainEvent(ch chan<- core.ChainEvent) event.Subscription {
	return fb.bc.SubscribeChainEvent(ch)
}
func (fb *filterBackend) SubscribeRemovedLogsEvent(ch chan<- core.RemovedLogsEvent) event.Subscription {
	return fb.bc.SubscribeRemovedLogsEvent(ch)
}
func (fb *filterBackend) SubscribeLogsEvent(ch chan<- []*types.Log) event.Subscription {
	return fb.bc.SubscribeLogsEvent(ch)
}

func (fb *filterBackend) BloomStatus() (uint64, uint64) { return 4096, 0 }
func (fb *filterBackend) ServiceFilter(ctx context.Context, ms *bloombits.MatcherSession) {
	panic("not supported")
}<|MERGE_RESOLUTION|>--- conflicted
+++ resolved
@@ -69,13 +69,9 @@
 	database := ethdb.NewMemDatabase()
 	genesis := core.Genesis{Config: params.AllEthashProtocolChanges, Alloc: alloc}
 	genesis.MustCommit(database)
-<<<<<<< HEAD
-	blockchain, _ := core.NewBlockChain(database, nil, genesis.Config, cuckoo.NewFaker(), vm.Config{})
-=======
 	blockchain, _ := core.NewBlockChain(database, nil, genesis.Config, ethash.NewFaker(), vm.Config{
 		InferURI: "http://localhost:5000/infer",
 	})
->>>>>>> 97f30b34
 
 	backend := &SimulatedBackend{
 		database:   database,
