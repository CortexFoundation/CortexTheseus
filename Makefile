# This Makefile is meant to be used by people that do not usually work
# with Go source code. If you know what GOPATH is then you probably
# don't need to bother with make.

.PHONY: geth android ios geth-cross swarm evm all test clean
.PHONY: geth-linux geth-linux-386 geth-linux-amd64 geth-linux-mips64 geth-linux-mips64le
.PHONY: geth-linux-arm geth-linux-arm-5 geth-linux-arm-6 geth-linux-arm-7 geth-linux-arm64
.PHONY: geth-darwin geth-darwin-386 geth-darwin-amd64
.PHONY: geth-windows geth-windows-386 geth-windows-amd64

.PHONY: clib inferServer
.PHONY: cortex cortex-remote

GOBIN = $(shell pwd)/build/bin
GO ?= latest
LIB_MINER_DIR = $(shell pwd)/cminer/
LIB_CUDA_MINER_DIR = $(shell pwd)/miner/cuckoocuda
INFER_NET_DIR = $(shell pwd)/infernet/

# Curkoo algorithm dynamic library path
OS = $(shell uname)
ifeq ($(OS), Linux)
endif

ifeq ($(OS), Darwin)
endif

cortex: clib
	build/env.sh go run build/ci.go install ./cmd/cortex
	@echo "Done building."
	@echo "Run \"$(GOBIN)/cortex\" to launch cortex."
<<<<<<< HEAD

cortex-remote:
	build/env.sh go run build/ci.go install -remote_infer ./cmd/cortex
	@echo "Done building."
	@echo "Run \"$(GOBIN)/cortex\" to launch cortex."
	mv ./build/bin/cortex ./build/bin/cortex-remote
=======

cortex-remote: clib
	build/env.sh go run build/ci.go install -remote_infer ./cmd/cortex
	@echo "Done building."
	@echo "Run \"$(GOBIN)/cortex\" to launch cortex."
	mv ./build/bin/cortex ./build/bin/cortex-remote

cortex-nominer: clib
	build/env.sh go run build/ci.go install -disable_miner ./cmd/cortex
	@echo "Done building."
	@echo "Run \"$(GOBIN)/geth\" to launch geth."
	mv ./build/bin/cortex ./build/bin/cortex-nominer
>>>>>>> a6bfc96c

evm:
	build/env.sh go run build/ci.go install ./cmd/evm
	@echo "Done building."
	@echo "Run \"$(GOBIN)/evm\" to launch cortex vm."

cuckoo-miner: clib
<<<<<<< HEAD
	build/env.sh go run build/ci.go install ./cmd/miner
=======
	build/env.sh go run build/ci.go install -remote_infer ./cmd/miner
>>>>>>> a6bfc96c
	@echo "Done building."

swarm:
	build/env.sh go run build/ci.go install ./cmd/swarm
	@echo "Done building."
	@echo "Run \"$(GOBIN)/swarm\" to launch swarm."

<<<<<<< HEAD
all: cortex-remote cortex inferServer cuckoo-miner
=======
all: cortex-remote cortex-nominer cortex inferServer cuckoo-miner
>>>>>>> a6bfc96c
	# build/env.sh go run build/ci.go install

clib:
	make -C $(LIB_MINER_DIR)
	make -C $(LIB_CUDA_MINER_DIR)
	make -C ${INFER_NET_DIR}
	cp ${INFER_NET_DIR}/libcortexnet.so build/bin/

inferServer: clib
	build/env.sh go run build/ci.go install cmd/infer_server/infer_server.go
	build/env.sh go run build/ci.go install cmd/infer_server/infer_client.go

android:
	build/env.sh go run build/ci.go aar --local
	@echo "Done building."
	@echo "Import \"$(GOBIN)/geth.aar\" to use the library."

ios:
	build/env.sh go run build/ci.go xcode --local
	@echo "Done building."
	@echo "Import \"$(GOBIN)/Geth.framework\" to use the library."

test: all
	build/env.sh go run build/ci.go test

lint: ## Run linters.
	build/env.sh go run build/ci.go lint

clean:
	./build/clean_go_build_cache.sh
	rm -fr build/_workspace/pkg/ $(GOBIN)/*

clean-all: clean
	make -C $(LIB_MINER_DIR) clean
	make -C $(INFER_NET_DIR) clean

# The devtools target installs tools required for 'go generate'.
# You need to put $GOBIN (or $GOPATH/bin) in your PATH to use 'go generate'.

devtools:
	env GOBIN= go get -u golang.org/x/tools/cmd/stringer
	env GOBIN= go get -u github.com/kevinburke/go-bindata/go-bindata
	env GOBIN= go get -u github.com/fjl/gencodec
	env GOBIN= go get -u github.com/golang/protobuf/protoc-gen-go
	env GOBIN= go install ./cmd/abigen
	@type "npm" 2> /dev/null || echo 'Please install node.js and npm'
	@type "solc" 2> /dev/null || echo 'Please install solc'
	@type "protoc" 2> /dev/null || echo 'Please install protoc'

# Cross Compilation Targets (xgo)

geth-cross: geth-linux geth-darwin geth-windows geth-android geth-ios
	@echo "Full cross compilation done:"
	@ls -ld $(GOBIN)/geth-*

geth-linux: geth-linux-386 geth-linux-amd64 geth-linux-arm geth-linux-mips64 geth-linux-mips64le
	@echo "Linux cross compilation done:"
	@ls -ld $(GOBIN)/geth-linux-*

geth-linux-386:
	build/env.sh go run build/ci.go xgo -- --go=$(GO) --targets=linux/386 -v ./cmd/geth
	@echo "Linux 386 cross compilation done:"
	@ls -ld $(GOBIN)/geth-linux-* | grep 386

geth-linux-amd64:
	build/env.sh go run build/ci.go xgo -- --go=$(GO) --targets=linux/amd64 -v ./cmd/geth
	@echo "Linux amd64 cross compilation done:"
	@ls -ld $(GOBIN)/geth-linux-* | grep amd64

geth-linux-arm: geth-linux-arm-5 geth-linux-arm-6 geth-linux-arm-7 geth-linux-arm64
	@echo "Linux ARM cross compilation done:"
	@ls -ld $(GOBIN)/geth-linux-* | grep arm

geth-linux-arm-5:
	build/env.sh go run build/ci.go xgo -- --go=$(GO) --targets=linux/arm-5 -v ./cmd/geth
	@echo "Linux ARMv5 cross compilation done:"
	@ls -ld $(GOBIN)/geth-linux-* | grep arm-5

geth-linux-arm-6:
	build/env.sh go run build/ci.go xgo -- --go=$(GO) --targets=linux/arm-6 -v ./cmd/geth
	@echo "Linux ARMv6 cross compilation done:"
	@ls -ld $(GOBIN)/geth-linux-* | grep arm-6

geth-linux-arm-7:
	build/env.sh go run build/ci.go xgo -- --go=$(GO) --targets=linux/arm-7 -v ./cmd/geth
	@echo "Linux ARMv7 cross compilation done:"
	@ls -ld $(GOBIN)/geth-linux-* | grep arm-7

geth-linux-arm64:
	build/env.sh go run build/ci.go xgo -- --go=$(GO) --targets=linux/arm64 -v ./cmd/geth
	@echo "Linux ARM64 cross compilation done:"
	@ls -ld $(GOBIN)/geth-linux-* | grep arm64

geth-linux-mips:
	build/env.sh go run build/ci.go xgo -- --go=$(GO) --targets=linux/mips --ldflags '-extldflags "-static"' -v ./cmd/geth
	@echo "Linux MIPS cross compilation done:"
	@ls -ld $(GOBIN)/geth-linux-* | grep mips

geth-linux-mipsle:
	build/env.sh go run build/ci.go xgo -- --go=$(GO) --targets=linux/mipsle --ldflags '-extldflags "-static"' -v ./cmd/geth
	@echo "Linux MIPSle cross compilation done:"
	@ls -ld $(GOBIN)/geth-linux-* | grep mipsle

geth-linux-mips64:
	build/env.sh go run build/ci.go xgo -- --go=$(GO) --targets=linux/mips64 --ldflags '-extldflags "-static"' -v ./cmd/geth
	@echo "Linux MIPS64 cross compilation done:"
	@ls -ld $(GOBIN)/geth-linux-* | grep mips64

geth-linux-mips64le:
	build/env.sh go run build/ci.go xgo -- --go=$(GO) --targets=linux/mips64le --ldflags '-extldflags "-static"' -v ./cmd/geth
	@echo "Linux MIPS64le cross compilation done:"
	@ls -ld $(GOBIN)/geth-linux-* | grep mips64le

geth-darwin: geth-darwin-386 geth-darwin-amd64
	@echo "Darwin cross compilation done:"
	@ls -ld $(GOBIN)/geth-darwin-*

geth-darwin-386:
	build/env.sh go run build/ci.go xgo -- --go=$(GO) --targets=darwin/386 -v ./cmd/geth
	@echo "Darwin 386 cross compilation done:"
	@ls -ld $(GOBIN)/geth-darwin-* | grep 386

geth-darwin-amd64:
	build/env.sh go run build/ci.go xgo -- --go=$(GO) --targets=darwin/amd64 -v ./cmd/geth
	@echo "Darwin amd64 cross compilation done:"
	@ls -ld $(GOBIN)/geth-darwin-* | grep amd64

geth-windows: geth-windows-386 geth-windows-amd64
	@echo "Windows cross compilation done:"
	@ls -ld $(GOBIN)/geth-windows-*

geth-windows-386:
	build/env.sh go run build/ci.go xgo -- --go=$(GO) --targets=windows/386 -v ./cmd/geth
	@echo "Windows 386 cross compilation done:"
	@ls -ld $(GOBIN)/geth-windows-* | grep 386

geth-windows-amd64:
	build/env.sh go run build/ci.go xgo -- --go=$(GO) --targets=windows/amd64 -v ./cmd/geth
	@echo "Windows amd64 cross compilation done:"
	@ls -ld $(GOBIN)/geth-windows-* | grep amd64<|MERGE_RESOLUTION|>--- conflicted
+++ resolved
@@ -29,16 +29,8 @@
 	build/env.sh go run build/ci.go install ./cmd/cortex
 	@echo "Done building."
 	@echo "Run \"$(GOBIN)/cortex\" to launch cortex."
-<<<<<<< HEAD
 
 cortex-remote:
-	build/env.sh go run build/ci.go install -remote_infer ./cmd/cortex
-	@echo "Done building."
-	@echo "Run \"$(GOBIN)/cortex\" to launch cortex."
-	mv ./build/bin/cortex ./build/bin/cortex-remote
-=======
-
-cortex-remote: clib
 	build/env.sh go run build/ci.go install -remote_infer ./cmd/cortex
 	@echo "Done building."
 	@echo "Run \"$(GOBIN)/cortex\" to launch cortex."
@@ -49,7 +41,6 @@
 	@echo "Done building."
 	@echo "Run \"$(GOBIN)/geth\" to launch geth."
 	mv ./build/bin/cortex ./build/bin/cortex-nominer
->>>>>>> a6bfc96c
 
 evm:
 	build/env.sh go run build/ci.go install ./cmd/evm
@@ -57,11 +48,7 @@
 	@echo "Run \"$(GOBIN)/evm\" to launch cortex vm."
 
 cuckoo-miner: clib
-<<<<<<< HEAD
-	build/env.sh go run build/ci.go install ./cmd/miner
-=======
 	build/env.sh go run build/ci.go install -remote_infer ./cmd/miner
->>>>>>> a6bfc96c
 	@echo "Done building."
 
 swarm:
@@ -69,11 +56,7 @@
 	@echo "Done building."
 	@echo "Run \"$(GOBIN)/swarm\" to launch swarm."
 
-<<<<<<< HEAD
-all: cortex-remote cortex inferServer cuckoo-miner
-=======
 all: cortex-remote cortex-nominer cortex inferServer cuckoo-miner
->>>>>>> a6bfc96c
 	# build/env.sh go run build/ci.go install
 
 clib:
