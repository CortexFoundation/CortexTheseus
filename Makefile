--- conflicted
+++ resolved
@@ -78,24 +78,6 @@
 	build/env.sh go run build/ci.go install ./cmd/wnode
 	@echo "Done building."
 	@echo "Run \"$(GOBIN)/wnode\" to launch cortex whisper node."
-<<<<<<< HEAD
-
-torrent-test:
-	build/env.sh go run build/ci.go install ./cmd/torrent-test
-	@echo "Done building."
-	@echo "Run \"$(GOBIN)/torrent-test\" to launch cortex torrentfs-test."
-
-cvm: plugins/lib_cvm.so
-	build/env.sh go run build/ci.go install ./cmd/cvm
-	@echo "Done building."
-	@echo "Run \"$(GOBIN)/cvm\" to launch cortex vm."
-nodekey:
-	build/env.sh go run build/ci.go install ./cmd/nodekey
-	@echo "Done building."
-	@echo "Run \"$(GOBIN)/nodekey\" to launch nodekey."
-
-=======
->>>>>>> e72943a5
 plugins/cuda_helper_for_node.so: 
 	$(MAKE) -C solution cuda-miner
 	build/env.sh go build -buildmode=plugin -o $@ consensus/cuckoo/plugins/cuda_helper_for_node.go
